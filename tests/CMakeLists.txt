#
# This file is part of the GROMACS molecular simulation package.
#
# Copyright (c) 2012,2013,2014,2015,2016,2017,2018,2019, by the GROMACS development team, led by
# Mark Abraham, David van der Spoel, Berk Hess, and Erik Lindahl,
# and including many others, as listed in the AUTHORS file in the
# top-level source directory and at http://www.gromacs.org.
#
# GROMACS is free software; you can redistribute it and/or
# modify it under the terms of the GNU Lesser General Public License
# as published by the Free Software Foundation; either version 2.1
# of the License, or (at your option) any later version.
#
# GROMACS is distributed in the hope that it will be useful,
# but WITHOUT ANY WARRANTY; without even the implied warranty of
# MERCHANTABILITY or FITNESS FOR A PARTICULAR PURPOSE.  See the GNU
# Lesser General Public License for more details.
#
# You should have received a copy of the GNU Lesser General Public
# License along with GROMACS; if not, see
# http://www.gnu.org/licenses, or write to the Free Software Foundation,
# Inc., 51 Franklin Street, Fifth Floor, Boston, MA  02110-1301  USA.
#
# If you want to redistribute modifications to GROMACS, please
# consider that scientific software is very special. Version
# control is crucial - bugs must be traceable. We will be happy to
# consider code for inclusion in the official distribution, but
# derived work must not be called official GROMACS. Details are found
# in the README & COPYING files - if they are missing, get the
# official version at http://www.gromacs.org.
#
# To help us fund GROMACS development, we humbly ask that you cite
# the research papers on the package. Check out http://www.gromacs.org.

set(REGRESSIONTEST_PATH "" CACHE PATH "Directory containing regressiontests")
mark_as_advanced(REGRESSIONTEST_PATH)
option(REGRESSIONTEST_DOWNLOAD
    "Automatically download regressiontests. Tests can be run with ctest." OFF)

if(REGRESSIONTEST_DOWNLOAD)
    if (NOT SOURCE_IS_SOURCE_DISTRIBUTION)
        set(REGRESSIONTEST_URL http://gerrit.gromacs.org/snapshot/${REGRESSIONTEST_BRANCH})
        # REGRESSIONTEST_PATH for dev trees is set later based on the dirname found in the tar
    else()
        set(REGRESSIONTEST_URL http://gerrit.gromacs.org/download/regressiontests-${REGRESSIONTEST_VERSION}.tar.gz)
        set(REGRESSIONTEST_PATH
            "${CMAKE_CURRENT_BINARY_DIR}/regressiontests-${REGRESSIONTEST_VERSION}"
            CACHE PATH "Path to auto-downloaded regressiontests" FORCE)
    endif()
    set(REGRESSIONTEST_FILE "${CMAKE_CURRENT_BINARY_DIR}/regressiontests.tgz")
    message("Downloading: ${REGRESSIONTEST_URL}")
    file(DOWNLOAD ${REGRESSIONTEST_URL} "${REGRESSIONTEST_FILE}" SHOW_PROGRESS STATUS status LOG log)
    list(GET status 0 status_code)
    list(GET status 1 status_string)

    if(NOT status_code EQUAL 0)
        message(FATAL_ERROR "error: downloading '${REGRESSIONTEST_URL}' failed
status_code: ${status_code}
status_string: ${status_string}
log: ${log}")
    endif()
    if (SOURCE_IS_SOURCE_DISTRIBUTION)
        file(MD5 ${REGRESSIONTEST_FILE} COMPUTED_MD5SUM)
        if(NOT ${REGRESSIONTEST_MD5SUM} STREQUAL ${COMPUTED_MD5SUM})
            message(FATAL_ERROR "Download of regressiontests failed. Expected MD5 of ${REGRESSIONTEST_MD5SUM} but download has ${COMPUTED_MD5SUM}")
        endif()
    else()
        # Extract the REGRESSIONTEST_PATH from the tar when using dev tree.
        execute_process(COMMAND ${CMAKE_COMMAND} -E tar tf "${REGRESSIONTEST_FILE}"
                RESULT_VARIABLE _tar_tf_res
                OUTPUT_VARIABLE _tar_tf_out)
        if (${_tar_tf_res} EQUAL 0)
            string(REGEX REPLACE "/\n.*$" "" _regressiontest_dir "${_tar_tf_out}")
            set(REGRESSIONTEST_PATH "${CMAKE_CURRENT_BINARY_DIR}/${_regressiontest_dir}"
                CACHE PATH "Path to auto-downloaded regressiontests" FORCE)
        else()
            message(FATAL_ERROR "Failed to list the contents of the downloaded tarball: ${REGRESSIONTEST_FILE}")
        endif()
    endif()

    file(REMOVE_RECURSE "${REGRESSIONTEST_PATH}") #delete potential prior folder
    execute_process(COMMAND ${CMAKE_COMMAND} -E tar xf "${REGRESSIONTEST_FILE}"
        WORKING_DIRECTORY "${CMAKE_CURRENT_BINARY_DIR}")
    if(NOT EXISTS ${REGRESSIONTEST_PATH}/gmxtest.pl)
        message(FATAL_ERROR "Download incorrect. Doesn't contain required gmxtest.pl")
    endif()
    set(REGRESSIONTEST_DOWNLOAD OFF CACHE BOOL "Tests already downloaded. Set to yes to download again" FORCE)
endif()

if(REGRESSIONTEST_PATH AND (CMAKE_CROSSCOMPILING OR CMAKE_CONFIGURATION_TYPES OR GMX_BUILD_MDRUN_ONLY))
    # TODO: It would be nicer to do these checks before potentially downloading the tests.
    # Cross-compiling toolchains require us to compile both front-end and
    # back-end binaries to run gmxtest.pl.
    # Testing an mdrun-only builds require supporting binaries from a full build
    message(WARNING
        "With cross-compiling, multi-configuration generators (e.g. Visual Studio), or with mdrun-only builds, running regressiontests from build system is not supported. Please run gmxtest.pl directly.")
    set(REGRESSIONTEST_PATH OFF CACHE BOOL
        "With cross-compiling or multi-configuration generators, running regressiontests from build system is not supported." FORCE)
endif()

if(REGRESSIONTEST_PATH)
    if(NOT EXISTS ${REGRESSIONTEST_PATH}/gmxtest.pl)
        message(FATAL_ERROR
            "REGRESSIONTEST_PATH invalid. The path needs to contain gmxtest.pl.")
    endif()

    # gmxtests target builds all binaries required for running gmxtest
    add_custom_target(gmxtests DEPENDS gmx)
    add_dependencies(run-ctest gmxtests)
    add_dependencies(run-ctest-nophys gmxtests)

    if(GMX_DOUBLE)
        list(APPEND ARGS -double)
    endif()
    if(GMX_LIB_MPI AND NOT MPIEXEC) # find_program failed
        message(WARNING
            "Please set MPIEXEC. Otherwise mpirun is assumed for running tests.")
    endif()
<<<<<<< HEAD
    if(GMX_OPENMP)
=======
    if(DEFINED ENV{CI_JOB_ID} AND GMX_OPENMP)
>>>>>>> d30f2cb6
        set(GMX_REGRESSIONTEST_OMP_THREADS 2 CACHE STRING
            "Number of OpenMP threads to use with the regression tests")
        mark_as_advanced(GMX_REGRESSIONTEST_OMP_THREADS)
        list(APPEND ARGS -ntomp ${GMX_REGRESSIONTEST_OMP_THREADS})
    endif()
    if(GMX_LIB_MPI)
        set(GMX_TEST_NUMBER_PROCS 8 CACHE STRING "Number of processors used for testing")
        mark_as_advanced(GMX_TEST_NUMBER_PROCS)
        list(APPEND ARGS -np ${GMX_TEST_NUMBER_PROCS})
        if(MPIEXEC)
            list(APPEND ARGS -mpirun ${MPIEXEC})
        endif()
        #We should use MPIEXEC_NUMPROC_FLAG but gmxtest.pl doesn't let us pass it
    endif()
    if(GMX_BINARY_SUFFIX)
        list(APPEND ARGS -suffix ${GMX_BINARY_SUFFIX})
    endif()
    #crosscompile is only used to disable checking whether binaries work
    #given that we know they are there and that mdrun might not be exectuable
    #(e.g. Cray) we enable it.
    list(APPEND ARGS -crosscompile)

    set(REGRESSIONTEST_EXTRA_ARGS "" CACHE STRING 
        "Extra arguments passed to gmxtest")
    mark_as_advanced(REGRESSIONTEST_EXTRA_ARGS)
    list(APPEND ARGS ${REGRESSIONTEST_EXTRA_ARGS})

<<<<<<< HEAD
    if(DEFINED ENV{CI_JOB_ID})
        if(GMX_THREAD_MPI)
            set(GMX_REGRESSIONTEST_THREAD_MPI_THREADS 2 CACHE STRING
            "Number of thread MPI threads to use for testing")
            mark_as_advanced(GMX_REGRESSIONTEST_THREAD_MPI_THREADS)
            list(APPEND ARGS -nt ${GMX_REGRESSIONTEST_THREAD_MPI_THREADS})
        endif()
=======
    if(DEFINED ENV{CI_JOB_ID} AND GMX_THREAD_MPI)
        set(GMX_REGRESSIONTEST_THREAD_MPI_THREADS 2 CACHE STRING
        "Number of thread MPI threads to use for testing")
        mark_as_advanced(GMX_REGRESSIONTEST_THREAD_MPI_THREADS)
        list(APPEND ARGS -nt ${GMX_REGRESSIONTEST_THREAD_MPI_THREADS})
>>>>>>> d30f2cb6
    endif()
    list(APPEND ARGS -noverbose -nosuffix)

    if(GMX_NATIVE_WINDOWS)
        set(PATH_SEPARATOR "\\;")
        #replacing \ with / shouldn't be neccessary. But otherwise "..\bin\;c:\.."
        #gets turned into "...\bin\\c:\.." don't know why and don't have a better
        #workaround. This workaround doesn't hurt.
        string(REPLACE "\\" "/" PATH "$ENV{PATH}")
        #protect ; (don't treat as list)
        string(REPLACE ";" "\\;" PATH "${PATH}")
    else()
        set(PATH_SEPARATOR ":")
        set(PATH "$ENV{PATH}")
    endif()

    foreach(FOLDER bin lib) #lib folders might be needed for
        #e.g. DLLs. For GMX paths native ("\") is needed for GMXLIB detection
        file(TO_NATIVE_PATH "${CMAKE_BINARY_DIR}/${FOLDER}" DIR)
        set(PATH "${DIR}${PATH_SEPARATOR}${PATH}")
    endforeach()

    find_program(PERL_EXECUTABLE NAMES "perl")
    mark_as_advanced(PERL_EXECUTABLE)

    if (NOT PERL_EXECUTABLE)
        message(FATAL_ERROR "Perl not found. Install perl, set PERL_EXECUTABLE to the perl location, or unset REGRESSIONTEST_PATH to disable testing.")
    endif()

    #currently not testing tools because they don't contain any useful tests
    foreach(subtest complex freeenergy rotation essentialdynamics)
        add_test(NAME regressiontests/${subtest}
            #windows requires the command to be perl and not the script
            COMMAND perl "${REGRESSIONTEST_PATH}/gmxtest.pl" ${subtest} ${ARGS})
        set_tests_properties(regressiontests/${subtest} PROPERTIES
            ENVIRONMENT "PATH=${PATH}")
    endforeach()
else()
    gmx_add_missing_tests_notice("Regression tests have not been run. If you want to run them from the build system, get the correct version of the regression tests package and set REGRESSIONTEST_PATH in CMake to point to it, or set REGRESSIONTEST_DOWNLOAD=ON.")
endif()


#
# Physical validation tests are opt-in via -DGMX_PHYSICAL_VALIDATION=ON
#
if(GMX_PHYSICAL_VALIDATION)
    include(FindPythonModule)
    # physical validation suite is distributed with the source
    set(PHYSVALTEST_SOURCE_PATH
            "${CMAKE_CURRENT_SOURCE_DIR}/physicalvalidation")
    #       CACHE PATH "Source directory containing physical validation tests.")
    if(NOT EXISTS ${PHYSVALTEST_SOURCE_PATH}/gmx_physicalvalidation.py)
        message(FATAL_ERROR
            "GMX_PHYSICAL_VALIDATION set, but physical validation script not found in ${PHYSVALTEST_SOURCE_PATH}.")
    endif()

    if(CMAKE_CROSSCOMPILING OR CMAKE_CONFIGURATION_TYPES OR GMX_BUILD_MDRUN_ONLY)
        # The following comment is copied from regression tests:
        #     Cross-compiling toolchains require us to compile both front-end and
        #     back-end binaries to run gmxtest.pl.
        #     Testing an mdrun-only builds require supporting binaries from a full build
        # TODO: Look into the details of this.
        # For now, turn it off - our python-gmx interface is probably not that stable for special cases anyway
        message(WARNING
                "With cross-compiling, multi-configuration generators (e.g. Visual Studio), or with mdrun-only builds,\
                running physical validation tests from build system is not supported.\
                Please run physicalvalidation.py directly.")
        set(GMX_PHYSICAL_VALIDATION OFF CACHE BOOL
                "With cross-compiling or multi-configuration generators, running physical validation tests from build\
                system is not supported." FORCE)

    else()
        #
        # Making sure gmx is built before running physical validation tests
        #
        add_dependencies(run-ctest-phys gmx)
        add_dependencies(run-ctest gmx)

        #
        # Determine arguments passed to physicalvalidation.py
        #
        set(PARGS "")
        list(APPEND PARGS --wd ${CMAKE_CURRENT_BINARY_DIR}/physicalvalidation)
        list(APPEND PARGS --bindir ${CMAKE_BINARY_DIR}/bin)

        if(GMX_LIB_MPI AND NOT MPIEXEC) # find_program failed
            message(WARNING
                "Please set MPIEXEC. Otherwise mpirun is assumed for running tests.")
        endif()
        if(GMX_LIB_MPI)
            # define number of processors in analogy to regression tests?
            if(MPIEXEC)
                list(APPEND ARGS --mpicmd ${MPIEXEC})
            else()
                list(APPEND ARGS --mpicmd mpirun)
            endif()
        endif()
        if(GMX_LIB_MPI)
            message(FATAL_ERROR
                "Physical validation using MPI not supported.")
        endif()

        if(GMX_BINARY_SUFFIX)
            list(APPEND PARGS --suffix ${GMX_BINARY_SUFFIX})
        endif()

        #
        # Give possibility to add args via cache
        #
        set(PHYSVALTEST_EXTRA_ARGS "" CACHE STRING
            "Extra arguments passed to phystest")
        mark_as_advanced(PHYSVALTEST_EXTRA_ARGS)
        list(APPEND PARGS ${PHYSVALTEST_EXTRA_ARGS})

        #
        # The following lines are directly copied from regression tests.
        # They seem to be applicable to physical validation tests as well.
        #
        if(GMX_NATIVE_WINDOWS)
            set(PATH_SEPARATOR "\\;")
            #replacing \ with / shouldn't be neccessary. But otherwise "..\bin\;c:\.."
            #gets turned into "...\bin\\c:\.." don't know why and don't have a better
            #workaround. This workaround doesn't hurt.
            string(REPLACE "\\" "/" PATH "$ENV{PATH}")
            #protect ; (don't treat as list)
            string(REPLACE ";" "\\;" PATH "${PATH}")
        else()
            set(PATH_SEPARATOR ":")
            set(PATH "$ENV{PATH}")
        endif()

        foreach(FOLDER bin lib) #lib folders might be needed for
                                #e.g. DLLs. For GMX paths native ("\") is needed for GMXLIB detection
            file(TO_NATIVE_PATH "${CMAKE_BINARY_DIR}/${FOLDER}" DIR)
            set(PATH "${DIR}${PATH_SEPARATOR}${PATH}")
        endforeach()
        #
        # End copied from regression tests.
        #

        if (NOT PYTHONINTERP_FOUND)
            message(FATAL_ERROR
                    "Python not found. Physical validation requires python. \
                     Install python, set PYTHON_EXECUTABLE to a valid python location, \
                     or set GMX_PHYSICAL_VALIDATION=OFF to disable the physical validation tests.")
        endif()
        #
        foreach(module numpy scipy pymbar) # add further modules if necessary
            find_python_module(${module})
            string(TOUPPER ${module} module_upper)
            if(NOT PYTHONMODULE_${module_upper})
                message(WARNING
                        "Python module ${module} not found. Physical validation relies on ${module}. Make sure\
                        ${module} can be found by PYTHON_EXECUTABLE, or set GMX_PHYSICAL_VALIDATION=OFF to disable\
                        the physical validation tests.")
            endif()
        endforeach()

        #
        # Hook in our own tests
        # Read them from json file to make every system a separate test
        #
        if (GMX_DOUBLE)
            set(PHYSVALTEST_JSON "${PHYSVALTEST_SOURCE_PATH}/systems_d.json")
        else()
            set(PHYSVALTEST_JSON "${PHYSVALTEST_SOURCE_PATH}/systems.json")
        endif()
        file(STRINGS "${PHYSVALTEST_JSON}" json)
        string(REPLACE "\"" "" json ${json})
        string(REPLACE "," "" json ${json})
        string(REPLACE " " "" json ${json})
        string(REPLACE ";" "<<>>" json ${json})
        string(REPLACE "[" "" json ${json})
        string(REPLACE "]" "" json ${json})
        string(REPLACE "{" "" json ${json})
        string(REPLACE "}" "" json ${json})
        string(REPLACE "<<>>" ";" json ${json})
        foreach(line ${json})
            if("${line}" MATCHES "name:")
                string(REPLACE "name:" "" testname ${line})
                add_test(NAME physicalvalidationtests/${testname}
                        COMMAND ${PYTHON_EXECUTABLE} "${PHYSVALTEST_SOURCE_PATH}/gmx_physicalvalidation.py" "${PHYSVALTEST_JSON}" -s ${testname} -a ${PARGS})
                set_tests_properties(physicalvalidationtests/${testname} PROPERTIES
                        ENVIRONMENT "PATH=${PATH}"
                        LABELS "PhysicalValidationTest")
            endif()
        endforeach()

        #
        # Create prepare and run targets while all variables are set
        # Will be referenced in CheckTarget.cmake
        #
        # "check-phys-prepare" prepares the systems needed for physical validation for external running
        add_custom_target(check-phys-prepare
                          COMMAND ${PYTHON_EXECUTABLE} "${PHYSVALTEST_SOURCE_PATH}/gmx_physicalvalidation.py" "${PHYSVALTEST_JSON}" -p ${PARGS}
                          COMMENT "Preparing systems for physical validation"
                          DEPENDS gmx)
        # "run-physval-sims" prepares and runs the systems needed for physical validation
        add_custom_target(run-physval-sims
                          COMMAND ${PYTHON_EXECUTABLE} "${PHYSVALTEST_SOURCE_PATH}/gmx_physicalvalidation.py" "${PHYSVALTEST_JSON}" -r ${PARGS}
                          COMMENT "Preparing and running systems for physical validation"
                          DEPENDS gmx)
    endif()
else()
    #
    # Create dummy prepare and run targets
    # Will be referenced in CheckTarget.cmake
    #
    # "check-phys-prepare" prepares the systems needed for physical validation for external running
    add_custom_target(check-phys-prepare
                      COMMAND ${CMAKE_COMMAND} -E echo "NOTE: You called the target `check-phys-prepare`, but ran cmake with\
 `-DGMX_PHYSICAL_VALIDATION=OFF`. The physical validation tests are therefore unavailable,\
 and this target is not doing anything."
                      COMMENT "No physical validation" VERBATIM)
    # "run-physval-sims" prepares and runs the systems needed for physical validation
    add_custom_target(run-physval-sims
                      COMMAND ${CMAKE_COMMAND} -E echo "NOTE: You called the target `run-physval-sims`, but ran cmake with\
 `-DGMX_PHYSICAL_VALIDATION=OFF`. The physical validation tests are therefore unavailable,\
 and this target is not doing anything."
                      COMMENT "No physical validation" VERBATIM)
endif()

gmx_create_missing_tests_notice_target()
<|MERGE_RESOLUTION|>--- conflicted
+++ resolved
@@ -1,7 +1,7 @@
 #
 # This file is part of the GROMACS molecular simulation package.
 #
-# Copyright (c) 2012,2013,2014,2015,2016,2017,2018,2019, by the GROMACS development team, led by
+# Copyright (c) 2012,2013,2014,2015,2016,2017,2018,2019,2020, by the GROMACS development team, led by
 # Mark Abraham, David van der Spoel, Berk Hess, and Erik Lindahl,
 # and including many others, as listed in the AUTHORS file in the
 # top-level source directory and at http://www.gromacs.org.
@@ -116,11 +116,7 @@
         message(WARNING
             "Please set MPIEXEC. Otherwise mpirun is assumed for running tests.")
     endif()
-<<<<<<< HEAD
-    if(GMX_OPENMP)
-=======
     if(DEFINED ENV{CI_JOB_ID} AND GMX_OPENMP)
->>>>>>> d30f2cb6
         set(GMX_REGRESSIONTEST_OMP_THREADS 2 CACHE STRING
             "Number of OpenMP threads to use with the regression tests")
         mark_as_advanced(GMX_REGRESSIONTEST_OMP_THREADS)
@@ -148,21 +144,11 @@
     mark_as_advanced(REGRESSIONTEST_EXTRA_ARGS)
     list(APPEND ARGS ${REGRESSIONTEST_EXTRA_ARGS})
 
-<<<<<<< HEAD
-    if(DEFINED ENV{CI_JOB_ID})
-        if(GMX_THREAD_MPI)
-            set(GMX_REGRESSIONTEST_THREAD_MPI_THREADS 2 CACHE STRING
-            "Number of thread MPI threads to use for testing")
-            mark_as_advanced(GMX_REGRESSIONTEST_THREAD_MPI_THREADS)
-            list(APPEND ARGS -nt ${GMX_REGRESSIONTEST_THREAD_MPI_THREADS})
-        endif()
-=======
     if(DEFINED ENV{CI_JOB_ID} AND GMX_THREAD_MPI)
         set(GMX_REGRESSIONTEST_THREAD_MPI_THREADS 2 CACHE STRING
         "Number of thread MPI threads to use for testing")
         mark_as_advanced(GMX_REGRESSIONTEST_THREAD_MPI_THREADS)
         list(APPEND ARGS -nt ${GMX_REGRESSIONTEST_THREAD_MPI_THREADS})
->>>>>>> d30f2cb6
     endif()
     list(APPEND ARGS -noverbose -nosuffix)
 
