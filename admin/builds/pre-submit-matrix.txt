--- conflicted
+++ resolved
@@ -2,20 +2,18 @@
 # intent behind that configuration, so that we can correctly judge
 # whether to preserve that during maintenance decisions.
 #
-<<<<<<< HEAD
-# The phrase "at time of release" refers to either the initial
-# GROMACS release from that branch, or the next expected release
-# from that branch. (We will tend not to retroactively support
-# newer infrastructure in CI, unless it's either easy or of
-# high impact.)
-=======
 # Other configurations might coincidentally test such configurations
 # (e.g. because they are the current default), but it is appropriate
 # to intend to teach each feature (or a feature combination) exactly
 # once, and for the intent to be reflected precisely in the
 # configuration syntax, so that the configurations are stable even
 # if the defaults change in future.
->>>>>>> 8d39c516
+#
+# The phrase "at time of release" refers to either the initial
+# GROMACS release from that branch, or the next expected release
+# from that branch. (We will tend not to retroactively support
+# newer infrastructure in CI, unless it's either easy or of
+# high impact.)
 
 # Test older gcc
 # Test oldest supported CUDA
@@ -23,24 +21,12 @@
 # Test X11 build
 # Test MPI with CUDA
 # Test MPMD PME with library MPI
-<<<<<<< HEAD
 gcc-4.8 gpu cuda-6.5 mpi npme=1 nranks=2 openmp x11
 
 # Test newest gcc supported by newest CUDA at time of release
 # Test thread-MPI with CUDA
-# Test SIMD (AVX2_256) GPU code-path
-gcc-5 gpu cuda-8.0 openmp release simd=avx2_256
-=======
-gcc-4.6 gpu cuda-5.0 mpi npme=1 nranks=2 openmp x11 cmake-2.8.8
-
-# Test newest gcc supported by newest CUDA shortly after the release
 # Test SIMD implementation of pair search for GPU code-path
-gcc-5 gpu cuda-8.0 openmp simd=avx2_256
-
-# Test newest gcc supported by newest CUDA at time of release
-# Test thread-MPI with CUDA
-gcc-4.8 gpu thread-mpi cuda-7.5 openmp release
->>>>>>> 8d39c516
+gcc-5 gpu cuda-8.0 thread-mpi openmp release simd=avx2_256
 
 # Test with ThreadSanitizer (without OpenMP, because of Redmine #1850)
 # Test AVX2_256 SIMD
@@ -48,27 +34,18 @@
 gcc-4.9 tsan fftpack simd=avx2_256
 
 # Test newest gcc at time of release
-<<<<<<< HEAD
-# Test on MacOS
+# Test on MacOS (because gcc-6 is only available there)
 gcc-6 double
-=======
-# Test on MacOS (because gcc-6.1 is only available there)
-gcc-6.1 double
->>>>>>> 8d39c516
 
 # Test older clang
 # Test double precision
 # Test without OpenMP
-<<<<<<< HEAD
-clang-3.4 double no-openmp fftpack
+# Test thread-MPI
+clang-3.4 double thread-mpi no-openmp fftpack
 
 # Test newest clang at time of release
 # Test with AddressSanitizer (without OpenMP, see below)
 clang-4 no-openmp asan
-=======
-# Test thread-MPI
-clang-3.4 double thread-mpi no-openmp fftpack asan
->>>>>>> 8d39c516
 
 # Test oldest supported MSVC on Windows
 # Test newest supported MSVC on Windows
@@ -81,13 +58,8 @@
 # Test newest cmake at time of release
 # Test MKL
 # Test without any MPI
-<<<<<<< HEAD
-# Test on CentOS
+# Test on CentOS (because icc-16.0 is only available there)
 icc-16.0 no-thread-mpi openmp mkl cmake-3.6.1 simd=avx_256
-=======
-# Test on CentOS (because icc-16.0 is only available there)
-icc-16.0 no-thread-mpi openmp mkl cmake-3.3.2 simd=avx_256
->>>>>>> 8d39c516
 
 # Test oldest supported cmake
 # Test AVX_128_FMA SIMD
