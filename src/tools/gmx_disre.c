--- conflicted
+++ resolved
@@ -791,79 +791,6 @@
         xvgr_legend(xvg, isize, (const char**)leg, oenv);
     }
     else
-<<<<<<< HEAD
-      g = mk_graph(fplog,&top->idef,0,mtop.natoms,FALSE,FALSE);
-  }
-  
-  if (ftp2bSet(efNDX,NFILE,fnm)) {
-    rd_index(ftp2fn(efNDX,NFILE,fnm),1,&isize,&index,&grpname);
-    xvg=xvgropen(opt2fn("-dr",NFILE,fnm),"Individual Restraints","Time (ps)",
-		 "nm",oenv);
-    snew(vvindex,isize);
-    snew(leg,isize);
-    for(i=0; (i<isize); i++) {
-      index[i]++;
-      snew(leg[i],12);
-      sprintf(leg[i],"index %d",index[i]);
-    }
-    xvgr_legend(xvg,isize,(const char**)leg,oenv);
-  }
-  else 
-    isize=0;
-
-  ir.dr_tau=0.0;
-  init_disres(fplog,&mtop,&ir,NULL,FALSE,&fcd,NULL);
-
-  natoms=read_first_x(oenv,&status,ftp2fn(efTRX,NFILE,fnm),&t,&x,box);
-  snew(f,5*natoms);
-  
-  init_dr_res(&dr,fcd.disres.nres);
-  if (opt2bSet("-c",NFILE,fnm)) {
-    clust = cluster_index(fplog,opt2fn("-c",NFILE,fnm));
-    snew(dr_clust,clust->clust->nr+1);
-    for(i=0; (i<=clust->clust->nr); i++)
-      init_dr_res(&dr_clust[i],fcd.disres.nres);
-  }
-  else {	
-    out =xvgropen(opt2fn("-ds",NFILE,fnm),
-		  "Sum of Violations","Time (ps)","nm",oenv);
-    aver=xvgropen(opt2fn("-da",NFILE,fnm),
-		  "Average Violation","Time (ps)","nm",oenv);
-    numv=xvgropen(opt2fn("-dn",NFILE,fnm),
-		  "# Violations","Time (ps)","#",oenv);
-    maxxv=xvgropen(opt2fn("-dm",NFILE,fnm),
-		   "Largest Violation","Time (ps)","nm",oenv);
-  }
-
-  mdatoms = init_mdatoms(fplog,&mtop,ir.efep!=efepNO);
-  atoms2md(&mtop,&ir,0,NULL,0,mtop.natoms,mdatoms);
-  update_mdatoms(mdatoms,ir.fepvals->init_lambda);
-  fr      = mk_forcerec();
-  fprintf(fplog,"Made forcerec\n");
-  init_forcerec(fplog,oenv,fr,NULL,&ir,&mtop,cr,box,FALSE,
-                NULL,NULL,NULL,NULL,NULL,NULL,FALSE,-1);
-  init_nrnb(&nrnb);
-  if (ir.ePBC != epbcNONE)
-    gpbc = gmx_rmpbc_init(&top->idef,ir.ePBC,natoms,box);
-  
-  j=0;
-  do {
-    if (ir.ePBC != epbcNONE) {
-      if (ir.bPeriodicMols)
-	set_pbc(&pbc,ir.ePBC,box);
-      else
-	gmx_rmpbc(gpbc,natoms,box,x);
-    }
-    
-    if (clust) {
-      if (j > clust->maxframe)
-	gmx_fatal(FARGS,"There are more frames in the trajectory than in the cluster index file. t = %8f\n",t);
-      my_clust = clust->inv_clust[j];
-      range_check(my_clust,0,clust->clust->nr);
-      check_viol(fplog,cr,&(top->idef.il[F_DISRES]),
-		 top->idef.iparams,top->idef.functype,
-		 x,f,fr,pbc_null,g,dr_clust,my_clust,isize,index,vvindex,&fcd);
-=======
     {
         isize = 0;
     }
@@ -883,7 +810,6 @@
         {
             init_dr_res(&dr_clust[i], fcd.disres.nres);
         }
->>>>>>> 06ed8015
     }
     else
     {
@@ -903,7 +829,7 @@
     fr      = mk_forcerec();
     fprintf(fplog, "Made forcerec\n");
     init_forcerec(fplog, oenv, fr, NULL, &ir, &mtop, cr, box, FALSE,
-                  NULL, NULL, NULL, NULL, NULL, FALSE, -1);
+                  NULL, NULL, NULL, NULL, NULL, NULL, FALSE, -1);
     init_nrnb(&nrnb);
     if (ir.ePBC != epbcNONE)
     {
