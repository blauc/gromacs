/*
 * 
 *                This source code is part of
 * 
 *                 G   R   O   M   A   C   S
 * 
 *          GROningen MAchine for Chemical Simulations
 * 
 *                        VERSION 3.2.0
 * Written by David van der Spoel, Erik Lindahl, Berk Hess, and others.
 * Copyright (c) 1991-2000, University of Groningen, The Netherlands.
 * Copyright (c) 2001-2004, The GROMACS development team,
 * check out http://www.gromacs.org for more information.

 * This program is free software; you can redistribute it and/or
 * modify it under the terms of the GNU General Public License
 * as published by the Free Software Foundation; either version 2
 * of the License, or (at your option) any later version.
 * 
 * If you want to redistribute modifications, please consider that
 * scientific software is very special. Version control is crucial -
 * bugs must be traceable. We will be happy to consider code for
 * inclusion in the official distribution, but derived work must not
 * be called official GROMACS. Details are found in the README & COPYING
 * files - if they are missing, get the official version at www.gromacs.org.
 * 
 * To help us fund GROMACS development, we humbly ask that you cite
 * the papers on the package - you can find them in the top README file.
 * 
 * For more info, check our website at http://www.gromacs.org
 * 
 * And Hey:
 * Green Red Orange Magenta Azure Cyan Skyblue
 */
#ifdef HAVE_CONFIG_H
#include <config.h>
#endif

#include <stddef.h>

#include "types/commrec.h"
#include "vec.h"
#include "calcpot.h"
#include "nrnb.h"
#include "mdebin.h"
#include "mshift.h"
#include "smalloc.h"
#include "force.h"
#include "main.h"
#include "filenm.h"
#include "gmx_fatal.h"
#include "mdrun.h"
#include "ns.h"
#include "txtdump.h"
#include "mdatoms.h"
#include "main.h"
#include "mtop_util.h"
#include "chargegroup.h"

static void c_tabpot(real tabscale,   real VFtab[],
		     int  nri,        int  iinr[],
		     int  shift[],
		     int  jindex[],   int  jjnr[],
		     real pos[],      
		     real facel,      real charge[],
		     real pot[],      real shiftvec[])
{
  /* Local variables */
  const real nul = 0.000000;

  /* Table stuff */
  const real one = 1.000000;
  const real two = 2.000000;
  real r1,r1t,fijC,eps,eps2,Y,F,Fp,Geps,Heps2,VV,FF;
  int  n0,n1,nnn;

  /* General and coulomb stuff */
  int  ii,k,n,jnr,ii3,nj0,nj1,is3,j3,ggid;
  real fxJ,fyJ,fzJ,fxO,fyO,fzO;
  real ixO,iyO,izO,dxO,dyO,dzO;
  real txO,tyO,tzO,vcO,fsO,qO,rsqO,rinv1O,rinv2O;
  real qqO,qj;
  real jx,jy,jz,shX,shY,shZ,poti;

  /* Outer loop (over i particles) starts here */
  for(n=0; (n<nri); n++) {

    /* Unpack shift vector */
    is3               = 3*shift[n];
    shX               = shiftvec[is3];
    shY               = shiftvec[is3+1];
    shZ               = shiftvec[is3+2];

    /* Unpack I particle */
    ii                = iinr[n];
    ii3               = 3*ii;

    /* Charge of i particle(s) divided by 4 pi eps0 */
    qO                = facel*charge[ii];

    /* Bounds for the innerloop */
    nj0               = jindex[n];
    nj1               = jindex[n+1];

    /* Compute shifted i position */
    ixO               = shX + pos[ii3];
    iyO               = shY + pos[ii3+1];
    izO               = shZ + pos[ii3+2];
    poti              = nul;
    
    /* Inner loop (over j-particles) starts right here */
    for(k=nj0; (k<nj1); k++) {

      /* Unpack neighbourlist */
      jnr               = jjnr[k];
      j3                = 3*jnr;
      qj                = facel*charge[jnr];
      jx                = pos[j3];
      jy                = pos[j3+1];
      jz                = pos[j3+2];

      /* First one is for oxygen, with LJ */
      dxO               = ixO - jx;
      dyO               = iyO - jy;
      dzO               = izO - jz;
      rsqO              = dxO*dxO + dyO*dyO + dzO*dzO;

      /* Doing fast gmx_invsqrt */
      rinv1O            = gmx_invsqrt(rsqO);

      /* O block */
      r1                = one/rinv1O;
      r1t               = r1*tabscale;
      n0                = r1t;
      n1                = 12*n0;
      eps               = r1t-n0;
      eps2              = eps*eps;
      nnn               = n1;
      Y                 = VFtab[nnn];
      F                 = VFtab[nnn+1];
      Geps              = eps*VFtab[nnn+2];
      Heps2             = eps2*VFtab[nnn+3];
      Fp                = F+Geps+Heps2;
      VV                = Y+eps*Fp;

      pot[jnr]         += VV*qO;
      poti             += VV*qj;
      
    }
    pot[ii] += poti;
  }
}

static void low_calc_pot(FILE *log,int nl_type,t_forcerec *fr,
			 rvec x[],t_mdatoms *mdatoms,real pot[])
{
  t_nblist *nlist;
  
  nlist = &fr->nblists[0].nlist_sr[nl_type];
  
  c_tabpot(fr->nblists[0].table_elec_vdw.scale,fr->nblists[0].table_elec_vdw.data,
	   nlist->nri,nlist->iinr,
	   nlist->shift,nlist->jindex,nlist->jjnr,
	   x[0],fr->epsfac,mdatoms->chargeA,pot,fr->shift_vec[0]);

  fprintf(log,"There were %d interactions\n",nlist->nrj);
}

void calc_pot(FILE *logf,t_commrec *cr,
	      gmx_mtop_t *mtop,
	      t_inputrec *inputrec,gmx_localtop_t *top,rvec x[],
	      t_forcerec *fr,gmx_enerdata_t *enerd,
	      t_mdatoms *mdatoms,real pot[],matrix box,t_graph *graph)
{
  static t_nrnb      nrnb;
  real        lam[efptNR],dum[efptNR];
  rvec        box_size;
  int         i,m;

  /* Calc the force */
  fprintf(stderr,"Doing single force calculation...\n");

  if (inputrec->ePBC != epbcNONE)
    calc_shifts(box,fr->shift_vec);

  put_charge_groups_in_box(logf,0,top->cgs.nr,fr->ePBC,box,&(top->cgs),
			   x,fr->cg_cm);
  if (graph)
    mk_mshift(logf,graph,fr->ePBC,box,x);
  /* Do the actual neighbour searching and if twin range electrostatics
   * also do the calculation of long range forces and energies.
   */
  ns(logf,fr,x,box,&mtop->groups,&(inputrec->opts),top,mdatoms,cr,
     &nrnb,&lam[0],&dum[0],&enerd->grpp,TRUE,FALSE);
  for(m=0; (m<DIM); m++)
    box_size[m] = box[m][m];
  for(i=0; (i<mdatoms->nr); i++)
    pot[i] = 0;
  if (debug) {
    pr_rvecs(debug,0,"x",x,mdatoms->nr);
    pr_rvecs(debug,0,"cgcm",fr->cg_cm,top->cgs.nr);
  }
  /* electrostatics from any atom to atoms without LJ */
  low_calc_pot(logf,eNL_QQ,fr,x,mdatoms,pot);
    /* electrostatics from any atom to atoms without charge */
  low_calc_pot(logf,eNL_VDW,fr,x,mdatoms,pot);
  /* electrostatics from any atom to atoms with LJ */
  low_calc_pot(logf,eNL_VDWQQ,fr,x,mdatoms,pot);
}

FILE *init_calcpot(const char *log,const char *tpx,const char *table,
		   gmx_mtop_t *mtop,gmx_localtop_t *top,
		   t_inputrec *inputrec,t_commrec **cr,
		   t_graph **graph,t_mdatoms **mdatoms,
		   t_forcerec **fr,
		   gmx_enerdata_t *enerd,
		   real **pot,
		   matrix box,rvec **x, const output_env_t oenv)
{
  gmx_localtop_t *ltop;
  double   t,t0;
  real     lam[efptNR];
  int      fep_state;
  gmx_bool     bNEMD,bSA;
  int      traj=0,xtc_traj=0;
  t_state  *state;
  rvec     mutot;
  t_nrnb   nrnb;
  int      m;
  rvec     box_size;
  tensor   force_vir,shake_vir;
  FILE     *fplog;
  
  /* Initiate */
  *cr = init_par(NULL,NULL);
  gmx_log_open(log,*cr,FALSE,0,&fplog);

  init_nrnb(&nrnb);
  snew(state,1);
  read_tpx_state(tpx,inputrec,state, NULL, mtop);
  set_state_entries(state,inputrec,1);
  if (fplog)
      pr_inputrec(fplog,0,"Input Parameters",inputrec,FALSE);



  if (inputrec->efep) {
    fprintf(stderr,"WARNING: turning of free energy, will use lambda=0\n");
    inputrec->efep = 0;
  }

  clear_rvec(mutot);
  init_md(fplog,*cr,inputrec,oenv,&t,&t0,lam,&fep_state,NULL,
	  &nrnb,mtop,NULL,-1,NULL,NULL,NULL,
	  force_vir,shake_vir,mutot,&bSA,NULL,NULL,0);

  init_enerdata(mtop->groups.grps[egcENER].nr,0,enerd);  

  ltop = gmx_mtop_generate_local_top(mtop,inputrec);
  *top = *ltop;
  sfree(ltop);

  *mdatoms = init_mdatoms(fplog,mtop,FALSE);
  atoms2md(mtop,inputrec,0,NULL,0,mtop->natoms,*mdatoms);

  if (inputrec->ePBC == epbcXYZ) {
    /* Calculate intramolecular shift vectors to make molecules whole again */
    *graph = mk_graph(fplog,&(top->idef),0,mtop->natoms,FALSE,FALSE);
    mk_mshift(fplog,*graph,inputrec->ePBC,state->box,state->x);
  } else {
    *graph = NULL;
  }

  /* Turn off twin range if appropriate */
  inputrec->rvdw  = inputrec->rcoulomb;
  inputrec->rlist = inputrec->rcoulomb;
  fprintf(stderr,"Using a coulomb cut-off of %g nm\n",inputrec->rcoulomb); 
  
  /* Turn off free energy computation */
  inputrec->efep = 0;

  /* Set vanderwaals to shift, to force tables */
  inputrec->vdwtype     = evdwSHIFT;
  inputrec->rvdw_switch = 0.0;
  inputrec->eDispCorr   = edispcNO;
    
  /* Initiate forcerecord */
  *fr = mk_forcerec();
  init_forcerec(fplog,oenv,*fr,NULL,inputrec,mtop,*cr,
<<<<<<< HEAD
		state->box,FALSE,NULL,table,NULL,table,NULL,TRUE,-1);
  
=======
		state->box,FALSE,table,NULL,table,NULL,NULL,TRUE,-1);

>>>>>>> 8fd6330d
  /* Remove periodicity */  
  for(m=0; (m<DIM); m++)
    box_size[m] = state->box[m][m];
  if (inputrec->ePBC != epbcNONE)
    do_pbc_first(fplog,state->box,*fr,*graph,state->x);

  copy_mat(state->box,box);
  *x = state->x;
  state->x = NULL;
  done_state(state);
  sfree(state);

  snew(*pot,mtop->natoms);

  return fplog;
}<|MERGE_RESOLUTION|>--- conflicted
+++ resolved
@@ -287,13 +287,8 @@
   /* Initiate forcerecord */
   *fr = mk_forcerec();
   init_forcerec(fplog,oenv,*fr,NULL,inputrec,mtop,*cr,
-<<<<<<< HEAD
-		state->box,FALSE,NULL,table,NULL,table,NULL,TRUE,-1);
-  
-=======
-		state->box,FALSE,table,NULL,table,NULL,NULL,TRUE,-1);
-
->>>>>>> 8fd6330d
+		state->box,FALSE,NULL,table,NULL,table,NULL,NULL,TRUE,-1);
+
   /* Remove periodicity */  
   for(m=0; (m<DIM); m++)
     box_size[m] = state->box[m][m];
