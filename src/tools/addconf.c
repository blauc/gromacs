--- conflicted
+++ resolved
@@ -264,59 +264,6 @@
     cgs  = &(top->cgs);
 
     /* mdatoms structure */
-<<<<<<< HEAD
-  snew(nFreeze,2);
-  snew(md,1);
-  md = init_mdatoms(fp,mtop,FALSE);
-  atoms2md(mtop,ir,0,NULL,0,mtop->natoms,md);
-  sfree(nFreeze);
-
-  /* forcerec structure */
-  if (fr == NULL)
-    fr = mk_forcerec();
-  snew(cr,1);
-  cr->nnodes   = 1;
-  /* cr->nthreads = 1; */
-
-  /*    ir->rlist       = ir->rcoulomb = ir->rvdw = rlong;
-	printf("Neighborsearching with a cut-off of %g\n",rlong);
-	init_forcerec(stdout,fr,ir,top,cr,md,box,FALSE,NULL,NULL,NULL,TRUE);*/
-  fr->cg0 = 0;
-  fr->hcg = top->cgs.nr;
-  fr->nWatMol = 0;
-
-  /* Prepare for neighboursearching */
-  init_nrnb(&nrnb);
-
-  /* Init things dependent on parameters */
-  ir->rlistlong = ir->rlist = ir->rcoulomb = ir->rvdw = rlong;
-  /* create free energy data to avoid NULLs */
-  snew(ir->fepvals,1);
-  printf("Neighborsearching with a cut-off of %g\n",rlong);
-  init_forcerec(stdout,oenv,fr,NULL,ir,mtop,cr,box,FALSE,
-                NULL,NULL,NULL,NULL,NULL,NULL,TRUE,-1);
-  if (debug)
-    pr_forcerec(debug,fr,cr);
-
-  /* Calculate new stuff dependent on coords and box */
-  for(m=0; (m<DIM); m++)
-    box_size[m] = box[m][m];
-  calc_shifts(box,fr->shift_vec);
-  put_charge_groups_in_box(fp,0,cgs->nr,fr->ePBC,box,cgs,x,fr->cg_cm);
-
-  /* Do the actual neighboursearching */
-  snew(lambda,efptNR);
-  snew(dvdl,efptNR);
-  init_neighbor_list(fp,fr,md->homenr);
-  search_neighbours(fp,fr,x,box,top,
-		    &mtop->groups,cr,&nrnb,md,lambda,dvdl,NULL,TRUE,FALSE,FALSE);
-
-  if (debug)
-    dump_nblist(debug,cr,fr,0);
-
-  if (bVerbose)
-    fprintf(stderr,"Successfully made neighbourlist\n");
-=======
     snew(nFreeze, 2);
     snew(md, 1);
     md = init_mdatoms(fp, mtop, FALSE);
@@ -348,7 +295,7 @@
     snew(ir->fepvals, 1);
     printf("Neighborsearching with a cut-off of %g\n", rlong);
     init_forcerec(stdout, oenv, fr, NULL, ir, mtop, cr, box, FALSE,
-                  NULL, NULL, NULL, NULL, NULL, TRUE, -1);
+                  NULL, NULL, NULL, NULL, NULL, NULL, TRUE, -1);
     if (debug)
     {
         pr_forcerec(debug, fr, cr);
@@ -378,7 +325,6 @@
     {
         fprintf(stderr, "Successfully made neighbourlist\n");
     }
->>>>>>> 06ed8015
 }
 
 gmx_bool bXor(gmx_bool b1, gmx_bool b2)
