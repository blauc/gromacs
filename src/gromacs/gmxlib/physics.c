--- conflicted
+++ resolved
@@ -41,41 +41,12 @@
 {
     switch (unit)
     {
-<<<<<<< HEAD
-    case eg2c_Angstrom:
-        return x*A2NM;
-    case eg2c_nm:
-        return x;
-    case eg2c_pm:
-        return 0.001*x;
-    case eg2c_Bohr:
-        return x*BOHR2NM;
-    case eg2c_kcal_mole:
-        return x*CAL2JOULE;
-    case eg2c_kJ_mole:
-        return x;
-    case eg2c_Hartree:
-        return x*ONE_4PI_EPS0/BOHR2NM;
-    case eg2c_Hartree_e:
-        return x*ONE_4PI_EPS0/BOHR2NM;
-    case eg2c_Angstrom3:
-        return x*A2NM*A2NM*A2NM;
-    case eg2c_Coulomb:
-        return x/E_CHARGE;
-    case eg2c_Debye:
-        return x*DEBYE2ENM;
-    case eg2c_Electron:
-        return x;
-    case eg2c_Buckingham:
-        return x*A2NM*DEBYE2ENM;
-    default:
-        fprintf(stderr,"Unknown unit %d, not converting.\n",unit);
-    }  
-=======
         case eg2cAngstrom:
             return x*A2NM;
         case eg2cNm:
             return x;
+        case eg2cPm:
+            return 0.001*x;
         case eg2cBohr:
             return x*BOHR2NM;
         case eg2cKcal_Mole:
@@ -97,7 +68,6 @@
         default:
             fprintf(stderr, "Unknown unit %d, not converting.\n", unit);
     }
->>>>>>> 06ed8015
     return x;
 }
 
@@ -105,41 +75,12 @@
 {
     switch (unit)
     {
-<<<<<<< HEAD
-    case eg2c_Angstrom:
-        return x/A2NM;
-    case eg2c_nm:
-        return x;
-    case eg2c_pm:
-        return 1000*x;
-    case eg2c_Bohr:
-        return x/BOHR2NM;
-    case eg2c_kcal_mole:
-        return x/CAL2JOULE;
-    case eg2c_kJ_mole:
-        return x;
-    case eg2c_Hartree:
-        return x/(ONE_4PI_EPS0/BOHR2NM);
-    case eg2c_Hartree_e:
-        return x/(ONE_4PI_EPS0/BOHR2NM);
-    case eg2c_Angstrom3:
-        return x/(A2NM*A2NM*A2NM);
-    case eg2c_Coulomb:
-        return x*E_CHARGE;
-    case eg2c_Debye:
-        return x/DEBYE2ENM;
-    case eg2c_Electron:
-        return x;
-    case eg2c_Buckingham:
-        return x/(A2NM*DEBYE2ENM);
-    default:
-        fprintf(stderr,"Unknown unit %d, not converting.\n",unit);
-    }  
-=======
         case eg2cAngstrom:
             return x/A2NM;
         case eg2cNm:
             return x;
+        case eg2cPm:
+            return 1000*x;
         case eg2cBohr:
             return x/BOHR2NM;
         case eg2cKcal_Mole:
@@ -161,38 +102,24 @@
         default:
             fprintf(stderr, "Unknown unit %d, not converting.\n", unit);
     }
->>>>>>> 06ed8015
     return x;
 }
 
 /* This has to have the same order as the enums. */
-<<<<<<< HEAD
-static const char *eg2c_names[eg2c_NR] = {
-    "Angstrom", "nm", "pm", "Bohr", "kcal/mol", "kJ/mol",
-    "Hartree", "Hartree/e", "Angstrom3", "Coulomb",
-    "Debye", "Electron", "Buckingham" 
-=======
 static const char *eg2c_names[eg2cNR] = {
-    "Angstrom", "Nm", "Bohr", "Kcal_Mole",
+    "Angstrom", "Nm", "Pm", "Bohr", "Kcal_Mole",
     "Hartree", "Hartree_e", "Angstrom3", "Coulomb",
     "Debye", "Electron", "Buckingham"
->>>>>>> 06ed8015
 };
 
 int string2unit(const char *string)
 {
     int i;
-<<<<<<< HEAD
-    
-    for(i=0; (i<eg2c_NR); i++)
-        if (gmx_strcasecmp(string,eg2c_names[i]) == 0)
-=======
 
     for (i = 0; (i < eg2cNR); i++)
     {
         if (gmx_strcasecmp(string, eg2c_names[i]) == 0)
         {
->>>>>>> 06ed8015
             return i;
         }
     }
@@ -201,12 +128,8 @@
 
 const char *unit2string(int unit)
 {
-<<<<<<< HEAD
-    if ((unit >= 0) && (unit < eg2c_NR))
-=======
     if ((unit >= 0) && (unit < eg2cNR))
     {
->>>>>>> 06ed8015
         return eg2c_names[unit];
     }
 
