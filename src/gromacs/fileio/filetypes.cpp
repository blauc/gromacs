--- conflicted
+++ resolved
@@ -153,18 +153,11 @@
     { eftASC, ".mat", "ss",     nullptr, "Matrix Data file"},
     { eftASC, ".m2p", "ps",     nullptr, "Input file for mat2ps"},
     { eftXDR, ".mtx", "hessian", "-m", "Hessian matrix"},
-<<<<<<< HEAD
-    { eftASC, ".edi", "sam",    NULL, "ED sampling input"},
-    { eftASC, ".cub", "pot",  NULL, "Gaussian cube file" },
-    { eftASC, ".xpm", "root", NULL, "X PixMap compatible matrix file" },
-    { eftASC, "", "rundir", NULL, "Run directory" },
-    { eftGEN, ".ccp4", "density", "-ccp4", "Volume data file in ccp4 format."}
-=======
     { eftASC, ".edi", "sam",    nullptr, "ED sampling input"},
     { eftASC, ".cub", "pot",  nullptr, "Gaussian cube file" },
     { eftASC, ".xpm", "root", nullptr, "X PixMap compatible matrix file" },
-    { eftASC, "", "rundir", nullptr, "Run directory" }
->>>>>>> cd6b63db
+    { eftASC, "", "rundir", nullptr, "Run directory" },
+    { eftGEN, ".ccp4", "density", "-ccp4", "Volume data file in ccp4 format."}
 };
 
 const char *ftp2ext(int ftp)
