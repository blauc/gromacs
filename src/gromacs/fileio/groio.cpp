--- conflicted
+++ resolved
@@ -449,25 +449,13 @@
     if ((box[XX][YY] != 0.0F) || (box[XX][ZZ] != 0.0F) || (box[YY][XX] != 0.0F)
         || (box[YY][ZZ] != 0.0F) || (box[ZZ][XX] != 0.0F) || (box[ZZ][YY] != 0.0F))
     {
-<<<<<<< HEAD
-        fprintf(out, "%10.5f%10.5f%10.5f%10.5f%10.5f%10.5f%10.5f%10.5f%10.5f\n", box[XX][XX],
+        fprintf(out, "%10.5f %9.5f %9.5f %9.5f %9.5f %9.5f %9.5f %9.5f %9.5f\n", box[XX][XX],
                 box[YY][YY], box[ZZ][ZZ], box[XX][YY], box[XX][ZZ], box[YY][XX], box[YY][ZZ],
                 box[ZZ][XX], box[ZZ][YY]);
     }
     else
     {
-        fprintf(out, "%10.5f%10.5f%10.5f\n", box[XX][XX], box[YY][YY], box[ZZ][ZZ]);
-=======
-        fprintf(out, "%10.5f %9.5f %9.5f %9.5f %9.5f %9.5f %9.5f %9.5f %9.5f\n",
-                box[XX][XX], box[YY][YY], box[ZZ][ZZ],
-                box[XX][YY], box[XX][ZZ], box[YY][XX],
-                box[YY][ZZ], box[ZZ][XX], box[ZZ][YY]);
-    }
-    else
-    {
-        fprintf(out, "%10.5f %9.5f %9.5f\n",
-                box[XX][XX], box[YY][YY], box[ZZ][ZZ]);
->>>>>>> 2f99f9a6
+        fprintf(out, "%10.5f %9.5f %9.5f\n", box[XX][XX], box[YY][YY], box[ZZ][ZZ]);
     }
 }
 
