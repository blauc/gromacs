/*
 * This file is part of the GROMACS molecular simulation package.
 *
 * Copyright (c) 1991-2000, University of Groningen, The Netherlands.
 * Copyright (c) 2001-2004, The GROMACS development team.
 * Copyright (c) 2013,2014,2015,2016, by the GROMACS development team, led by
 * Mark Abraham, David van der Spoel, Berk Hess, and Erik Lindahl,
 * and including many others, as listed in the AUTHORS file in the
 * top-level source directory and at http://www.gromacs.org.
 *
 * GROMACS is free software; you can redistribute it and/or
 * modify it under the terms of the GNU Lesser General Public License
 * as published by the Free Software Foundation; either version 2.1
 * of the License, or (at your option) any later version.
 *
 * GROMACS is distributed in the hope that it will be useful,
 * but WITHOUT ANY WARRANTY; without even the implied warranty of
 * MERCHANTABILITY or FITNESS FOR A PARTICULAR PURPOSE.  See the GNU
 * Lesser General Public License for more details.
 *
 * You should have received a copy of the GNU Lesser General Public
 * License along with GROMACS; if not, see
 * http://www.gnu.org/licenses, or write to the Free Software Foundation,
 * Inc., 51 Franklin Street, Fifth Floor, Boston, MA  02110-1301  USA.
 *
 * If you want to redistribute modifications to GROMACS, please
 * consider that scientific software is very special. Version
 * control is crucial - bugs must be traceable. We will be happy to
 * consider code for inclusion in the official distribution, but
 * derived work must not be called official GROMACS. Details are found
 * in the README & COPYING files - if they are missing, get the
 * official version at http://www.gromacs.org.
 *
 * To help us fund GROMACS development, we humbly ask that you cite
 * the research papers on the package. Check out http://www.gromacs.org.
 */
/*! \brief
 * Declares inputrec data structure and utilities.
 *
 * \inpublicapi
 * \ingroup module_mdtypes
 */
#ifndef GMX_MDTYPES_INPUTREC_H
#define GMX_MDTYPES_INPUTREC_H

#include <stdio.h>

#include "gromacs/math/vectypes.h"
#include "gromacs/mdtypes/md_enums.h"
#include "gromacs/utility/basedefinitions.h"
#include "gromacs/utility/real.h"

typedef struct {
    //! Number of terms
    int   n;
    //! Coeffients (V / nm)
    real *a;
    //! Phase angles
    real *phi;
} t_cosines;

typedef struct {
    real E0;            /* Field strength (V/nm)                        */
    real omega;         /* Frequency (1/ps)                             */
    real t0;            /* Centre of the Gaussian pulse (ps)            */
    real sigma;         /* Width of the Gaussian pulse (FWHM) (ps)      */
} t_efield;

#define EGP_EXCL  (1<<0)
#define EGP_TABLE (1<<1)

typedef struct t_grpopts {
    int       ngtc;           /* # T-Coupl groups                        */
    int       nhchainlength;  /* # of nose-hoover chains per group       */
    int       ngacc;          /* # Accelerate groups                     */
    int       ngfrz;          /* # Freeze groups                         */
    int       ngener;         /* # Ener groups			    */
    real     *nrdf;           /* Nr of degrees of freedom in a group	    */
    real     *ref_t;          /* Coupling temperature	per group   */
    int      *annealing;      /* No/simple/periodic SA for each group    */
    int      *anneal_npoints; /* Number of annealing time points per grp */
    real    **anneal_time;    /* For ea. group: Time points              */
    real    **anneal_temp;    /* For ea. grp: Temperature at these times */
                              /* Final temp after all intervals is ref_t */
    real     *tau_t;          /* Tau coupling time              */
    rvec     *acc;            /* Acceleration per group		    */
    ivec     *nFreeze;        /* Freeze the group in each direction ?    */
    int      *egp_flags;      /* Exclusions/tables of energy group pairs */

    /* QMMM stuff */
    int          ngQM;         /* nr of QM groups                              */
    int         *QMmethod;     /* Level of theory in the QM calculation        */
    int         *QMbasis;      /* Basisset in the QM calculation               */
    int         *QMcharge;     /* Total charge in the QM region                */
    int         *QMmult;       /* Spin multiplicicty in the QM region          */
    gmx_bool    *bSH;          /* surface hopping (diabatic hop only)          */
    int         *CASorbitals;  /* number of orbiatls in the active space       */
    int         *CASelectrons; /* number of electrons in the active space      */
    real        *SAon;         /* at which gap (A.U.) the SA is switched on    */
    real        *SAoff;
    int         *SAsteps;      /* in how many steps SA goes from 1-1 to 0.5-0.5*/
    gmx_bool    *bOPT;
    gmx_bool    *bTS;
} t_grpopts;

typedef struct t_simtemp {
    int   eSimTempScale; /* simulated temperature scaling; linear or exponential */
    real  simtemp_low;   /* the low temperature for simulated tempering  */
    real  simtemp_high;  /* the high temperature for simulated tempering */
    real *temperatures;  /* the range of temperatures used for simulated tempering */
} t_simtemp;

typedef struct t_lambda {
    int    nstdhdl;                 /* The frequency for calculating dhdl           */
    double init_lambda;             /* fractional value of lambda (usually will use
                                       init_fep_state, this will only be for slow growth,
                                       and for legacy free energy code. Only has a
                                       valid value if positive)   */
    int      init_fep_state;        /* the initial number of the state                   */
    double   delta_lambda;          /* change of lambda per time step (fraction of (0.1) */
    int      edHdLPrintEnergy;      /* print no, total or potential energies in dhdl    */
    int      n_lambda;              /* The number of foreign lambda points               */
    double **all_lambda;            /* The array of all lambda values                    */
    int      lambda_neighbors;      /* The number of neighboring lambda states to
                                       calculate the energy for in up and down directions
                                       (-1 for all) */
    int      lambda_start_n;        /* The first lambda to calculate energies for */
    int      lambda_stop_n;         /* The last lambda +1 to calculate energies for */
    real     sc_alpha;              /* free energy soft-core parameter                   */
    int      sc_power;              /* lambda power for soft-core interactions           */
    real     sc_r_power;            /* r power for soft-core interactions                */
    real     sc_sigma;              /* free energy soft-core sigma when c6 or c12=0      */
    real     sc_sigma_min;          /* free energy soft-core sigma for ?????             */
    gmx_bool bScCoul;               /* use softcore for the coulomb portion as well (default FALSE) */
    gmx_bool separate_dvdl[efptNR]; /* whether to print the dvdl term associated with
                                       this term; if it is not specified as separate,
                                       it is lumped with the FEP term */
    int    separate_dhdl_file;      /* whether to write a separate dhdl.xvg file
                                       note: NOT a gmx_bool, but an enum */
    int    dhdl_derivatives;        /* whether to calculate+write dhdl derivatives
                                       note: NOT a gmx_bool, but an enum */
    int    dh_hist_size;            /* The maximum table size for the dH histogram */
    double dh_hist_spacing;         /* The spacing for the dH histogram */
} t_lambda;

typedef struct t_expanded {
    int      nstexpanded;         /* The frequency of expanded ensemble state changes */
    int      elamstats;           /* which type of move updating do we use for lambda monte carlo (or no for none) */
    int      elmcmove;            /* what move set will be we using for state space moves */
    int      elmceq;              /* the method we use to decide of we have equilibrated the weights */
    int      equil_n_at_lam;      /* the minumum number of samples at each lambda for deciding whether we have reached a minimum */
    real     equil_wl_delta;      /* WL delta at which we stop equilibrating weights */
    real     equil_ratio;         /* use the ratio of weights (ratio of minimum to maximum) to decide when to stop equilibrating */
    int      equil_steps;         /* after equil_steps steps we stop equilibrating the weights */
    int      equil_samples;       /* after equil_samples total samples (steps/nstfep), we stop equilibrating the weights */
    int      lmc_seed;            /* random number seed for lambda mc switches */
    gmx_bool minvar;              /* whether to use minumum variance weighting */
    int      minvarmin;           /* the number of samples needed before kicking into minvar routine */
    real     minvar_const;        /* the offset for the variance in MinVar */
    int      c_range;             /* range of cvalues used for BAR */
    gmx_bool bSymmetrizedTMatrix; /* whether to print symmetrized matrices */
    int      nstTij;              /* How frequently to print the transition matrices */
    int      lmc_repeats;         /* number of repetitions in the MC lambda jumps */  /*MRS -- VERIFY THIS */
    int      lmc_forced_nstart;   /* minimum number of samples for each state before free sampling */ /* MRS -- VERIFY THIS! */
    int      gibbsdeltalam;       /* distance in lambda space for the gibbs interval */
    real     wl_scale;            /* scaling factor for wang-landau */
    real     wl_ratio;            /* ratio between largest and smallest number for freezing the weights */
    real     init_wl_delta;       /* starting delta for wang-landau */
    gmx_bool bWLoneovert;         /* use one over t convergece for wang-landau when the delta get sufficiently small */
    gmx_bool bInit_weights;       /* did we initialize the weights? TODO: REMOVE FOR 5.0, no longer needed with new logic */
    real     mc_temp;             /* To override the main temperature, or define it if it's not defined */
    real    *init_lambda_weights; /* user-specified initial weights to start with  */
} t_expanded;


/* Abstract types for enforced rotation only defined in pull_rotation.c       */
typedef struct gmx_enfrot *gmx_enfrot_t;
typedef struct gmx_enfrotgrp *gmx_enfrotgrp_t;

typedef struct {
    int         eType;             /* Rotation type for this group                  */
    int         bMassW;            /* Use mass-weighed positions?                   */
    int         nat;               /* Number of atoms in the group                  */
    int        *ind;               /* The global atoms numbers                      */
    rvec       *x_ref;             /* The reference positions                       */
    rvec        vec;               /* The normalized rotation vector                */
    real        rate;              /* Rate of rotation (degree/ps)                  */
    real        k;                 /* Force constant (kJ/(mol nm^2)                 */
    rvec        pivot;             /* Pivot point of rotation axis (nm)             */
    int         eFittype;          /* Type of fit to determine actual group angle   */
    int         PotAngle_nstep;    /* Number of angles around the reference angle
                                      for which the rotation potential is also
                                      evaluated (for fit type 'potential' only)     */
    real            PotAngle_step; /* Distance between two angles in degrees (for
                                      fit type 'potential' only)                    */
    real            slab_dist;     /* Slab distance (nm)                            */
    real            min_gaussian;  /* Minimum value the gaussian must have so that
                                      the force is actually evaluated               */
    real            eps;           /* Additive constant for radial motion2 and
                                      flexible2 potentials (nm^2)                   */
    gmx_enfrotgrp_t enfrotgrp;     /* Stores non-inputrec rotation data per group   */
} t_rotgrp;

typedef struct t_rot {
    int          ngrp;       /* Number of rotation groups                     */
    int          nstrout;    /* Output frequency for main rotation outfile    */
    int          nstsout;    /* Output frequency for per-slab data            */
    t_rotgrp    *grp;        /* Groups to rotate                              */
    gmx_enfrot_t enfrot;     /* Stores non-inputrec enforced rotation data    */
} t_rot;

typedef struct ext_pot_ir{

    char * method;         /*< The method identifier                          */
    int    number_index_groups;

    char  *inputfilename;  /*< Filenames for external potential input data    */
    char  *outputfilename; /*< Filename for diagnostic output for external
                              potential during simulation                       */
    int   *nat;            /*< Number of atoms subject to an external potential */
    int  **ind;            /*< Indices of atoms subject to an external potential*/
} t_ext_pot_ir;

namespace externalpotential
{
class Manager;
};

/*! \brief
 * The external potential information which will be available during the
 * simulation run. Carries the data from grompp to mdrun.
 */
typedef struct ext_pot {
    char                      * basepath;
    int                         number_external_potentials; //< If a potential from the same method is applied twice, this variable counts it twice
    t_ext_pot_ir              **inputrec_data;              //< The data, written to the tpr file / inputrecod
    externalpotential::Manager *manager;                    //< The external potential classes containing the non-inputrec data.
} t_ext_pot;

/* Abstract type for IMD only defined in IMD.c */
struct t_gmx_IMD;

typedef struct t_IMD {
    int               nat;   /* Number of interactive atoms                   */
    int              *ind;   /* The global indices of the interactive atoms   */
    struct t_gmx_IMD *setup; /* Stores non-inputrec IMD data                  */
} t_IMD;

/* Abstract types for position swapping only defined in swapcoords.cpp */
typedef struct t_swap *gmx_swapcoords_t;

typedef struct t_swapGroup {
    char            *molname;             /* Name of the swap group, e.g. NA, CL, SOL       */
    int              nat;                 /* Number of atoms in this group                  */
    int             *ind;                 /* The global ion group atoms numbers             */
    int              nmolReq[eCompNR];    /* Requested number of molecules of this type
                                             per compartment                                */
} t_swapGroup;

typedef struct t_swapcoords {
    int               nstswap;             /* Every how many steps a swap is attempted?    */
    gmx_bool          massw_split[2];      /* Use mass-weighted positions in split group?  */
    real              cyl0r, cyl1r;        /* Split cylinders defined by radius, upper and */
    real              cyl0u, cyl1u;        /* ... lower extension. The split cylinders de- */
    real              cyl0l, cyl1l;        /* ... fine the channels and are each anchored  */
                                           /* ... in the center of the split group         */
    int               nAverage;            /* Coupling constant (nr of swap attempt steps) */
    real              threshold;           /* Ion counts may deviate from the requested
                                              values by +-threshold before a swap is done  */
    real              bulkOffset[eCompNR]; /* Offset of the swap layer (='bulk') w.r.t.
                                              the compartment-defining layers              */
    int               ngrp;                /* Number of groups to be controlled            */
    t_swapGroup      *grp;                 /* All swap groups, including split and solvent */
    gmx_swapcoords_t  si_priv;             /* swap private data accessible in
                                            * swapcoords.cpp                               */
} t_swapcoords;

typedef struct t_inputrec {
    int             eI;                      /* Integration method                 */
    gmx_int64_t     nsteps;                  /* number of steps to be taken			*/
    int             simulation_part;         /* Used in checkpointing to separate chunks */
    gmx_int64_t     init_step;               /* start at a stepcount >0 (used w. convert-tpr)    */
    int             nstcalcenergy;           /* frequency of energy calc. and T/P coupl. upd.	*/
    int             cutoff_scheme;           /* group or verlet cutoffs     */
    int             ns_type;                 /* which ns method should we use?               */
    int             nstlist;                 /* number of steps before pairlist is generated	*/
    int             ndelta;                  /* number of cells per rlong			*/
    int             nstcomm;                 /* number of steps after which center of mass	*/
                                             /* motion is removed				*/
    int             comm_mode;               /* Center of mass motion removal algorithm      */
    int             nstlog;                  /* number of steps after which print to logfile	*/
    int             nstxout;                 /* number of steps after which X is output	*/
    int             nstvout;                 /* id. for V					*/
    int             nstfout;                 /* id. for F					*/
    int             nstenergy;               /* number of steps after which energies printed */
    int             nstxout_compressed;      /* id. for compressed trj (.xtc,.tng)           */
    double          init_t;                  /* initial time (ps)              */
    double          delta_t;                 /* time step (ps)				*/
    real            x_compression_precision; /* precision of x in compressed trajectory file */
    real            fourier_spacing;         /* requested fourier_spacing, when nk? not set  */
    int             nkx, nky, nkz;           /* number of k vectors in each spatial dimension*/
                                             /* for fourier methods for long range electrost.*/
    int             pme_order;               /* interpolation order for PME                  */
    real            ewald_rtol;              /* Real space tolerance for Ewald, determines   */
                                             /* the real/reciprocal space relative weight    */
    real            ewald_rtol_lj;           /* Real space tolerance for LJ-Ewald            */
    int             ewald_geometry;          /* normal/3d ewald, or pseudo-2d LR corrections */
    real            epsilon_surface;         /* Epsilon for PME dipole correction            */
    int             ljpme_combination_rule;  /* Type of combination rule in LJ-PME          */
    int             ePBC;                    /* Type of periodic boundary conditions		*/
    int             bPeriodicMols;           /* Periodic molecules                           */
    gmx_bool        bContinuation;           /* Continuation run: starting state is correct	*/
    int             etc;                     /* temperature coupling               */
    int             nsttcouple;              /* interval in steps for temperature coupling   */
    gmx_bool        bPrintNHChains;          /* whether to print nose-hoover chains        */
    int             epc;                     /* pressure coupling                            */
    int             epct;                    /* pressure coupling type			*/
    int             nstpcouple;              /* interval in steps for pressure coupling      */
    real            tau_p;                   /* pressure coupling time (ps)			*/
    tensor          ref_p;                   /* reference pressure (kJ/(mol nm^3))		*/
    tensor          compress;                /* compressability ((mol nm^3)/kJ)        */
    int             refcoord_scaling;        /* How to scale absolute reference coordinates  */
    rvec            posres_com;              /* The COM of the posres atoms                  */
    rvec            posres_comB;             /* The B-state COM of the posres atoms          */
    int             andersen_seed;           /* Random seed for Andersen thermostat (obsolete) */
    real            verletbuf_tol;           /* Per atom pair energy drift tolerance (kJ/mol/ps/atom) for list buffer  */
    real            rlist;                   /* short range pairlist cut-off (nm)		*/
    real            rtpi;                    /* Radius for test particle insertion           */
    int             coulombtype;             /* Type of electrostatics treatment             */
    int             coulomb_modifier;        /* Modify the Coulomb interaction              */
    real            rcoulomb_switch;         /* Coulomb switch range start (nm)		*/
    real            rcoulomb;                /* Coulomb cutoff (nm)		                */
    real            epsilon_r;               /* relative dielectric constant                 */
    real            epsilon_rf;              /* relative dielectric constant of the RF       */
    int             implicit_solvent;        /* No (=explicit water), or GBSA solvent models */
    int             gb_algorithm;            /* Algorithm to use for calculation Born radii  */
    int             nstgbradii;              /* Frequency of updating Generalized Born radii */
    real            rgbradii;                /* Cutoff for GB radii calculation              */
    real            gb_saltconc;             /* Salt concentration (M) for GBSA models       */
    real            gb_epsilon_solvent;      /* dielectric coeff. of implicit solvent     */
    real            gb_obc_alpha;            /* 1st scaling factor for Bashford-Case GB      */
    real            gb_obc_beta;             /* 2nd scaling factor for Bashford-Case GB      */
    real            gb_obc_gamma;            /* 3rd scaling factor for Bashford-Case GB      */
    real            gb_dielectric_offset;    /* Dielectric offset for Still/HCT/OBC     */
    int             sa_algorithm;            /* Algorithm for SA part of GBSA                */
    real            sa_surface_tension;      /* Energy factor for SA part of GBSA */
    int             vdwtype;                 /* Type of Van der Waals treatment              */
    int             vdw_modifier;            /* Modify the VdW interaction                   */
    real            rvdw_switch;             /* Van der Waals switch range start (nm)        */
    real            rvdw;                    /* Van der Waals cutoff (nm)	        */
    int             eDispCorr;               /* Perform Long range dispersion corrections    */
    real            tabext;                  /* Extension of the table beyond the cut-off,   *
                                              * as well as the table length for 1-4 interac. */
    real            shake_tol;               /* tolerance for shake				*/
    int             efep;                    /* free energy calculations                     */
    t_lambda       *fepvals;                 /* Data for the FEP state                       */
    gmx_bool        bSimTemp;                /* Whether to do simulated tempering            */
    t_simtemp      *simtempvals;             /* Variables for simulated tempering            */
    gmx_bool        bExpanded;               /* Whether expanded ensembles are used          */
    t_expanded     *expandedvals;            /* Expanded ensemble parameters              */
    int             eDisre;                  /* Type of distance restraining                 */
    real            dr_fc;                   /* force constant for ta_disre			*/
    int             eDisreWeighting;         /* type of weighting of pairs in one restraints	*/
    gmx_bool        bDisreMixed;             /* Use comb of time averaged and instan. viol's	*/
    int             nstdisreout;             /* frequency of writing pair distances to enx   */
    real            dr_tau;                  /* time constant for memory function in disres    */
    real            orires_fc;               /* force constant for orientational restraints  */
    real            orires_tau;              /* time constant for memory function in orires    */
    int             nstorireout;             /* frequency of writing tr(SD) to enx           */
    real            em_stepsize;             /* The stepsize for updating			*/
    real            em_tol;                  /* The tolerance				*/
    int             niter;                   /* Number of iterations for convergence of      */
                                             /* steepest descent in relax_shells             */
    real            fc_stepsize;             /* Stepsize for directional minimization        */
                                             /* in relax_shells                              */
    int             nstcgsteep;              /* number of steps after which a steepest       */
                                             /* descents step is done while doing cg         */
    int             nbfgscorr;               /* Number of corrections to the hessian to keep */
    int             eConstrAlg;              /* Type of constraint algorithm                 */
    int             nProjOrder;              /* Order of the LINCS Projection Algorithm      */
    real            LincsWarnAngle;          /* If bond rotates more than %g degrees, warn   */
    int             nLincsIter;              /* Number of iterations in the final Lincs step */
    gmx_bool        bShakeSOR;               /* Use successive overrelaxation for shake      */
    real            bd_fric;                 /* Friction coefficient for BD (amu/ps)         */
    gmx_int64_t     ld_seed;                 /* Random seed for SD and BD                    */
    int             nwall;                   /* The number of walls                          */
    int             wall_type;               /* The type of walls                            */
    real            wall_r_linpot;           /* The potentail is linear for r<=wall_r_linpot */
    int             wall_atomtype[2];        /* The atom type for walls                      */
    real            wall_density[2];         /* Number density for walls                     */
    real            wall_ewald_zfac;         /* Scaling factor for the box for Ewald         */
<<<<<<< HEAD
    gmx_bool        bExternalPotential;      /* Apply an external potential in the simulation*/
    t_ext_pot      *external_potential;      /* Container for external potential variables   */
    gmx_bool        bPull;                   /* Do we do COM pulling?                        */
    pull_params_t  *pull;                    /* The data for center of mass pulling          */
    struct pull_t  *pull_work;               /* The COM pull force calculation data structure; TODO this pointer should live somewhere else */
=======
>>>>>>> bd1807e6

    /* COM pulling data */
    gmx_bool              bPull;             /* Do we do COM pulling?                        */
    struct pull_params_t *pull;              /* The data for center of mass pulling          */
    struct pull_t        *pull_work;         /* The COM pull force calculation data structure; TODO this pointer should live somewhere else */

    /* Enforced rotation data */
    gmx_bool        bRot;                    /* Calculate enforced rotation potential(s)?    */
    t_rot          *rot;                     /* The data for enforced rotation potentials    */

    int             eSwapCoords;             /* Do ion/water position exchanges (CompEL)?    */
    t_swapcoords   *swap;

    gmx_bool        bIMD;                    /* Allow interactive MD sessions for this .tpr? */
    t_IMD          *imd;                     /* Interactive molecular dynamics               */

    real            cos_accel;               /* Acceleration for viscosity calculation       */
    tensor          deform;                  /* Triclinic deformation velocities (nm/ps)     */
    int             userint1;                /* User determined parameters                   */
    int             userint2;
    int             userint3;
    int             userint4;
    real            userreal1;
    real            userreal2;
    real            userreal3;
    real            userreal4;
    t_grpopts       opts;          /* Group options				*/
    t_cosines       ex[DIM];       /* Electric field stuff	(spatial part)		*/
    t_cosines       et[DIM];       /* Electric field stuff	(time part)		*/
    gmx_bool        bQMMM;         /* QM/MM calculation                            */
    int             QMconstraints; /* constraints on QM bonds                      */
    int             QMMMscheme;    /* Scheme: ONIOM or normal                      */
    real            scalefactor;   /* factor for scaling the MM charges in QM calc.*/

    /* Fields for removed features go here (better caching) */
    gmx_bool        bAdress;       // Whether AdResS is enabled - always false if a valid .tpr was read
    gmx_bool        useTwinRange;  // Whether twin-range scheme is active - always false if a valid .tpr was read
} t_inputrec;

int ir_optimal_nstcalcenergy(const t_inputrec *ir);

int tcouple_min_integration_steps(int etc);

int ir_optimal_nsttcouple(const t_inputrec *ir);

int pcouple_min_integration_steps(int epc);

int ir_optimal_nstpcouple(const t_inputrec *ir);

/* Returns if the Coulomb force or potential is switched to zero */
gmx_bool ir_coulomb_switched(const t_inputrec *ir);

/* Returns if the Coulomb interactions are zero beyond the rcoulomb.
 * Note: always returns TRUE for the Verlet cut-off scheme.
 */
gmx_bool ir_coulomb_is_zero_at_cutoff(const t_inputrec *ir);

/* As ir_coulomb_is_zero_at_cutoff, but also returns TRUE for user tabulated
 * interactions, since these might be zero beyond rcoulomb.
 */
gmx_bool ir_coulomb_might_be_zero_at_cutoff(const t_inputrec *ir);

/* Returns if the Van der Waals force or potential is switched to zero */
gmx_bool ir_vdw_switched(const t_inputrec *ir);

/* Returns if the Van der Waals interactions are zero beyond the rvdw.
 * Note: always returns TRUE for the Verlet cut-off scheme.
 */
gmx_bool ir_vdw_is_zero_at_cutoff(const t_inputrec *ir);

/* As ir_vdw_is_zero_at_cutoff, but also returns TRUE for user tabulated
 * interactions, since these might be zero beyond rvdw.
 */
gmx_bool ir_vdw_might_be_zero_at_cutoff(const t_inputrec *ir);

/*! \brief Initiate input record structure
 *
 * Initialiazes all the arrays and pointers to NULL.
 *
 * \param[in] ir Inputrec must be pre-allocated
 */
void init_inputrec(t_inputrec *ir);

/*! \brief Free memory from input record.
 *
 * All arrays and pointers will be freed.
 *
 * \param[in] ir The data structure
 */
void done_inputrec(t_inputrec *ir);

void pr_inputrec(FILE *fp, int indent, const char *title, const t_inputrec *ir,
                 gmx_bool bMDPformat);

gmx_bool inputrecDeform(const t_inputrec *ir);

gmx_bool inputrecDynamicBox(const t_inputrec *ir);

gmx_bool inputrecPreserveShape(const t_inputrec *ir);

gmx_bool inputrecNeedMutot(const t_inputrec *ir);

gmx_bool inputrecTwinRange(const t_inputrec *ir);

gmx_bool inputrecElecField(const t_inputrec *ir);

gmx_bool inputrecExclForces(const t_inputrec *ir);

gmx_bool inputrecNptTrotter(const t_inputrec *ir);

gmx_bool inputrecNvtTrotter(const t_inputrec *ir);

gmx_bool inputrecNphTrotter(const t_inputrec *ir);

#endif /* GMX_MDTYPES_INPUTREC_H */<|MERGE_RESOLUTION|>--- conflicted
+++ resolved
@@ -389,14 +389,9 @@
     int             wall_atomtype[2];        /* The atom type for walls                      */
     real            wall_density[2];         /* Number density for walls                     */
     real            wall_ewald_zfac;         /* Scaling factor for the box for Ewald         */
-<<<<<<< HEAD
+
     gmx_bool        bExternalPotential;      /* Apply an external potential in the simulation*/
     t_ext_pot      *external_potential;      /* Container for external potential variables   */
-    gmx_bool        bPull;                   /* Do we do COM pulling?                        */
-    pull_params_t  *pull;                    /* The data for center of mass pulling          */
-    struct pull_t  *pull_work;               /* The COM pull force calculation data structure; TODO this pointer should live somewhere else */
-=======
->>>>>>> bd1807e6
 
     /* COM pulling data */
     gmx_bool              bPull;             /* Do we do COM pulling?                        */
