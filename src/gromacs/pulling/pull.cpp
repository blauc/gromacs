/*
 * This file is part of the GROMACS molecular simulation package.
 *
 * Copyright (c) 1991-2000, University of Groningen, The Netherlands.
 * Copyright (c) 2001-2004, The GROMACS development team.
 * Copyright (c) 2013,2014,2015,2016,2017,2018,2019, by the GROMACS development team, led by
 * Mark Abraham, David van der Spoel, Berk Hess, and Erik Lindahl,
 * and including many others, as listed in the AUTHORS file in the
 * top-level source directory and at http://www.gromacs.org.
 *
 * GROMACS is free software; you can redistribute it and/or
 * modify it under the terms of the GNU Lesser General Public License
 * as published by the Free Software Foundation; either version 2.1
 * of the License, or (at your option) any later version.
 *
 * GROMACS is distributed in the hope that it will be useful,
 * but WITHOUT ANY WARRANTY; without even the implied warranty of
 * MERCHANTABILITY or FITNESS FOR A PARTICULAR PURPOSE.  See the GNU
 * Lesser General Public License for more details.
 *
 * You should have received a copy of the GNU Lesser General Public
 * License along with GROMACS; if not, see
 * http://www.gnu.org/licenses, or write to the Free Software Foundation,
 * Inc., 51 Franklin Street, Fifth Floor, Boston, MA  02110-1301  USA.
 *
 * If you want to redistribute modifications to GROMACS, please
 * consider that scientific software is very special. Version
 * control is crucial - bugs must be traceable. We will be happy to
 * consider code for inclusion in the official distribution, but
 * derived work must not be called official GROMACS. Details are found
 * in the README & COPYING files - if they are missing, get the
 * official version at http://www.gromacs.org.
 *
 * To help us fund GROMACS development, we humbly ask that you cite
 * the research papers on the package. Check out http://www.gromacs.org.
 */
#include "gmxpre.h"

#include "pull.h"

#include "config.h"

#include <cassert>
#include <cinttypes>
#include <cmath>
#include <cstdlib>

#include <algorithm>
#include <memory>

#include "gromacs/commandline/filenm.h"
#include "gromacs/domdec/domdec_struct.h"
#include "gromacs/domdec/localatomset.h"
#include "gromacs/domdec/localatomsetmanager.h"
#include "gromacs/fileio/gmxfio.h"
#include "gromacs/gmxlib/network.h"
#include "gromacs/math/functions.h"
#include "gromacs/math/units.h"
#include "gromacs/math/vec.h"
#include "gromacs/math/vectypes.h"
#include "gromacs/mdlib/gmx_omp_nthreads.h"
#include "gromacs/mdtypes/commrec.h"
#include "gromacs/mdtypes/forceoutput.h"
#include "gromacs/mdtypes/inputrec.h"
#include "gromacs/mdtypes/md_enums.h"
#include "gromacs/mdtypes/mdatom.h"
#include "gromacs/mdtypes/state.h"
#include "gromacs/pbcutil/pbc.h"
#include "gromacs/topology/mtop_lookup.h"
#include "gromacs/topology/topology.h"
#include "gromacs/utility/cstringutil.h"
#include "gromacs/utility/exceptions.h"
#include "gromacs/utility/fatalerror.h"
#include "gromacs/utility/futil.h"
#include "gromacs/utility/gmxassert.h"
#include "gromacs/utility/mutex.h"
#include "gromacs/utility/pleasecite.h"
#include "gromacs/utility/real.h"
#include "gromacs/utility/smalloc.h"
#include "gromacs/utility/strconvert.h"

#include "pull_internal.h"

namespace gmx
{
extern template LocalAtomSet LocalAtomSetManager::add<void, void>(ArrayRef<const int> globalAtomIndex);
} // namespace gmx

static int groupPbcFromParams(const t_pull_group& params, bool setPbcRefToPrevStepCOM)
{
    if (params.nat <= 1)
    {
        /* no PBC required */
        return epgrppbcNONE;
    }
    else if (params.pbcatom >= 0)
    {
        if (setPbcRefToPrevStepCOM)
        {
            return epgrppbcPREVSTEPCOM;
        }
        else
        {
            return epgrppbcREFAT;
        }
    }
    else
    {
        return epgrppbcCOS;
    }
}

/* NOTE: The params initialization currently copies pointers.
 *       So the lifetime of the source, currently always inputrec,
 *       should not end before that of this object.
 *       This will be fixed when the pointers are replacted by std::vector.
 */
pull_group_work_t::pull_group_work_t(const t_pull_group& params,
                                     gmx::LocalAtomSet   atomSet,
                                     bool                bSetPbcRefToPrevStepCOM) :
    params(params),
    epgrppbc(groupPbcFromParams(params, bSetPbcRefToPrevStepCOM)),
    needToCalcCom(false),
    atomSet(atomSet),
    mwscale(0),
    wscale(0),
    invtm(0)
{
    clear_dvec(x);
    clear_dvec(xp);
};

bool pull_coordinate_is_angletype(const t_pull_coord* pcrd)
{
    return (pcrd->eGeom == epullgANGLE || pcrd->eGeom == epullgDIHEDRAL || pcrd->eGeom == epullgANGLEAXIS);
}

static bool pull_coordinate_is_directional(const t_pull_coord* pcrd)
{
    return (pcrd->eGeom == epullgDIR || pcrd->eGeom == epullgDIRPBC
            || pcrd->eGeom == epullgDIRRELATIVE || pcrd->eGeom == epullgCYL);
}

const char* pull_coordinate_units(const t_pull_coord* pcrd)
{
    return pull_coordinate_is_angletype(pcrd) ? "deg" : "nm";
}

double pull_conversion_factor_userinput2internal(const t_pull_coord* pcrd)
{
    if (pull_coordinate_is_angletype(pcrd))
    {
        return DEG2RAD;
    }
    else
    {
        return 1.0;
    }
}

double pull_conversion_factor_internal2userinput(const t_pull_coord* pcrd)
{
    if (pull_coordinate_is_angletype(pcrd))
    {
        return RAD2DEG;
    }
    else
    {
        return 1.0;
    }
}

/* Apply forces in a mass weighted fashion for part of the pull group */
static void apply_forces_grp_part(const pull_group_work_t* pgrp,
                                  int                      ind_start,
                                  int                      ind_end,
                                  const t_mdatoms*         md,
                                  const dvec               f_pull,
                                  int                      sign,
                                  rvec*                    f)
{
    double inv_wm = pgrp->mwscale;

    auto localAtomIndices = pgrp->atomSet.localIndex();
    for (int i = ind_start; i < ind_end; i++)
    {
        int    ii    = localAtomIndices[i];
        double wmass = md->massT[ii];
        if (!pgrp->localWeights.empty())
        {
            wmass *= pgrp->localWeights[i];
        }

        for (int d = 0; d < DIM; d++)
        {
            f[ii][d] += sign * wmass * f_pull[d] * inv_wm;
        }
    }
}

/* Apply forces in a mass weighted fashion */
static void apply_forces_grp(const pull_group_work_t* pgrp,
                             const t_mdatoms*         md,
                             const dvec               f_pull,
                             int                      sign,
                             rvec*                    f,
                             int                      nthreads)
{
    auto localAtomIndices = pgrp->atomSet.localIndex();

    if (pgrp->params.nat == 1 && pgrp->atomSet.numAtomsLocal() == 1)
    {
        /* Only one atom and our rank has this atom: we can skip
         * the mass weighting, which means that this code also works
         * for mass=0, e.g. with a virtual site.
         */
        for (int d = 0; d < DIM; d++)
        {
            f[localAtomIndices[0]][d] += sign * f_pull[d];
        }
    }
    else
    {
        if (localAtomIndices.size() <= c_pullMaxNumLocalAtomsSingleThreaded)
        {
            apply_forces_grp_part(pgrp, 0, localAtomIndices.size(), md, f_pull, sign, f);
        }
        else
        {
#pragma omp parallel for num_threads(nthreads) schedule(static)
            for (int th = 0; th < nthreads; th++)
            {
                int ind_start = (localAtomIndices.size() * (th + 0)) / nthreads;
                int ind_end   = (localAtomIndices.size() * (th + 1)) / nthreads;
                apply_forces_grp_part(pgrp, ind_start, ind_end, md, f_pull, sign, f);
            }
        }
    }
}

/* Apply forces in a mass weighted fashion to a cylinder group */
static void apply_forces_cyl_grp(const pull_group_work_t* pgrp,
                                 const double             dv_corr,
                                 const t_mdatoms*         md,
                                 const dvec               f_pull,
                                 double                   f_scal,
                                 int                      sign,
                                 rvec*                    f,
                                 int gmx_unused nthreads)
{
    double inv_wm = pgrp->mwscale;

    auto localAtomIndices = pgrp->atomSet.localIndex();

    /* The cylinder group is always a slab in the system, thus large.
     * Therefore we always thread-parallelize this group.
     */
    int numAtomsLocal = localAtomIndices.size();
#pragma omp parallel for num_threads(nthreads) schedule(static)
    for (int i = 0; i < numAtomsLocal; i++)
    {
        double weight = pgrp->localWeights[i];
        if (weight == 0)
        {
            continue;
        }
        int    ii   = localAtomIndices[i];
        double mass = md->massT[ii];
        /* The stored axial distance from the cylinder center (dv) needs
         * to be corrected for an offset (dv_corr), which was unknown when
         * we calculated dv.
         */
        double dv_com = pgrp->dv[i] + dv_corr;

        /* Here we not only add the pull force working along vec (f_pull),
         * but also a radial component, due to the dependence of the weights
         * on the radial distance.
         */
        for (int m = 0; m < DIM; m++)
        {
            f[ii][m] += sign * inv_wm * (mass * weight * f_pull[m] + pgrp->mdw[i][m] * dv_com * f_scal);
        }
    }
}

/* Apply torque forces in a mass weighted fashion to the groups that define
 * the pull vector direction for pull coordinate pcrd.
 */
static void apply_forces_vec_torque(const struct pull_t*     pull,
                                    const pull_coord_work_t* pcrd,
                                    const t_mdatoms*         md,
                                    rvec*                    f)
{
    const PullCoordSpatialData& spatialData = pcrd->spatialData;

    /* The component inpr along the pull vector is accounted for in the usual
     * way. Here we account for the component perpendicular to vec.
     */
    double inpr = 0;
    for (int m = 0; m < DIM; m++)
    {
        inpr += spatialData.dr01[m] * spatialData.vec[m];
    }
    /* The torque force works along the component of the distance vector
     * of between the two "usual" pull groups that is perpendicular to
     * the pull vector. The magnitude of this force is the "usual" scale force
     * multiplied with the ratio of the distance between the two "usual" pull
     * groups and the distance between the two groups that define the vector.
     */
    dvec f_perp;
    for (int m = 0; m < DIM; m++)
    {
        f_perp[m] = (spatialData.dr01[m] - inpr * spatialData.vec[m]) / spatialData.vec_len * pcrd->scalarForce;
    }

    /* Apply the force to the groups defining the vector using opposite signs */
    apply_forces_grp(&pull->group[pcrd->params.group[2]], md, f_perp, -1, f, pull->nthreads);
    apply_forces_grp(&pull->group[pcrd->params.group[3]], md, f_perp, 1, f, pull->nthreads);
}

/* Apply forces in a mass weighted fashion */
static void apply_forces_coord(struct pull_t*               pull,
                               int                          coord,
                               const PullCoordVectorForces& forces,
                               const t_mdatoms*             md,
                               rvec*                        f)
{
    /* Here it would be more efficient to use one large thread-parallel
     * region instead of potential parallel regions within apply_forces_grp.
     * But there could be overlap between pull groups and this would lead
     * to data races.
     */

    const pull_coord_work_t& pcrd = pull->coord[coord];

    if (pcrd.params.eGeom == epullgCYL)
    {
        apply_forces_cyl_grp(&pull->dyna[coord], pcrd.spatialData.cyl_dev, md, forces.force01,
                             pcrd.scalarForce, -1, f, pull->nthreads);

        /* Sum the force along the vector and the radial force */
        dvec f_tot;
        for (int m = 0; m < DIM; m++)
        {
            f_tot[m] = forces.force01[m] + pcrd.scalarForce * pcrd.spatialData.ffrad[m];
        }
        apply_forces_grp(&pull->group[pcrd.params.group[1]], md, f_tot, 1, f, pull->nthreads);
    }
    else
    {
        if (pcrd.params.eGeom == epullgDIRRELATIVE)
        {
            /* We need to apply the torque forces to the pull groups
             * that define the pull vector.
             */
            apply_forces_vec_torque(pull, &pcrd, md, f);
        }

        if (pull->group[pcrd.params.group[0]].params.nat > 0)
        {
            apply_forces_grp(&pull->group[pcrd.params.group[0]], md, forces.force01, -1, f, pull->nthreads);
        }
        apply_forces_grp(&pull->group[pcrd.params.group[1]], md, forces.force01, 1, f, pull->nthreads);

        if (pcrd.params.ngroup >= 4)
        {
            apply_forces_grp(&pull->group[pcrd.params.group[2]], md, forces.force23, -1, f, pull->nthreads);
            apply_forces_grp(&pull->group[pcrd.params.group[3]], md, forces.force23, 1, f, pull->nthreads);
        }
        if (pcrd.params.ngroup >= 6)
        {
            apply_forces_grp(&pull->group[pcrd.params.group[4]], md, forces.force45, -1, f, pull->nthreads);
            apply_forces_grp(&pull->group[pcrd.params.group[5]], md, forces.force45, 1, f, pull->nthreads);
        }
    }
}

real max_pull_distance2(const pull_coord_work_t* pcrd, const t_pbc* pbc)
{
    /* Note that this maximum distance calculation is more complex than
     * most other cases in GROMACS, since here we have to take care of
     * distance calculations that don't involve all three dimensions.
     * For example, we can use distances that are larger than the
     * box X and Y dimensions for a box that is elongated along Z.
     */

    real max_d2 = GMX_REAL_MAX;

    if (pull_coordinate_is_directional(&pcrd->params))
    {
        /* Directional pulling along along direction pcrd->vec.
         * Calculating the exact maximum distance is complex and bug-prone.
         * So we take a safe approach by not allowing distances that
         * are larger than half the distance between unit cell faces
         * along dimensions involved in pcrd->vec.
         */
        for (int m = 0; m < DIM; m++)
        {
            if (m < pbc->ndim_ePBC && pcrd->spatialData.vec[m] != 0)
            {
                real imageDistance2 = gmx::square(pbc->box[m][m]);
                for (int d = m + 1; d < DIM; d++)
                {
                    imageDistance2 -= gmx::square(pbc->box[d][m]);
                }
                max_d2 = std::min(max_d2, imageDistance2);
            }
        }
    }
    else
    {
        /* Distance pulling along dimensions with pcrd->params.dim[d]==1.
         * We use half the minimum box vector length of the dimensions involved.
         * This is correct for all cases, except for corner cases with
         * triclinic boxes where e.g. dim[XX]=1 and dim[YY]=0 with
         * box[YY][XX]!=0 and box[YY][YY] < box[XX][XX]. But since even
         * in such corner cases the user could get correct results,
         * depending on the details of the setup, we avoid further
         * code complications.
         */
        for (int m = 0; m < DIM; m++)
        {
            if (m < pbc->ndim_ePBC && pcrd->params.dim[m] != 0)
            {
                real imageDistance2 = gmx::square(pbc->box[m][m]);
                for (int d = 0; d < m; d++)
                {
                    if (pcrd->params.dim[d] != 0)
                    {
                        imageDistance2 += gmx::square(pbc->box[m][d]);
                    }
                }
                max_d2 = std::min(max_d2, imageDistance2);
            }
        }
    }

    return 0.25 * max_d2;
}

/* This function returns the distance based on coordinates xg and xref.
 * Note that the pull coordinate struct pcrd is not modified.
 */
static void low_get_pull_coord_dr(const struct pull_t*     pull,
                                  const pull_coord_work_t* pcrd,
                                  const t_pbc*             pbc,
                                  dvec                     xg,
                                  dvec                     xref,
                                  double                   max_dist2,
                                  dvec                     dr)
{
    const pull_group_work_t* pgrp0 = &pull->group[pcrd->params.group[0]];

    /* Only the first group can be an absolute reference, in that case nat=0 */
    if (pgrp0->params.nat == 0)
    {
        for (int m = 0; m < DIM; m++)
        {
            xref[m] = pcrd->params.origin[m];
        }
    }

    dvec xrefr;
    copy_dvec(xref, xrefr);

    dvec dref = { 0, 0, 0 };
    if (pcrd->params.eGeom == epullgDIRPBC)
    {
        for (int m = 0; m < DIM; m++)
        {
            dref[m] = pcrd->value_ref * pcrd->spatialData.vec[m];
        }
        /* Add the reference position, so we use the correct periodic image */
        dvec_inc(xrefr, dref);
    }

    pbc_dx_d(pbc, xg, xrefr, dr);

    bool   directional = pull_coordinate_is_directional(&pcrd->params);
    double dr2         = 0;
    for (int m = 0; m < DIM; m++)
    {
        dr[m] *= pcrd->params.dim[m];
        if (pcrd->params.dim[m] && !(directional && pcrd->spatialData.vec[m] == 0))
        {
            dr2 += dr[m] * dr[m];
        }
    }
    /* Check if we are close to switching to another periodic image */
    if (max_dist2 > 0 && dr2 > 0.98 * 0.98 * max_dist2)
    {
        /* Note that technically there is no issue with switching periodic
         * image, as pbc_dx_d returns the distance to the closest periodic
         * image. However in all cases where periodic image switches occur,
         * the pull results will be useless in practice.
         */
        gmx_fatal(FARGS,
                  "Distance between pull groups %d and %d (%f nm) is larger than 0.49 times the "
                  "box size (%f).\n%s",
                  pcrd->params.group[0], pcrd->params.group[1], sqrt(dr2),
                  sqrt(0.98 * 0.98 * max_dist2), pcrd->params.eGeom == epullgDIR ? "You might want to consider using \"pull-geometry = direction-periodic\" instead.\n" : "");
    }

    if (pcrd->params.eGeom == epullgDIRPBC)
    {
        dvec_inc(dr, dref);
    }
}

/* This function returns the distance based on the contents of the pull struct.
 * pull->coord[coord_ind].dr, and potentially vector, are updated.
 */
static void get_pull_coord_dr(struct pull_t* pull, int coord_ind, const t_pbc* pbc)
{
    pull_coord_work_t*    pcrd        = &pull->coord[coord_ind];
    PullCoordSpatialData& spatialData = pcrd->spatialData;

<<<<<<< HEAD
    double md2;
    if (pcrd->params.eGeom == epullgDIRPBC)
=======
    double                md2;
    /* With AWH pulling we allow for periodic pulling with geometry=direction.
     * TODO: Store a periodicity flag instead of checking for external pull provider.
     */
    if (pcrd->params.eGeom == epullgDIRPBC || (pcrd->params.eGeom == epullgDIR &&
                                               pcrd->params.eType == epullEXTERNAL))
>>>>>>> 6dd2746d
    {
        md2 = -1;
    }
    else
    {
        md2 = static_cast<double>(max_pull_distance2(pcrd, pbc));
    }

    if (pcrd->params.eGeom == epullgDIRRELATIVE)
    {
        /* We need to determine the pull vector */
        dvec vec;
        int  m;

        const pull_group_work_t& pgrp2 = pull->group[pcrd->params.group[2]];
        const pull_group_work_t& pgrp3 = pull->group[pcrd->params.group[3]];

        pbc_dx_d(pbc, pgrp3.x, pgrp2.x, vec);

        for (m = 0; m < DIM; m++)
        {
            vec[m] *= pcrd->params.dim[m];
        }
        spatialData.vec_len = dnorm(vec);
        for (m = 0; m < DIM; m++)
        {
            spatialData.vec[m] = vec[m] / spatialData.vec_len;
        }
        if (debug)
        {
            fprintf(debug, "pull coord %d vector: %6.3f %6.3f %6.3f normalized: %6.3f %6.3f %6.3f\n",
                    coord_ind, vec[XX], vec[YY], vec[ZZ], spatialData.vec[XX], spatialData.vec[YY],
                    spatialData.vec[ZZ]);
        }
    }

    pull_group_work_t* pgrp0 = &pull->group[pcrd->params.group[0]];
    pull_group_work_t* pgrp1 = &pull->group[pcrd->params.group[1]];

    low_get_pull_coord_dr(pull, pcrd, pbc, pgrp1->x,
                          pcrd->params.eGeom == epullgCYL ? pull->dyna[coord_ind].x : pgrp0->x, md2,
                          spatialData.dr01);

    if (pcrd->params.ngroup >= 4)
    {
        pull_group_work_t *pgrp2, *pgrp3;
        pgrp2 = &pull->group[pcrd->params.group[2]];
        pgrp3 = &pull->group[pcrd->params.group[3]];

        low_get_pull_coord_dr(pull, pcrd, pbc, pgrp3->x, pgrp2->x, md2, spatialData.dr23);
    }
    if (pcrd->params.ngroup >= 6)
    {
        pull_group_work_t *pgrp4, *pgrp5;
        pgrp4 = &pull->group[pcrd->params.group[4]];
        pgrp5 = &pull->group[pcrd->params.group[5]];

        low_get_pull_coord_dr(pull, pcrd, pbc, pgrp5->x, pgrp4->x, md2, spatialData.dr45);
    }
}

/* Modify x so that it is periodic in [-pi, pi)
 * It is assumed that x is in [-3pi, 3pi) so that x
 * needs to be shifted by at most one period.
 */
static void make_periodic_2pi(double* x)
{
    if (*x >= M_PI)
    {
        *x -= M_2PI;
    }
    else if (*x < -M_PI)
    {
        *x += M_2PI;
    }
}

/* This function should always be used to modify pcrd->value_ref */
static void low_set_pull_coord_reference_value(pull_coord_work_t* pcrd, int coord_ind, double value_ref)
{
    GMX_ASSERT(pcrd->params.eType != epullEXTERNAL,
               "The pull coord reference value should not be used with type external-potential");

    if (pcrd->params.eGeom == epullgDIST)
    {
        if (value_ref < 0)
        {
            gmx_fatal(FARGS,
                      "Pull reference distance for coordinate %d (%f) needs to be non-negative",
                      coord_ind + 1, value_ref);
        }
    }
    else if (pcrd->params.eGeom == epullgANGLE || pcrd->params.eGeom == epullgANGLEAXIS)
    {
        if (value_ref < 0 || value_ref > M_PI)
        {
            gmx_fatal(FARGS,
                      "Pull reference angle for coordinate %d (%f) needs to be in the allowed "
                      "interval [0,180] deg",
                      coord_ind + 1,
                      value_ref * pull_conversion_factor_internal2userinput(&pcrd->params));
        }
    }
    else if (pcrd->params.eGeom == epullgDIHEDRAL)
    {
        /* Allow pulling to be periodic for dihedral angles by remapping the reference value to the interval [-pi, pi). */
        make_periodic_2pi(&value_ref);
    }

    pcrd->value_ref = value_ref;
}

static void update_pull_coord_reference_value(pull_coord_work_t* pcrd, int coord_ind, double t)
{
    /* With zero rate the reference value is set initially and doesn't change */
    if (pcrd->params.rate != 0)
    {
        double value_ref = (pcrd->params.init + pcrd->params.rate * t)
                           * pull_conversion_factor_userinput2internal(&pcrd->params);
        low_set_pull_coord_reference_value(pcrd, coord_ind, value_ref);
    }
}

/* Returns the dihedral angle. Updates the plane normal vectors m, n. */
static double get_dihedral_angle_coord(PullCoordSpatialData* spatialData)
{
    double phi, sign;
    dvec   dr32; /* store instead of dr23? */

    dsvmul(-1, spatialData->dr23, dr32);
    dcprod(spatialData->dr01, dr32, spatialData->planevec_m); /* Normal of first plane */
    dcprod(dr32, spatialData->dr45, spatialData->planevec_n); /* Normal of second plane */
    phi = gmx_angle_between_dvecs(spatialData->planevec_m, spatialData->planevec_n);

    /* Note 1: the sign below is opposite of that in the bondeds or Bekker 1994
     * because there r_ij = ri - rj, while here dr01 = r_1 - r_0
     * Note 2: the angle between the plane normal vectors equals pi only when
     * both planes coincide. Thus, when phi = pi dr01 will lie in both planes and
     * we get a positive sign below. Thus, the range of the dihedral angle is (-180, 180].
     */
    sign = (diprod(spatialData->dr01, spatialData->planevec_n) < 0.0) ? 1.0 : -1.0;
    return sign * phi;
}

/* Calculates pull->coord[coord_ind].value.
 * This function also updates pull->coord[coord_ind].dr.
 */
static void get_pull_coord_distance(struct pull_t* pull, int coord_ind, const t_pbc* pbc)
{
    pull_coord_work_t* pcrd;
    int                m;

    pcrd = &pull->coord[coord_ind];

    get_pull_coord_dr(pull, coord_ind, pbc);

    PullCoordSpatialData& spatialData = pcrd->spatialData;

    switch (pcrd->params.eGeom)
    {
        case epullgDIST:
            /* Pull along the vector between the com's */
            spatialData.value = dnorm(spatialData.dr01);
            break;
        case epullgDIR:
        case epullgDIRPBC:
        case epullgDIRRELATIVE:
        case epullgCYL:
            /* Pull along vec */
            spatialData.value = 0;
            for (m = 0; m < DIM; m++)
            {
                spatialData.value += spatialData.vec[m] * spatialData.dr01[m];
            }
            break;
        case epullgANGLE:
            spatialData.value = gmx_angle_between_dvecs(spatialData.dr01, spatialData.dr23);
            break;
        case epullgDIHEDRAL: spatialData.value = get_dihedral_angle_coord(&spatialData); break;
        case epullgANGLEAXIS:
            spatialData.value = gmx_angle_between_dvecs(spatialData.dr01, spatialData.vec);
            break;
        default: gmx_incons("Unsupported pull type in get_pull_coord_distance");
    }
}

/* Returns the deviation from the reference value.
 * Updates pull->coord[coord_ind].dr, .value and .value_ref.
 */
static double get_pull_coord_deviation(struct pull_t* pull, int coord_ind, const t_pbc* pbc, double t)
{
    pull_coord_work_t* pcrd;
    double             dev = 0;

    pcrd = &pull->coord[coord_ind];

    /* Update the reference value before computing the distance,
     * since it is used in the distance computation with periodic pulling.
     */
    update_pull_coord_reference_value(pcrd, coord_ind, t);

    get_pull_coord_distance(pull, coord_ind, pbc);

    get_pull_coord_distance(pull, coord_ind, pbc);

    /* Determine the deviation */
    dev = pcrd->spatialData.value - pcrd->value_ref;

    /* Check that values are allowed */
    if (pcrd->params.eGeom == epullgDIST && pcrd->spatialData.value == 0)
    {
        /* With no vector we can not determine the direction for the force,
         * so we set the force to zero.
         */
        dev = 0;
    }
    else if (pcrd->params.eGeom == epullgDIHEDRAL)
    {
        /* The reference value is in [-pi, pi). The coordinate value is in (-pi, pi].
           Thus, the unwrapped deviation is here in (-2pi, 2pi].
           After making it periodic, the deviation will be in [-pi, pi). */
        make_periodic_2pi(&dev);
    }

    return dev;
}

double get_pull_coord_value(struct pull_t* pull, int coord_ind, const t_pbc* pbc)
{
    get_pull_coord_distance(pull, coord_ind, pbc);

    return pull->coord[coord_ind].spatialData.value;
}

void clear_pull_forces(pull_t* pull)
{
    /* Zeroing the forces is only required for constraint pulling.
     * It can happen that multiple constraint steps need to be applied
     * and therefore the constraint forces need to be accumulated.
     */
    for (pull_coord_work_t& coord : pull->coord)
    {
        coord.scalarForce = 0;
    }
}

/* Apply constraint using SHAKE */
static void
do_constraint(struct pull_t* pull, t_pbc* pbc, rvec* x, rvec* v, gmx_bool bMaster, tensor vir, double dt, double t)
{

    dvec*    r_ij;   /* x[i] com of i in prev. step. Obeys constr. -> r_ij[i] */
    dvec     unc_ij; /* xp[i] com of i this step, before constr.   -> unc_ij  */
    dvec*    rnew;   /* current 'new' positions of the groups */
    double*  dr_tot; /* the total update of the coords */
    dvec     vec;
    double   inpr;
    double   lambda, rm, invdt = 0;
    gmx_bool bConverged_all, bConverged = FALSE;
    int      niter = 0, ii, j, m, max_iter = 100;
    double   a;
    dvec     tmp, tmp3;

    snew(r_ij, pull->coord.size());
    snew(dr_tot, pull->coord.size());

    snew(rnew, pull->group.size());

    /* copy the current unconstrained positions for use in iterations. We
       iterate until rinew[i] and rjnew[j] obey the constraints. Then
       rinew - pull.x_unc[i] is the correction dr to group i */
    for (size_t g = 0; g < pull->group.size(); g++)
    {
        copy_dvec(pull->group[g].xp, rnew[g]);
    }

    /* Determine the constraint directions from the old positions */
    for (size_t c = 0; c < pull->coord.size(); c++)
    {
        pull_coord_work_t* pcrd;

        pcrd = &pull->coord[c];

        if (pcrd->params.eType != epullCONSTRAINT)
        {
            continue;
        }

        /* Note that get_pull_coord_distance also sets pcrd->dr and pcrd->value.
         * We don't modify dr and value anymore, so these values are also used
         * for printing.
         */
        get_pull_coord_distance(pull, c, pbc);

        const PullCoordSpatialData& spatialData = pcrd->spatialData;
        if (debug)
        {
            fprintf(debug, "Pull coord %zu dr %f %f %f\n", c, spatialData.dr01[XX],
                    spatialData.dr01[YY], spatialData.dr01[ZZ]);
        }

        if (pcrd->params.eGeom == epullgDIR || pcrd->params.eGeom == epullgDIRPBC)
        {
            /* Select the component along vec */
            a = 0;
            for (m = 0; m < DIM; m++)
            {
                a += spatialData.vec[m] * spatialData.dr01[m];
            }
            for (m = 0; m < DIM; m++)
            {
                r_ij[c][m] = a * spatialData.vec[m];
            }
        }
        else
        {
            copy_dvec(spatialData.dr01, r_ij[c]);
        }

        if (dnorm2(r_ij[c]) == 0)
        {
            gmx_fatal(FARGS,
                      "Distance for pull coordinate %zu is zero with constraint pulling, which is "
                      "not allowed.",
                      c + 1);
        }
    }

    bConverged_all = FALSE;
    while (!bConverged_all && niter < max_iter)
    {
        bConverged_all = TRUE;

        /* loop over all constraints */
        for (size_t c = 0; c < pull->coord.size(); c++)
        {
            pull_coord_work_t* pcrd;
            pull_group_work_t *pgrp0, *pgrp1;
            dvec               dr0, dr1;

            pcrd = &pull->coord[c];

            if (pcrd->params.eType != epullCONSTRAINT)
            {
                continue;
            }

            update_pull_coord_reference_value(pcrd, c, t);

            pgrp0 = &pull->group[pcrd->params.group[0]];
            pgrp1 = &pull->group[pcrd->params.group[1]];

            /* Get the current difference vector */
            low_get_pull_coord_dr(pull, pcrd, pbc, rnew[pcrd->params.group[1]],
                                  rnew[pcrd->params.group[0]], -1, unc_ij);

            if (debug)
            {
                fprintf(debug, "Pull coord %zu, iteration %d\n", c, niter);
            }

            rm = 1.0 / (pgrp0->invtm + pgrp1->invtm);

            switch (pcrd->params.eGeom)
            {
                case epullgDIST:
                    if (pcrd->value_ref <= 0)
                    {
                        gmx_fatal(
                                FARGS,
                                "The pull constraint reference distance for group %zu is <= 0 (%f)",
                                c, pcrd->value_ref);
                    }

                    {
                        double q, c_a, c_b, c_c;

                        c_a = diprod(r_ij[c], r_ij[c]);
                        c_b = diprod(unc_ij, r_ij[c]) * 2;
                        c_c = diprod(unc_ij, unc_ij) - gmx::square(pcrd->value_ref);

                        if (c_b < 0)
                        {
                            q      = -0.5 * (c_b - std::sqrt(c_b * c_b - 4 * c_a * c_c));
                            lambda = -q / c_a;
                        }
                        else
                        {
                            q      = -0.5 * (c_b + std::sqrt(c_b * c_b - 4 * c_a * c_c));
                            lambda = -c_c / q;
                        }

                        if (debug)
                        {
                            fprintf(debug, "Pull ax^2+bx+c=0: a=%e b=%e c=%e lambda=%e\n", c_a, c_b,
                                    c_c, lambda);
                        }
                    }

                    /* The position corrections dr due to the constraints */
                    dsvmul(-lambda * rm * pgrp1->invtm, r_ij[c], dr1);
                    dsvmul(lambda * rm * pgrp0->invtm, r_ij[c], dr0);
                    dr_tot[c] += -lambda * dnorm(r_ij[c]);
                    break;
                case epullgDIR:
                case epullgDIRPBC:
                case epullgCYL:
                    /* A 1-dimensional constraint along a vector */
                    a = 0;
                    for (m = 0; m < DIM; m++)
                    {
                        vec[m] = pcrd->spatialData.vec[m];
                        a += unc_ij[m] * vec[m];
                    }
                    /* Select only the component along the vector */
                    dsvmul(a, vec, unc_ij);
                    lambda = a - pcrd->value_ref;
                    if (debug)
                    {
                        fprintf(debug, "Pull inpr %e lambda: %e\n", a, lambda);
                    }

                    /* The position corrections dr due to the constraints */
                    dsvmul(-lambda * rm * pgrp1->invtm, vec, dr1);
                    dsvmul(lambda * rm * pgrp0->invtm, vec, dr0);
                    dr_tot[c] += -lambda;
                    break;
                default: gmx_incons("Invalid enumeration value for eGeom");
            }

            /* DEBUG */
            if (debug)
            {
                int g0, g1;

                g0 = pcrd->params.group[0];
                g1 = pcrd->params.group[1];
                low_get_pull_coord_dr(pull, pcrd, pbc, rnew[g1], rnew[g0], -1, tmp);
                low_get_pull_coord_dr(pull, pcrd, pbc, dr1, dr0, -1, tmp3);
                fprintf(debug, "Pull cur %8.5f %8.5f %8.5f j:%8.5f %8.5f %8.5f d: %8.5f\n", rnew[g0][0],
                        rnew[g0][1], rnew[g0][2], rnew[g1][0], rnew[g1][1], rnew[g1][2], dnorm(tmp));
                fprintf(debug, "Pull ref %8s %8s %8s   %8s %8s %8s d: %8.5f\n", "", "", "", "", "",
                        "", pcrd->value_ref);
                fprintf(debug, "Pull cor %8.5f %8.5f %8.5f j:%8.5f %8.5f %8.5f d: %8.5f\n", dr0[0],
                        dr0[1], dr0[2], dr1[0], dr1[1], dr1[2], dnorm(tmp3));
            } /* END DEBUG */

            /* Update the COMs with dr */
            dvec_inc(rnew[pcrd->params.group[1]], dr1);
            dvec_inc(rnew[pcrd->params.group[0]], dr0);
        }

        /* Check if all constraints are fullfilled now */
        for (pull_coord_work_t& coord : pull->coord)
        {
            if (coord.params.eType != epullCONSTRAINT)
            {
                continue;
            }

            low_get_pull_coord_dr(pull, &coord, pbc, rnew[coord.params.group[1]],
                                  rnew[coord.params.group[0]], -1, unc_ij);

            switch (coord.params.eGeom)
            {
                case epullgDIST:
                    bConverged = fabs(dnorm(unc_ij) - coord.value_ref) < pull->params.constr_tol;
                    break;
                case epullgDIR:
                case epullgDIRPBC:
                case epullgCYL:
                    for (m = 0; m < DIM; m++)
                    {
                        vec[m] = coord.spatialData.vec[m];
                    }
                    inpr = diprod(unc_ij, vec);
                    dsvmul(inpr, vec, unc_ij);
                    bConverged = fabs(diprod(unc_ij, vec) - coord.value_ref) < pull->params.constr_tol;
                    break;
            }

            if (!bConverged)
            {
                if (debug)
                {
                    fprintf(debug,
                            "Pull constraint not converged: "
                            "groups %d %d,"
                            "d_ref = %f, current d = %f\n",
                            coord.params.group[0], coord.params.group[1], coord.value_ref, dnorm(unc_ij));
                }

                bConverged_all = FALSE;
            }
        }

        niter++;
        /* if after all constraints are dealt with and bConverged is still TRUE
           we're finished, if not we do another iteration */
    }
    if (niter > max_iter)
    {
        gmx_fatal(FARGS, "Too many iterations for constraint run: %d", niter);
    }

    /* DONE ITERATING, NOW UPDATE COORDINATES AND CALC. CONSTRAINT FORCES */

    if (v)
    {
        invdt = 1 / dt;
    }

    /* update atoms in the groups */
    for (size_t g = 0; g < pull->group.size(); g++)
    {
        const pull_group_work_t* pgrp;
        dvec                     dr;

        pgrp = &pull->group[g];

        /* get the final constraint displacement dr for group g */
        dvec_sub(rnew[g], pgrp->xp, dr);

        if (dnorm2(dr) == 0)
        {
            /* No displacement, no update necessary */
            continue;
        }

        /* update the atom positions */
        auto localAtomIndices = pgrp->atomSet.localIndex();
        copy_dvec(dr, tmp);
        for (gmx::index j = 0; j < localAtomIndices.ssize(); j++)
        {
            ii = localAtomIndices[j];
            if (!pgrp->localWeights.empty())
            {
                dsvmul(pgrp->wscale * pgrp->localWeights[j], dr, tmp);
            }
            for (m = 0; m < DIM; m++)
            {
                x[ii][m] += tmp[m];
            }
            if (v)
            {
                for (m = 0; m < DIM; m++)
                {
                    v[ii][m] += invdt * tmp[m];
                }
            }
        }
    }

    /* calculate the constraint forces, used for output and virial only */
    for (size_t c = 0; c < pull->coord.size(); c++)
    {
        pull_coord_work_t* pcrd;

        pcrd = &pull->coord[c];

        if (pcrd->params.eType != epullCONSTRAINT)
        {
            continue;
        }

        /* Accumulate the forces, in case we have multiple constraint steps */
        double force =
                dr_tot[c]
                / ((pull->group[pcrd->params.group[0]].invtm + pull->group[pcrd->params.group[1]].invtm)
                   * dt * dt);
        pcrd->scalarForce += force;

        if (vir != nullptr && pcrd->params.eGeom != epullgDIRPBC && bMaster)
        {
            double f_invr;

            /* Add the pull contribution to the virial */
            /* We have already checked above that r_ij[c] != 0 */
            f_invr = pcrd->scalarForce / dnorm(r_ij[c]);

            for (j = 0; j < DIM; j++)
            {
                for (m = 0; m < DIM; m++)
                {
                    vir[j][m] -= 0.5 * f_invr * r_ij[c][j] * r_ij[c][m];
                }
            }
        }
    }

    /* finished! I hope. Give back some memory */
    sfree(r_ij);
    sfree(dr_tot);
    sfree(rnew);
}

static void add_virial_coord_dr(tensor vir, const dvec dr, const dvec f)
{
    for (int j = 0; j < DIM; j++)
    {
        for (int m = 0; m < DIM; m++)
        {
            vir[j][m] -= 0.5 * f[j] * dr[m];
        }
    }
}

/* Adds the pull contribution to the virial */
static void add_virial_coord(tensor vir, const pull_coord_work_t& pcrd, const PullCoordVectorForces& forces)
{
    if (vir != nullptr && pcrd.params.eGeom != epullgDIRPBC)
    {
        /* Add the pull contribution for each distance vector to the virial. */
        add_virial_coord_dr(vir, pcrd.spatialData.dr01, forces.force01);
        if (pcrd.params.ngroup >= 4)
        {
            add_virial_coord_dr(vir, pcrd.spatialData.dr23, forces.force23);
        }
        if (pcrd.params.ngroup >= 6)
        {
            add_virial_coord_dr(vir, pcrd.spatialData.dr45, forces.force45);
        }
    }
}

static void calc_pull_coord_scalar_force_and_potential(pull_coord_work_t* pcrd,
                                                       double             dev,
                                                       real               lambda,
                                                       real*              V,
                                                       real*              dVdl)
{
    real k, dkdl;

    k    = (1.0 - lambda) * pcrd->params.k + lambda * pcrd->params.kB;
    dkdl = pcrd->params.kB - pcrd->params.k;

    switch (pcrd->params.eType)
    {
        case epullUMBRELLA:
        case epullFLATBOTTOM:
        case epullFLATBOTTOMHIGH:
            /* The only difference between an umbrella and a flat-bottom
             * potential is that a flat-bottom is zero above or below
               the reference value.
             */
            if ((pcrd->params.eType == epullFLATBOTTOM && dev < 0)
                || (pcrd->params.eType == epullFLATBOTTOMHIGH && dev > 0))
            {
                dev = 0;
            }

            pcrd->scalarForce = -k * dev;
            *V += 0.5 * k * gmx::square(dev);
            *dVdl += 0.5 * dkdl * gmx::square(dev);
            break;
        case epullCONST_F:
            pcrd->scalarForce = -k;
            *V += k * pcrd->spatialData.value;
            *dVdl += dkdl * pcrd->spatialData.value;
            break;
        case epullEXTERNAL:
            gmx_incons(
                    "the scalar pull force should not be calculated internally for pull type "
                    "external");
        default: gmx_incons("Unsupported pull type in do_pull_pot");
    }
}

static PullCoordVectorForces calculateVectorForces(const pull_coord_work_t& pcrd)
{
    const t_pull_coord&         params      = pcrd.params;
    const PullCoordSpatialData& spatialData = pcrd.spatialData;

    /* The geometry of the coordinate determines how the scalar force relates to the force on each group */
    PullCoordVectorForces forces;

    if (params.eGeom == epullgDIST)
    {
        double invdr01 = spatialData.value > 0 ? 1. / spatialData.value : 0.;
        for (int m = 0; m < DIM; m++)
        {
            forces.force01[m] = pcrd.scalarForce * spatialData.dr01[m] * invdr01;
        }
    }
    else if (params.eGeom == epullgANGLE)
    {

        double cos_theta, cos_theta2;

        cos_theta  = cos(spatialData.value);
        cos_theta2 = gmx::square(cos_theta);

        /* The force at theta = 0, pi is undefined so we should not apply any force.
         * cos(theta) = 1 for theta = 0, pi so this is what we check for below.
         * Note that dr01 = 0 or dr23 = 0 evaluates to theta = 0 so we do not
         * have to check for this before dividing by their norm below.
         */
        if (cos_theta2 < 1)
        {
            /* The forces f01 and f23 can be decomposed into one vector parallel to dr01
             * and another vector parallel to dr23:
             * f01 = -dV/dtheta*(a*dr23/|dr23| - b*dr01*|dr01|)/|dr01|,
             * f23 = -dV/dtheta*(a*dr01/|dr01| - b*dr23*|dr23|)/|dr23|,
             */
            double a       = -gmx::invsqrt(1 - cos_theta2); /* comes from d/dx acos(x) */
            double b       = a * cos_theta;
            double invdr01 = 1. / dnorm(spatialData.dr01);
            double invdr23 = 1. / dnorm(spatialData.dr23);
            dvec   normalized_dr01, normalized_dr23;
            dsvmul(invdr01, spatialData.dr01, normalized_dr01);
            dsvmul(invdr23, spatialData.dr23, normalized_dr23);

            for (int m = 0; m < DIM; m++)
            {
                /* Here, f_scal is -dV/dtheta */
                forces.force01[m] =
                        pcrd.scalarForce * invdr01 * (a * normalized_dr23[m] - b * normalized_dr01[m]);
                forces.force23[m] =
                        pcrd.scalarForce * invdr23 * (a * normalized_dr01[m] - b * normalized_dr23[m]);
            }
        }
        else
        {
            /* No forces to apply for ill-defined cases*/
            clear_dvec(forces.force01);
            clear_dvec(forces.force23);
        }
    }
    else if (params.eGeom == epullgANGLEAXIS)
    {
        double cos_theta, cos_theta2;

        /* The angle-axis force is exactly the same as the angle force (above) except that in
           this case the second vector (dr23) is replaced by the pull vector. */
        cos_theta  = cos(spatialData.value);
        cos_theta2 = gmx::square(cos_theta);

        if (cos_theta2 < 1)
        {
            double a, b;
            double invdr01;
            dvec   normalized_dr01;

            invdr01 = 1. / dnorm(spatialData.dr01);
            dsvmul(invdr01, spatialData.dr01, normalized_dr01);
            a = -gmx::invsqrt(1 - cos_theta2); /* comes from d/dx acos(x) */
            b = a * cos_theta;

            for (int m = 0; m < DIM; m++)
            {
                forces.force01[m] =
                        pcrd.scalarForce * invdr01 * (a * spatialData.vec[m] - b * normalized_dr01[m]);
            }
        }
        else
        {
            clear_dvec(forces.force01);
        }
    }
    else if (params.eGeom == epullgDIHEDRAL)
    {
        double m2, n2, tol, sqrdist_32;
        dvec   dr32;
        /* Note: there is a small difference here compared to the
           dihedral force calculations in the bondeds (ref: Bekker 1994).
           There rij = ri - rj, while here dr01 = r1 - r0.
           However, all distance vectors occur in form of cross or inner products
           so that two signs cancel and we end up with the same expressions.
           Also, we treat the more general case of 6 groups (0..5) instead of 4 (i, j, k, l).
         */
        m2 = diprod(spatialData.planevec_m, spatialData.planevec_m);
        n2 = diprod(spatialData.planevec_n, spatialData.planevec_n);
        dsvmul(-1, spatialData.dr23, dr32);
        sqrdist_32 = diprod(dr32, dr32);
        tol        = sqrdist_32 * GMX_REAL_EPS; /* Avoid tiny angles */
        if ((m2 > tol) && (n2 > tol))
        {
            double a_01, a_23_01, a_23_45, a_45;
            double inv_dist_32, inv_sqrdist_32, dist_32;
            dvec   u, v;
            inv_dist_32    = gmx::invsqrt(sqrdist_32);
            inv_sqrdist_32 = inv_dist_32 * inv_dist_32;
            dist_32        = sqrdist_32 * inv_dist_32;

            /* Forces on groups 0, 1 */
            a_01 = pcrd.scalarForce * dist_32 / m2; /* scalarForce is -dV/dphi */
            dsvmul(-a_01, spatialData.planevec_m,
                   forces.force01); /* added sign to get force on group 1, not 0 */

            /* Forces on groups 4, 5 */
            a_45 = -pcrd.scalarForce * dist_32 / n2;
            dsvmul(a_45, spatialData.planevec_n, forces.force45); /* force on group 5 */

            /* Force on groups 2, 3 (defining the axis) */
            a_23_01 = -diprod(spatialData.dr01, dr32) * inv_sqrdist_32;
            a_23_45 = -diprod(spatialData.dr45, dr32) * inv_sqrdist_32;
            dsvmul(-a_23_01, forces.force01, u); /* added sign to get force from group 0, not 1 */
            dsvmul(a_23_45, forces.force45, v);
            dvec_sub(u, v, forces.force23); /* force on group 3 */
        }
        else
        {
            /* No force to apply for ill-defined cases */
            clear_dvec(forces.force01);
            clear_dvec(forces.force23);
            clear_dvec(forces.force45);
        }
    }
    else
    {
        for (int m = 0; m < DIM; m++)
        {
            forces.force01[m] = pcrd.scalarForce * spatialData.vec[m];
        }
    }

    return forces;
}


/* We use a global mutex for locking access to the pull data structure
 * during registration of external pull potential providers.
 * We could use a different, local mutex for each pull object, but the overhead
 * is extremely small here and registration is only done during initialization.
 */
static gmx::Mutex registrationMutex;

using Lock = gmx::lock_guard<gmx::Mutex>;

void register_external_pull_potential(struct pull_t* pull, int coord_index, const char* provider)
{
    GMX_RELEASE_ASSERT(pull != nullptr, "register_external_pull_potential called before init_pull");
    GMX_RELEASE_ASSERT(provider != nullptr,
                       "register_external_pull_potential called with NULL as provider name");

    if (coord_index < 0 || coord_index >= gmx::ssize(pull->coord))
    {
        gmx_fatal(FARGS,
                  "Module '%s' attempted to register an external potential for pull coordinate %d "
                  "which is out of the pull coordinate range %d - %zu\n",
                  provider, coord_index + 1, 1, pull->coord.size());
    }

    pull_coord_work_t* pcrd = &pull->coord[coord_index];

    if (pcrd->params.eType != epullEXTERNAL)
    {
        gmx_fatal(
                FARGS,
                "Module '%s' attempted to register an external potential for pull coordinate %d "
                "which of type '%s', whereas external potentials are only supported with type '%s'",
                provider, coord_index + 1, epull_names[pcrd->params.eType], epull_names[epullEXTERNAL]);
    }

    GMX_RELEASE_ASSERT(pcrd->params.externalPotentialProvider != nullptr,
                       "The external potential provider string for a pull coordinate is NULL");

    if (gmx_strcasecmp(provider, pcrd->params.externalPotentialProvider) != 0)
    {
        gmx_fatal(FARGS,
                  "Module '%s' attempted to register an external potential for pull coordinate %d "
                  "which expects the external potential to be provided by a module named '%s'",
                  provider, coord_index + 1, pcrd->params.externalPotentialProvider);
    }

    /* Lock to avoid (extremely unlikely) simultaneous reading and writing of
     * pcrd->bExternalPotentialProviderHasBeenRegistered and
     * pull->numUnregisteredExternalPotentials.
     */
    Lock registrationLock(registrationMutex);

    if (pcrd->bExternalPotentialProviderHasBeenRegistered)
    {
        gmx_fatal(FARGS,
                  "Module '%s' attempted to register an external potential for pull coordinate %d "
                  "more than once",
                  provider, coord_index + 1);
    }

    pcrd->bExternalPotentialProviderHasBeenRegistered = true;
    pull->numUnregisteredExternalPotentials--;

    GMX_RELEASE_ASSERT(pull->numUnregisteredExternalPotentials >= 0,
                       "Negative unregistered potentials, the pull code is inconsistent");
}


static void check_external_potential_registration(const struct pull_t* pull)
{
    if (pull->numUnregisteredExternalPotentials > 0)
    {
        size_t c;
        for (c = 0; c < pull->coord.size(); c++)
        {
            if (pull->coord[c].params.eType == epullEXTERNAL
                && !pull->coord[c].bExternalPotentialProviderHasBeenRegistered)
            {
                break;
            }
        }

        GMX_RELEASE_ASSERT(c < pull->coord.size(),
                           "Internal inconsistency in the pull potential provider counting");

        gmx_fatal(FARGS,
                  "No external provider for external pull potentials have been provided for %d "
                  "pull coordinates. The first coordinate without provider is number %zu, which "
                  "expects a module named '%s' to provide the external potential.",
                  pull->numUnregisteredExternalPotentials, c + 1,
                  pull->coord[c].params.externalPotentialProvider);
    }
}


/* Pull takes care of adding the forces of the external potential.
 * The external potential module  has to make sure that the corresponding
 * potential energy is added either to the pull term or to a term
 * specific to the external module.
 */
void apply_external_pull_coord_force(struct pull_t*        pull,
                                     int                   coord_index,
                                     double                coord_force,
                                     const t_mdatoms*      mdatoms,
                                     gmx::ForceWithVirial* forceWithVirial)
{
    pull_coord_work_t* pcrd;

    GMX_ASSERT(coord_index >= 0 && coord_index < gmx::ssize(pull->coord),
               "apply_external_pull_coord_force called with coord_index out of range");

    if (pull->comm.bParticipate)
    {
        pcrd = &pull->coord[coord_index];

        GMX_RELEASE_ASSERT(
                pcrd->params.eType == epullEXTERNAL,
                "The pull force can only be set externally on pull coordinates of external type");

        GMX_ASSERT(pcrd->bExternalPotentialProviderHasBeenRegistered,
                   "apply_external_pull_coord_force called for an unregistered pull coordinate");

        /* Set the force */
        pcrd->scalarForce = coord_force;

        /* Calculate the forces on the pull groups */
        PullCoordVectorForces pullCoordForces = calculateVectorForces(*pcrd);

        /* Add the forces for this coordinate to the total virial and force */
        if (forceWithVirial->computeVirial_ && pull->comm.isMasterRank)
        {
            matrix virial = { { 0 } };
            add_virial_coord(virial, *pcrd, pullCoordForces);
            forceWithVirial->addVirialContribution(virial);
        }

        apply_forces_coord(pull, coord_index, pullCoordForces, mdatoms,
                           as_rvec_array(forceWithVirial->force_.data()));
    }

    pull->numExternalPotentialsStillToBeAppliedThisStep--;
}

/* Calculate the pull potential and scalar force for a pull coordinate.
 * Returns the vector forces for the pull coordinate.
 */
static PullCoordVectorForces do_pull_pot_coord(struct pull_t* pull,
                                               int            coord_ind,
                                               t_pbc*         pbc,
                                               double         t,
                                               real           lambda,
                                               real*          V,
                                               tensor         vir,
                                               real*          dVdl)
{
    pull_coord_work_t& pcrd = pull->coord[coord_ind];

    assert(pcrd.params.eType != epullCONSTRAINT);

    double dev = get_pull_coord_deviation(pull, coord_ind, pbc, t);

    calc_pull_coord_scalar_force_and_potential(&pcrd, dev, lambda, V, dVdl);

    PullCoordVectorForces pullCoordForces = calculateVectorForces(pcrd);

    add_virial_coord(vir, pcrd, pullCoordForces);

    return pullCoordForces;
}

real pull_potential(struct pull_t*        pull,
                    const t_mdatoms*      md,
                    t_pbc*                pbc,
                    const t_commrec*      cr,
                    double                t,
                    real                  lambda,
                    const rvec*           x,
                    gmx::ForceWithVirial* force,
                    real*                 dvdlambda)
{
    real V = 0;

    assert(pull != nullptr);

    /* Ideally we should check external potential registration only during
     * the initialization phase, but that requires another function call
     * that should be done exactly in the right order. So we check here.
     */
    check_external_potential_registration(pull);

    if (pull->comm.bParticipate)
    {
        real dVdl = 0;

        pull_calc_coms(cr, pull, md, pbc, t, x, nullptr);

        rvec*      f             = as_rvec_array(force->force_.data());
        matrix     virial        = { { 0 } };
        const bool computeVirial = (force->computeVirial_ && MASTER(cr));
        for (size_t c = 0; c < pull->coord.size(); c++)
        {
            pull_coord_work_t* pcrd;
            pcrd = &pull->coord[c];

            /* For external potential the force is assumed to be given by an external module by a
               call to apply_pull_coord_external_force */
            if (pcrd->params.eType == epullCONSTRAINT || pcrd->params.eType == epullEXTERNAL)
            {
                continue;
            }

            PullCoordVectorForces pullCoordForces = do_pull_pot_coord(
                    pull, c, pbc, t, lambda, &V, computeVirial ? virial : nullptr, &dVdl);

            /* Distribute the force over the atoms in the pulled groups */
            apply_forces_coord(pull, c, pullCoordForces, md, f);
        }

        if (MASTER(cr))
        {
            force->addVirialContribution(virial);
            *dvdlambda += dVdl;
        }
    }

    GMX_ASSERT(pull->numExternalPotentialsStillToBeAppliedThisStep == 0,
               "Too few or too many external pull potentials have been applied the previous step");
    /* All external pull potentials still need to be applied */
    pull->numExternalPotentialsStillToBeAppliedThisStep = pull->numCoordinatesWithExternalPotential;

    return (MASTER(cr) ? V : 0.0);
}

void pull_constraint(struct pull_t*   pull,
                     const t_mdatoms* md,
                     t_pbc*           pbc,
                     const t_commrec* cr,
                     double           dt,
                     double           t,
                     rvec*            x,
                     rvec*            xp,
                     rvec*            v,
                     tensor           vir)
{
    assert(pull != nullptr);

    if (pull->comm.bParticipate)
    {
        pull_calc_coms(cr, pull, md, pbc, t, x, xp);

        do_constraint(pull, pbc, xp, v, MASTER(cr), vir, dt, t);
    }
}

void dd_make_local_pull_groups(const t_commrec* cr, struct pull_t* pull)
{
    gmx_domdec_t* dd;
    pull_comm_t*  comm;
    gmx_bool      bMustParticipate;

    dd = cr->dd;

    comm = &pull->comm;

    /* We always make the master node participate, such that it can do i/o,
     * add the virial and to simplify MC type extensions people might have.
     */
    bMustParticipate = (comm->bParticipateAll || comm->isMasterRank);

    for (pull_group_work_t& group : pull->group)
    {
        if (!group.globalWeights.empty())
        {
            group.localWeights.resize(group.atomSet.numAtomsLocal());
            for (size_t i = 0; i < group.atomSet.numAtomsLocal(); ++i)
            {
                group.localWeights[i] = group.globalWeights[group.atomSet.collectiveIndex()[i]];
            }
        }

        GMX_ASSERT(bMustParticipate || dd != nullptr,
                   "Either all ranks (including this rank) participate, or we use DD and need to "
                   "have access to dd here");

        /* We should participate if we have pull or pbc atoms */
        if (!bMustParticipate
            && (group.atomSet.numAtomsLocal() > 0
                || (group.epgrppbc == epgrppbcREFAT && group.pbcAtomSet->numAtomsLocal() > 0)))
        {
            bMustParticipate = TRUE;
        }
    }

    if (!comm->bParticipateAll)
    {
        /* Keep currently not required ranks in the communicator
         * if they needed to participate up to 20 decompositions ago.
         * This avoids frequent rebuilds due to atoms jumping back and forth.
         */
        const int64_t history_count = 20;
        gmx_bool      bWillParticipate;
        int           count[2];

        /* Increase the decomposition counter for the current call */
        comm->setup_count++;

        if (bMustParticipate)
        {
            comm->must_count = comm->setup_count;
        }

        bWillParticipate =
                bMustParticipate
                || (comm->bParticipate && comm->must_count >= comm->setup_count - history_count);

        if (debug && dd != nullptr)
        {
            fprintf(debug, "Our DD rank (%3d) pull #atoms>0 or master: %s, will be part %s\n", dd->rank,
                    gmx::boolToString(bMustParticipate), gmx::boolToString(bWillParticipate));
        }

        if (bWillParticipate)
        {
            /* Count the number of ranks that we want to have participating */
            count[0] = 1;
            /* Count the number of ranks that need to be added */
            count[1] = comm->bParticipate ? 0 : 1;
        }
        else
        {
            count[0] = 0;
            count[1] = 0;
        }

        /* The cost of this global operation will be less that the cost
         * of the extra MPI_Comm_split calls that we can avoid.
         */
        gmx_sumi(2, count, cr);

        /* If we are missing ranks or if we have 20% more ranks than needed
         * we make a new sub-communicator.
         */
        if (count[1] > 0 || 6 * count[0] < 5 * comm->nparticipate)
        {
            if (debug)
            {
                fprintf(debug, "Creating new pull subcommunicator of size %d\n", count[0]);
            }

#if GMX_MPI
            if (comm->mpi_comm_com != MPI_COMM_NULL)
            {
                MPI_Comm_free(&comm->mpi_comm_com);
            }

            /* This might be an extremely expensive operation, so we try
             * to avoid this splitting as much as possible.
             */
            assert(dd != nullptr);
            MPI_Comm_split(dd->mpi_comm_all, bWillParticipate ? 0 : 1, dd->rank, &comm->mpi_comm_com);
#endif

            comm->bParticipate = bWillParticipate;
            comm->nparticipate = count[0];

            /* When we use the previous COM for PBC, we need to broadcast
             * the previous COM to ranks that have joined the communicator.
             */
            for (pull_group_work_t& group : pull->group)
            {
                if (group.epgrppbc == epgrppbcPREVSTEPCOM)
                {
                    GMX_ASSERT(comm->bParticipate || !MASTER(cr),
                               "The master rank has to participate, as it should pass an up to "
                               "date prev. COM "
                               "to bcast here as well as to e.g. checkpointing");

                    gmx_bcast(sizeof(dvec), group.x_prev_step, cr);
                }
            }
        }
    }

    /* Since the PBC of atoms might have changed, we need to update the PBC */
    pull->bSetPBCatoms = TRUE;
}

static void init_pull_group_index(FILE*              fplog,
                                  const t_commrec*   cr,
                                  int                g,
                                  pull_group_work_t* pg,
                                  gmx_bool           bConstraint,
                                  const ivec         pulldim_con,
                                  const gmx_mtop_t*  mtop,
                                  const t_inputrec*  ir,
                                  real               lambda)
{
    /* With EM and BD there are no masses in the integrator.
     * But we still want to have the correct mass-weighted COMs.
     * So we store the real masses in the weights.
     */
    const bool setWeights = (pg->params.nweight > 0 || EI_ENERGY_MINIMIZATION(ir->eI) || ir->eI == eiBD);

    /* In parallel, store we need to extract localWeights from weights at DD time */
    std::vector<real>& weights = ((cr && PAR(cr)) ? pg->globalWeights : pg->localWeights);

    const SimulationGroups& groups = mtop->groups;

    /* Count frozen dimensions and (weighted) mass */
    int    nfrozen = 0;
    double tmass   = 0;
    double wmass   = 0;
    double wwmass  = 0;
    int    molb    = 0;
    for (int i = 0; i < pg->params.nat; i++)
    {
        int ii = pg->params.ind[i];
        if (bConstraint && ir->opts.nFreeze)
        {
            for (int d = 0; d < DIM; d++)
            {
                if (pulldim_con[d] == 1
                    && ir->opts.nFreeze[getGroupType(groups, SimulationAtomGroupType::Freeze, ii)][d])
                {
                    nfrozen++;
                }
            }
        }
        const t_atom& atom = mtopGetAtomParameters(mtop, ii, &molb);
        real          m;
        if (ir->efep == efepNO)
        {
            m = atom.m;
        }
        else
        {
            m = (1 - lambda) * atom.m + lambda * atom.mB;
        }
        real w;
        if (pg->params.nweight > 0)
        {
            w = pg->params.weight[i];
        }
        else
        {
            w = 1;
        }
        if (EI_ENERGY_MINIMIZATION(ir->eI))
        {
            /* Move the mass to the weight */
            w *= m;
            m = 1;
        }
        else if (ir->eI == eiBD)
        {
            real mbd;
            if (ir->bd_fric != 0.0F)
            {
                mbd = ir->bd_fric * ir->delta_t;
            }
            else
            {
                if (groups.groupNumbers[SimulationAtomGroupType::TemperatureCoupling].empty())
                {
                    mbd = ir->delta_t / ir->opts.tau_t[0];
                }
                else
                {
                    mbd = ir->delta_t
                          / ir->opts.tau_t[groups.groupNumbers[SimulationAtomGroupType::TemperatureCoupling][ii]];
                }
            }
            w *= m / mbd;
            m = mbd;
        }
        if (setWeights)
        {
            weights.push_back(w);
        }
        tmass += m;
        wmass += m * w;
        wwmass += m * w * w;
    }

    if (wmass == 0)
    {
        /* We can have single atom groups with zero mass with potential pulling
         * without cosine weighting.
         */
        if (pg->params.nat == 1 && !bConstraint && pg->epgrppbc != epgrppbcCOS)
        {
            /* With one atom the mass doesn't matter */
            wwmass = 1;
        }
        else
        {
            gmx_fatal(FARGS, "The total%s mass of pull group %d is zero",
                      pg->params.weight ? " weighted" : "", g);
        }
    }
    if (fplog)
    {
        fprintf(fplog, "Pull group %d: %5d atoms, mass %9.3f", g, pg->params.nat, tmass);
        if (pg->params.weight || EI_ENERGY_MINIMIZATION(ir->eI) || ir->eI == eiBD)
        {
            fprintf(fplog, ", weighted mass %9.3f", wmass * wmass / wwmass);
        }
        if (pg->epgrppbc == epgrppbcCOS)
        {
            fprintf(fplog, ", cosine weighting will be used");
        }
        fprintf(fplog, "\n");
    }

    if (nfrozen == 0)
    {
        /* A value != 0 signals not frozen, it is updated later */
        pg->invtm = -1.0;
    }
    else
    {
        int ndim = 0;
        for (int d = 0; d < DIM; d++)
        {
            ndim += pulldim_con[d] * pg->params.nat;
        }
        if (fplog && nfrozen > 0 && nfrozen < ndim)
        {
            fprintf(fplog,
                    "\nWARNING: In pull group %d some, but not all of the degrees of freedom\n"
                    "         that are subject to pulling are frozen.\n"
                    "         For constraint pulling the whole group will be frozen.\n\n",
                    g);
        }
        pg->invtm  = 0.0;
        pg->wscale = 1.0;
    }
}

struct pull_t* init_pull(FILE*                     fplog,
                         const pull_params_t*      pull_params,
                         const t_inputrec*         ir,
                         const gmx_mtop_t*         mtop,
                         const t_commrec*          cr,
                         gmx::LocalAtomSetManager* atomSets,
                         real                      lambda)
{
    struct pull_t* pull;
    pull_comm_t*   comm;

    pull = new pull_t;

    /* Copy the pull parameters */
    pull->params = *pull_params;
    /* Avoid pointer copies */
    pull->params.group = nullptr;
    pull->params.coord = nullptr;

    for (int i = 0; i < pull_params->ngroup; ++i)
    {
        pull->group.emplace_back(pull_params->group[i],
                                 atomSets->add({ pull_params->group[i].ind,
                                                 pull_params->group[i].ind + pull_params->group[i].nat }),
                                 pull_params->bSetPbcRefToPrevStepCOM);
    }

    if (cr != nullptr && DOMAINDECOMP(cr))
    {
        /* Set up the global to local atom mapping for PBC atoms */
        for (pull_group_work_t& group : pull->group)
        {
            if (group.epgrppbc == epgrppbcREFAT || group.epgrppbc == epgrppbcPREVSTEPCOM)
            {
                /* pbcAtomSet consists of a single atom */
                group.pbcAtomSet = std::make_unique<gmx::LocalAtomSet>(
                        atomSets->add({ &group.params.pbcatom, &group.params.pbcatom + 1 }));
            }
        }
    }

    pull->bPotential   = FALSE;
    pull->bConstraint  = FALSE;
    pull->bCylinder    = FALSE;
    pull->bAngle       = FALSE;
    pull->bXOutAverage = pull_params->bXOutAverage;
    pull->bFOutAverage = pull_params->bFOutAverage;

    GMX_RELEASE_ASSERT(pull->group[0].params.nat == 0,
                       "pull group 0 is an absolute reference group and should not contain atoms");

    pull->numCoordinatesWithExternalPotential = 0;

    for (int c = 0; c < pull->params.ncoord; c++)
    {
        /* Construct a pull coordinate, copying all coordinate parameters */
        pull->coord.emplace_back(pull_params->coord[c]);

        pull_coord_work_t* pcrd = &pull->coord.back();

        switch (pcrd->params.eGeom)
        {
            case epullgDIST:
            case epullgDIRRELATIVE: /* Direction vector is determined at each step */
            case epullgANGLE:
            case epullgDIHEDRAL: break;
            case epullgDIR:
            case epullgDIRPBC:
            case epullgCYL:
            case epullgANGLEAXIS:
                copy_rvec_to_dvec(pull_params->coord[c].vec, pcrd->spatialData.vec);
                break;
            default:
                /* We allow reading of newer tpx files with new pull geometries,
                 * but with the same tpx format, with old code. A new geometry
                 * only adds a new enum value, which will be out of range for
                 * old code. The first place we need to generate an error is
                 * here, since the pull code can't handle this.
                 * The enum can be used before arriving here only for printing
                 * the string corresponding to the geometry, which will result
                 * in printing "UNDEFINED".
                 */
                gmx_fatal(FARGS,
                          "Pull geometry not supported for pull coordinate %d. The geometry enum "
                          "%d in the input is larger than that supported by the code (up to %d). "
                          "You are probably reading a tpr file generated with a newer version of "
                          "Gromacs with an binary from an older version of Gromacs.",
                          c + 1, pcrd->params.eGeom, epullgNR - 1);
        }

        if (pcrd->params.eType == epullCONSTRAINT)
        {
            /* Check restrictions of the constraint pull code */
            if (pcrd->params.eGeom == epullgCYL || pcrd->params.eGeom == epullgDIRRELATIVE
                || pcrd->params.eGeom == epullgANGLE || pcrd->params.eGeom == epullgDIHEDRAL
                || pcrd->params.eGeom == epullgANGLEAXIS)
            {
                gmx_fatal(FARGS,
                          "Pulling of type %s can not be combined with geometry %s. Consider using "
                          "pull type %s.",
                          epull_names[pcrd->params.eType], epullg_names[pcrd->params.eGeom],
                          epull_names[epullUMBRELLA]);
            }

            pull->bConstraint = TRUE;
        }
        else
        {
            pull->bPotential = TRUE;
        }

        if (pcrd->params.eGeom == epullgCYL)
        {
            pull->bCylinder = TRUE;
        }
        else if (pcrd->params.eGeom == epullgANGLE || pcrd->params.eGeom == epullgDIHEDRAL
                 || pcrd->params.eGeom == epullgANGLEAXIS)
        {
            pull->bAngle = TRUE;
        }

        /* We only need to calculate the plain COM of a group
         * when it is not only used as a cylinder group.
         * Also the absolute reference group 0 needs no COM computation.
         */
        for (int i = 0; i < pcrd->params.ngroup; i++)
        {
            int groupIndex = pcrd->params.group[i];
            if (groupIndex > 0 && !(pcrd->params.eGeom == epullgCYL && i == 0))
            {
                pull->group[groupIndex].needToCalcCom = true;
            }
        }

        /* With non-zero rate the reference value is set at every step */
        if (pcrd->params.rate == 0)
        {
            /* Initialize the constant reference value */
            if (pcrd->params.eType != epullEXTERNAL)
            {
                low_set_pull_coord_reference_value(
                        pcrd, c,
                        pcrd->params.init * pull_conversion_factor_userinput2internal(&pcrd->params));
            }
            else
            {
                /* With an external pull potential, the reference value loses
                 * it's meaning and should not be used. Setting it to zero
                 * makes any terms dependent on it disappear.
                 * The only issue this causes is that with cylinder pulling
                 * no atoms of the cylinder group within the cylinder radius
                 * should be more than half a box length away from the COM of
                 * the pull group along the axial direction.
                 */
                pcrd->value_ref = 0.0;
            }
        }

        if (pcrd->params.eType == epullEXTERNAL)
        {
            GMX_RELEASE_ASSERT(
                    pcrd->params.rate == 0,
                    "With an external potential, a pull coordinate should have rate = 0");

            /* This external potential needs to be registered later */
            pull->numCoordinatesWithExternalPotential++;
        }
        pcrd->bExternalPotentialProviderHasBeenRegistered = false;
    }

    pull->numUnregisteredExternalPotentials             = pull->numCoordinatesWithExternalPotential;
    pull->numExternalPotentialsStillToBeAppliedThisStep = 0;

    pull->ePBC = ir->ePBC;
    switch (pull->ePBC)
    {
        case epbcNONE: pull->npbcdim = 0; break;
        case epbcXY: pull->npbcdim = 2; break;
        default: pull->npbcdim = 3; break;
    }

    if (fplog)
    {
        gmx_bool bAbs, bCos;

        bAbs = FALSE;
        for (const pull_coord_work_t& coord : pull->coord)
        {
            if (pull->group[coord.params.group[0]].params.nat == 0
                || pull->group[coord.params.group[1]].params.nat == 0)
            {
                bAbs = TRUE;
            }
        }

        fprintf(fplog, "\n");
        if (pull->bPotential)
        {
            fprintf(fplog, "Will apply potential COM pulling\n");
        }
        if (pull->bConstraint)
        {
            fprintf(fplog, "Will apply constraint COM pulling\n");
        }
        // Don't include the reference group 0 in output, so we report ngroup-1
        int numRealGroups = pull->group.size() - 1;
        GMX_RELEASE_ASSERT(numRealGroups > 0,
                           "The reference absolute position pull group should always be present");
        fprintf(fplog, "with %zu pull coordinate%s and %d group%s\n", pull->coord.size(),
                pull->coord.size() == 1 ? "" : "s", numRealGroups, numRealGroups == 1 ? "" : "s");
        if (bAbs)
        {
            fprintf(fplog, "with an absolute reference\n");
        }
        bCos = FALSE;
        // Don't include the reference group 0 in loop
        for (size_t g = 1; g < pull->group.size(); g++)
        {
            if (pull->group[g].params.nat > 1 && pull->group[g].params.pbcatom < 0)
            {
                /* We are using cosine weighting */
                fprintf(fplog, "Cosine weighting is used for group %zu\n", g);
                bCos = TRUE;
            }
        }
        if (bCos)
        {
            please_cite(fplog, "Engin2010");
        }
    }

    pull->bRefAt = FALSE;
    pull->cosdim = -1;
    for (size_t g = 0; g < pull->group.size(); g++)
    {
        pull_group_work_t* pgrp;

        pgrp = &pull->group[g];
        if (pgrp->params.nat > 0)
        {
            /* There is an issue when a group is used in multiple coordinates
             * and constraints are applied in different dimensions with atoms
             * frozen in some, but not all dimensions.
             * Since there is only one mass array per group, we can't have
             * frozen/non-frozen atoms for different coords at the same time.
             * But since this is a very exotic case, we don't check for this.
             * A warning is printed in init_pull_group_index.
             */

            gmx_bool bConstraint;
            ivec     pulldim, pulldim_con;

            /* Loop over all pull coordinates to see along which dimensions
             * this group is pulled and if it is involved in constraints.
             */
            bConstraint = FALSE;
            clear_ivec(pulldim);
            clear_ivec(pulldim_con);
            for (const pull_coord_work_t& coord : pull->coord)
            {
                gmx_bool bGroupUsed = FALSE;
                for (int gi = 0; gi < coord.params.ngroup; gi++)
                {
                    if (coord.params.group[gi] == static_cast<int>(g))
                    {
                        bGroupUsed = TRUE;
                    }
                }

                if (bGroupUsed)
                {
                    for (int m = 0; m < DIM; m++)
                    {
                        if (coord.params.dim[m] == 1)
                        {
                            pulldim[m] = 1;

                            if (coord.params.eType == epullCONSTRAINT)
                            {
                                bConstraint    = TRUE;
                                pulldim_con[m] = 1;
                            }
                        }
                    }
                }
            }

            /* Determine if we need to take PBC into account for calculating
             * the COM's of the pull groups.
             */
            switch (pgrp->epgrppbc)
            {
                case epgrppbcREFAT: pull->bRefAt = TRUE; break;
                case epgrppbcCOS:
                    if (pgrp->params.weight != nullptr)
                    {
                        gmx_fatal(FARGS,
                                  "Pull groups can not have relative weights and cosine weighting "
                                  "at same time");
                    }
                    for (int m = 0; m < DIM; m++)
                    {
                        if (m < pull->npbcdim && pulldim[m] == 1)
                        {
                            if (pull->cosdim >= 0 && pull->cosdim != m)
                            {
                                gmx_fatal(FARGS,
                                          "Can only use cosine weighting with pulling in one "
                                          "dimension (use mdp option pull-coord?-dim)");
                            }
                            pull->cosdim = m;
                        }
                    }
                    break;
                case epgrppbcNONE: break;
            }

            /* Set the indices */
            init_pull_group_index(fplog, cr, g, pgrp, bConstraint, pulldim_con, mtop, ir, lambda);
        }
        else
        {
            /* Absolute reference, set the inverse mass to zero.
             * This is only relevant (and used) with constraint pulling.
             */
            pgrp->invtm  = 0;
            pgrp->wscale = 1;
        }
    }

    /* If we use cylinder coordinates, do some initialising for them */
    if (pull->bCylinder)
    {
        for (const pull_coord_work_t& coord : pull->coord)
        {
            if (coord.params.eGeom == epullgCYL)
            {
                if (pull->group[coord.params.group[0]].params.nat == 0)
                {
                    gmx_fatal(FARGS,
                              "A cylinder pull group is not supported when using absolute "
                              "reference!\n");
                }
            }
            const auto& referenceGroup = pull->group[coord.params.group[0]];
            pull->dyna.emplace_back(referenceGroup.params, referenceGroup.atomSet,
                                    pull->params.bSetPbcRefToPrevStepCOM);
        }
    }

    /* The gmx_omp_nthreads module might not be initialized here, so max(1,) */
    pull->nthreads = std::max(1, gmx_omp_nthreads_get(emntDefault));
    pull->comSums.resize(pull->nthreads);

    comm = &pull->comm;

#if GMX_MPI
    /* Use a sub-communicator when we have more than 32 ranks, but not
     * when we have an external pull potential, since then the external
     * potential provider expects each rank to have the coordinate.
     */
    comm->bParticipateAll = (cr == nullptr || !DOMAINDECOMP(cr) || cr->dd->nnodes <= 32
                             || pull->numCoordinatesWithExternalPotential > 0
                             || getenv("GMX_PULL_PARTICIPATE_ALL") != nullptr);
    /* This sub-commicator is not used with comm->bParticipateAll,
     * so we can always initialize it to NULL.
     */
    comm->mpi_comm_com = MPI_COMM_NULL;
    comm->nparticipate = 0;
    comm->isMasterRank = (cr == nullptr || MASTER(cr));
#else
    /* No MPI: 1 rank: all ranks pull */
    comm->bParticipateAll = TRUE;
    comm->isMasterRank    = true;
#endif
    comm->bParticipate = comm->bParticipateAll;
    comm->setup_count  = 0;
    comm->must_count   = 0;

    if (!comm->bParticipateAll && fplog != nullptr)
    {
        fprintf(fplog, "Will use a sub-communicator for pull communication\n");
    }

    comm->pbcAtomBuffer.resize(pull->group.size());
    comm->comBuffer.resize(pull->group.size() * c_comBufferStride);
    if (pull->bCylinder)
    {
        comm->cylinderBuffer.resize(pull->coord.size() * c_cylinderBufferStride);
    }

    /* We still need to initialize the PBC reference coordinates */
    pull->bSetPBCatoms = TRUE;

    pull->out_x = nullptr;
    pull->out_f = nullptr;

    return pull;
}

static void destroy_pull(struct pull_t* pull)
{
#if GMX_MPI
    if (pull->comm.mpi_comm_com != MPI_COMM_NULL)
    {
        MPI_Comm_free(&pull->comm.mpi_comm_com);
    }
#endif

    delete pull;
}

void preparePrevStepPullCom(const t_inputrec* ir,
                            pull_t*           pull_work,
                            const t_mdatoms*  md,
                            t_state*          state,
                            const t_state*    state_global,
                            const t_commrec*  cr,
                            bool              startingFromCheckpoint)
{
    if (!ir->pull || !ir->pull->bSetPbcRefToPrevStepCOM)
    {
        return;
    }
    allocStatePrevStepPullCom(state, pull_work);
    if (startingFromCheckpoint)
    {
        if (MASTER(cr))
        {
            state->pull_com_prev_step = state_global->pull_com_prev_step;
        }
        if (PAR(cr))
        {
            /* Only the master rank has the checkpointed COM from the previous step */
            gmx_bcast(sizeof(double) * state->pull_com_prev_step.size(), &state->pull_com_prev_step[0], cr);
        }
        setPrevStepPullComFromState(pull_work, state);
    }
    else
    {
        t_pbc pbc;
        set_pbc(&pbc, ir->ePBC, state->box);
        initPullComFromPrevStep(cr, pull_work, md, &pbc, state->x.rvec_array());
        updatePrevStepPullCom(pull_work, state);
    }
}

void finish_pull(struct pull_t* pull)
{
    check_external_potential_registration(pull);

    if (pull->out_x)
    {
        gmx_fio_fclose(pull->out_x);
    }
    if (pull->out_f)
    {
        gmx_fio_fclose(pull->out_f);
    }

    destroy_pull(pull);
}

gmx_bool pull_have_potential(const struct pull_t* pull)
{
    return pull->bPotential;
}

gmx_bool pull_have_constraint(const struct pull_t* pull)
{
    return pull->bConstraint;
}<|MERGE_RESOLUTION|>--- conflicted
+++ resolved
@@ -515,17 +515,12 @@
     pull_coord_work_t*    pcrd        = &pull->coord[coord_ind];
     PullCoordSpatialData& spatialData = pcrd->spatialData;
 
-<<<<<<< HEAD
     double md2;
-    if (pcrd->params.eGeom == epullgDIRPBC)
-=======
-    double                md2;
     /* With AWH pulling we allow for periodic pulling with geometry=direction.
      * TODO: Store a periodicity flag instead of checking for external pull provider.
      */
-    if (pcrd->params.eGeom == epullgDIRPBC || (pcrd->params.eGeom == epullgDIR &&
-                                               pcrd->params.eType == epullEXTERNAL))
->>>>>>> 6dd2746d
+    if (pcrd->params.eGeom == epullgDIRPBC
+        || (pcrd->params.eGeom == epullgDIR && pcrd->params.eType == epullEXTERNAL))
     {
         md2 = -1;
     }
