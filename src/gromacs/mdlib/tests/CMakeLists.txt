--- conflicted
+++ resolved
@@ -33,11 +33,8 @@
 # the research papers on the package. Check out http://www.gromacs.org.
 
 gmx_add_unit_test(MdlibUnitTest mdlib-test
-<<<<<<< HEAD
                   atomsetmanager.cpp
-=======
                   calc_verletbuf.cpp
->>>>>>> cd6b63db
                   settle.cpp
                   shake.cpp
                   simulationsignal.cpp)