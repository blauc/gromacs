/*
 * This file is part of the GROMACS molecular simulation package.
 *
 * Copyright (c) 1991-2000, University of Groningen, The Netherlands.
 * Copyright (c) 2001-2004, The GROMACS development team.
 * Copyright (c) 2013,2014,2015,2016, by the GROMACS development team, led by
 * Mark Abraham, David van der Spoel, Berk Hess, and Erik Lindahl,
 * and including many others, as listed in the AUTHORS file in the
 * top-level source directory and at http://www.gromacs.org.
 *
 * GROMACS is free software; you can redistribute it and/or
 * modify it under the terms of the GNU Lesser General Public License
 * as published by the Free Software Foundation; either version 2.1
 * of the License, or (at your option) any later version.
 *
 * GROMACS is distributed in the hope that it will be useful,
 * but WITHOUT ANY WARRANTY; without even the implied warranty of
 * MERCHANTABILITY or FITNESS FOR A PARTICULAR PURPOSE.  See the GNU
 * Lesser General Public License for more details.
 *
 * You should have received a copy of the GNU Lesser General Public
 * License along with GROMACS; if not, see
 * http://www.gnu.org/licenses, or write to the Free Software Foundation,
 * Inc., 51 Franklin Street, Fifth Floor, Boston, MA  02110-1301  USA.
 *
 * If you want to redistribute modifications to GROMACS, please
 * consider that scientific software is very special. Version
 * control is crucial - bugs must be traceable. We will be happy to
 * consider code for inclusion in the official distribution, but
 * derived work must not be called official GROMACS. Details are found
 * in the README & COPYING files - if they are missing, get the
 * official version at http://www.gromacs.org.
 *
 * To help us fund GROMACS development, we humbly ask that you cite
 * the research papers on the package. Check out http://www.gromacs.org.
 */
#include "gmxpre.h"

#include "force.h"

#include "config.h"

#include <assert.h>
#include <math.h>
#include <string.h>

#include "gromacs/domdec/domdec.h"
#include "gromacs/domdec/domdec_struct.h"
#include "gromacs/ewald/ewald.h"
#include "gromacs/ewald/long-range-correction.h"
#include "gromacs/ewald/pme.h"
#include "gromacs/gmxlib/network.h"
#include "gromacs/gmxlib/nrnb.h"
#include "gromacs/gmxlib/nonbonded/nonbonded.h"
#include "gromacs/listed-forces/listed-forces.h"
#include "gromacs/math/vec.h"
#include "gromacs/math/vecdump.h"
#include "gromacs/mdlib/forcerec-threading.h"
#include "gromacs/mdlib/genborn.h"
#include "gromacs/mdlib/mdrun.h"
#include "gromacs/mdlib/ns.h"
#include "gromacs/mdlib/qmmm.h"
#include "gromacs/mdtypes/commrec.h"
#include "gromacs/mdtypes/inputrec.h"
#include "gromacs/mdtypes/md_enums.h"
#include "gromacs/pbcutil/ishift.h"
#include "gromacs/pbcutil/mshift.h"
#include "gromacs/pbcutil/pbc.h"
#include "gromacs/timing/wallcycle.h"
#include "gromacs/utility/cstringutil.h"
#include "gromacs/utility/exceptions.h"
#include "gromacs/utility/fatalerror.h"
#include "gromacs/utility/smalloc.h"

void ns(FILE              *fp,
        t_forcerec        *fr,
        matrix             box,
        gmx_groups_t      *groups,
        gmx_localtop_t    *top,
        t_mdatoms         *md,
        t_commrec         *cr,
        t_nrnb            *nrnb,
        gmx_bool           bFillGrid)
{
    int     nsearch;


    if (!fr->ns->nblist_initialized)
    {
        init_neighbor_list(fp, fr, md->homenr);
    }

    nsearch = search_neighbours(fp, fr, box, top, groups, cr, nrnb, md,
                                bFillGrid);
    if (debug)
    {
        fprintf(debug, "nsearch = %d\n", nsearch);
    }

    /* Check whether we have to do dynamic load balancing */
    /*if ((nsb->nstDlb > 0) && (mod(step,nsb->nstDlb) == 0))
       count_nb(cr,nsb,&(top->blocks[ebCGS]),nns,fr->nlr,
       &(top->idef),opts->ngener);
     */
    if (fr->ns->dump_nl > 0)
    {
        dump_nblist(fp, cr, fr, fr->ns->dump_nl);
    }
}

static void reduce_thread_energies(tensor vir_q, tensor vir_lj,
                                   real *Vcorr_q, real *Vcorr_lj,
                                   real *dvdl_q, real *dvdl_lj,
                                   int nthreads,
                                   ewald_corr_thread_t *ewc_t)
{
    int t;

    for (t = 1; t < nthreads; t++)
    {
        *Vcorr_q  += ewc_t[t].Vcorr_q;
        *Vcorr_lj += ewc_t[t].Vcorr_lj;
        *dvdl_q   += ewc_t[t].dvdl[efptCOUL];
        *dvdl_lj  += ewc_t[t].dvdl[efptVDW];
        m_add(vir_q, ewc_t[t].vir_q, vir_q);
        m_add(vir_lj, ewc_t[t].vir_lj, vir_lj);
    }
}

void do_force_lowlevel(t_forcerec *fr,      t_inputrec *ir,
                       t_idef     *idef,    t_commrec  *cr,
                       t_nrnb     *nrnb,    gmx_wallcycle_t wcycle,
                       t_mdatoms  *md,
                       rvec       x[],      history_t  *hist,
                       rvec       f[],
                       gmx_enerdata_t *enerd,
                       t_fcdata   *fcd,
                       gmx_localtop_t *top,
                       gmx_genborn_t *born,
                       gmx_bool       bBornRadii,
                       matrix     box,
                       t_lambda   *fepvals,
                       real       *lambda,
                       t_graph    *graph,
                       t_blocka   *excl,
                       rvec       mu_tot[],
                       int        flags,
                       float      *cycles_pme)
{
    int         i, j;
    int         donb_flags;
    gmx_bool    bSB;
    int         pme_flags;
    matrix      boxs;
    rvec        box_size;
    t_pbc       pbc;
    real        dvdl_dum[efptNR], dvdl_nb[efptNR];

#if GMX_MPI
    double  t0 = 0.0, t1, t2, t3; /* time measurement for coarse load balancing */
#endif

    set_pbc(&pbc, fr->ePBC, box);

    /* reset free energy components */
    for (i = 0; i < efptNR; i++)
    {
        dvdl_nb[i]  = 0;
        dvdl_dum[i] = 0;
    }

    /* Reset box */
    for (i = 0; (i < DIM); i++)
    {
        box_size[i] = box[i][i];
    }

    /* do QMMM first if requested */
    if (fr->bQMMM)
    {
        enerd->term[F_EQM] = calculate_QMMM(cr, x, f, fr);
    }

    /* Call the short range functions all in one go. */

#if GMX_MPI
    /*#define TAKETIME ((cr->npmenodes) && (fr->timesteps < 12))*/
#define TAKETIME FALSE
    if (TAKETIME)
    {
        MPI_Barrier(cr->mpi_comm_mygroup);
        t0 = MPI_Wtime();
    }
#endif

    if (ir->nwall)
    {
        /* foreign lambda component for walls */
        real dvdl_walls = do_walls(ir, fr, box, md, x, f, lambda[efptVDW],
                                   enerd->grpp.ener[egLJSR], nrnb);
        enerd->dvdl_lin[efptVDW] += dvdl_walls;
    }

    /* If doing GB, reset dvda and calculate the Born radii */
    if (ir->implicit_solvent)
    {
        wallcycle_sub_start(wcycle, ewcsNONBONDED);

        for (i = 0; i < born->nr; i++)
        {
            fr->dvda[i] = 0;
        }

        if (bBornRadii)
        {
            calc_gb_rad(cr, fr, ir, top, x, fr->gblist, born, md, nrnb);
        }

        wallcycle_sub_stop(wcycle, ewcsNONBONDED);
    }

    where();
    /* We only do non-bonded calculation with group scheme here, the verlet
     * calls are done from do_force_cutsVERLET(). */
    if (fr->cutoff_scheme == ecutsGROUP && (flags & GMX_FORCE_NONBONDED))
    {
        donb_flags = 0;
        /* Add short-range interactions */
        donb_flags |= GMX_NONBONDED_DO_SR;

        /* Currently all group scheme kernels always calculate (shift-)forces */
        if (flags & GMX_FORCE_FORCES)
        {
            donb_flags |= GMX_NONBONDED_DO_FORCE;
        }
        if (flags & GMX_FORCE_VIRIAL)
        {
            donb_flags |= GMX_NONBONDED_DO_SHIFTFORCE;
        }
        if (flags & GMX_FORCE_ENERGY)
        {
            donb_flags |= GMX_NONBONDED_DO_POTENTIAL;
        }

        wallcycle_sub_start(wcycle, ewcsNONBONDED);
        do_nonbonded(fr, x, f, md, excl,
                     &enerd->grpp, nrnb,
                     lambda, dvdl_nb, -1, -1, donb_flags);

        /* If we do foreign lambda and we have soft-core interactions
         * we have to recalculate the (non-linear) energies contributions.
         */
        if (fepvals->n_lambda > 0 && (flags & GMX_FORCE_DHDL) && fepvals->sc_alpha != 0)
        {
            for (i = 0; i < enerd->n_lambda; i++)
            {
                real lam_i[efptNR];

                for (j = 0; j < efptNR; j++)
                {
                    lam_i[j] = (i == 0 ? lambda[j] : fepvals->all_lambda[j][i-1]);
                }
                reset_foreign_enerdata(enerd);
                do_nonbonded(fr, x, f, md, excl,
                             &(enerd->foreign_grpp), nrnb,
                             lam_i, dvdl_dum, -1, -1,
                             (donb_flags & ~GMX_NONBONDED_DO_FORCE) | GMX_NONBONDED_DO_FOREIGNLAMBDA);
                sum_epot(&(enerd->foreign_grpp), enerd->foreign_term);
                enerd->enerpart_lambda[i] += enerd->foreign_term[F_EPOT];
            }
        }
        wallcycle_sub_stop(wcycle, ewcsNONBONDED);
        where();
    }

    /* If we are doing GB, calculate bonded forces and apply corrections
     * to the solvation forces */
    /* MRS: Eventually, many need to include free energy contribution here! */
    if (ir->implicit_solvent)
    {
        wallcycle_sub_start(wcycle, ewcsLISTED);
        calc_gb_forces(cr, md, born, top, x, f, fr, idef,
                       ir->gb_algorithm, ir->sa_algorithm, nrnb, &pbc, graph, enerd);
        wallcycle_sub_stop(wcycle, ewcsLISTED);
    }

#if GMX_MPI
    if (TAKETIME)
    {
        t1          = MPI_Wtime();
        fr->t_fnbf += t1-t0;
    }
#endif

    if (fepvals->sc_alpha != 0)
    {
        enerd->dvdl_nonlin[efptVDW] += dvdl_nb[efptVDW];
    }
    else
    {
        enerd->dvdl_lin[efptVDW] += dvdl_nb[efptVDW];
    }

    if (fepvals->sc_alpha != 0)

    /* even though coulomb part is linear, we already added it, beacuse we
       need to go through the vdw calculation anyway */
    {
        enerd->dvdl_nonlin[efptCOUL] += dvdl_nb[efptCOUL];
    }
    else
    {
        enerd->dvdl_lin[efptCOUL] += dvdl_nb[efptCOUL];
    }

    if (debug)
    {
        pr_rvecs(debug, 0, "fshift after SR", fr->fshift, SHIFTS);
    }

    /* Shift the coordinates. Must be done before listed forces and PPPM,
     * but is also necessary for SHAKE and update, therefore it can NOT
     * go when no listed forces have to be evaluated.
     *
     * The shifting and PBC code is deliberately not timed, since with
     * the Verlet scheme it only takes non-zero time with triclinic
     * boxes, and even then the time is around a factor of 100 less
     * than the next smallest counter.
     */


    /* Here sometimes we would not need to shift with NBFonly,
     * but we do so anyhow for consistency of the returned coordinates.
     */
    if (graph)
    {
        shift_self(graph, box, x);
        if (TRICLINIC(box))
        {
            inc_nrnb(nrnb, eNR_SHIFTX, 2*graph->nnodes);
        }
        else
        {
            inc_nrnb(nrnb, eNR_SHIFTX, graph->nnodes);
        }
    }
    /* Check whether we need to do listed interactions or correct for exclusions */
    if (fr->bMolPBC &&
        ((flags & GMX_FORCE_LISTED)
         || EEL_RF(fr->eeltype) || EEL_FULL(fr->eeltype) || EVDW_PME(fr->vdwtype)))
    {
        /* TODO There are no electrostatics methods that require this
           transformation, when using the Verlet scheme, so update the
           above conditional. */
        /* Since all atoms are in the rectangular or triclinic unit-cell,
         * only single box vector shifts (2 in x) are required.
         */
        set_pbc_dd(&pbc, fr->ePBC, DOMAINDECOMP(cr) ? cr->dd->nc : nullptr,
                   TRUE, box);
    }

    do_force_listed(wcycle, box, ir->fepvals, cr->ms,
                    idef, (const rvec *) x, hist, f, fr,
                    &pbc, graph, enerd, nrnb, lambda, md, fcd,
                    DOMAINDECOMP(cr) ? cr->dd->gatindex : NULL,
                    flags);

    where();

    *cycles_pme = 0;
    clear_mat(fr->vir_el_recip);
    clear_mat(fr->vir_lj_recip);

    /* Do long-range electrostatics and/or LJ-PME, including related short-range
     * corrections.
     */
    if (EEL_FULL(fr->eeltype) || EVDW_PME(fr->vdwtype))
    {
        int  status            = 0;
        real Vlr_q             = 0, Vlr_lj = 0, Vcorr_q = 0, Vcorr_lj = 0;
        real dvdl_long_range_q = 0, dvdl_long_range_lj = 0;

        bSB = (ir->nwall == 2);
        if (bSB)
        {
            copy_mat(box, boxs);
            svmul(ir->wall_ewald_zfac, boxs[ZZ], boxs[ZZ]);
            box_size[ZZ] *= ir->wall_ewald_zfac;
        }

        if (EEL_PME_EWALD(fr->eeltype) || EVDW_PME(fr->vdwtype))
        {
            real dvdl_long_range_correction_q   = 0;
            real dvdl_long_range_correction_lj  = 0;
            /* With the Verlet scheme exclusion forces are calculated
             * in the non-bonded kernel.
             */
            /* The TPI molecule does not have exclusions with the rest
             * of the system and no intra-molecular PME grid
             * contributions will be calculated in
             * gmx_pme_calc_energy.
             */
            if ((ir->cutoff_scheme == ecutsGROUP && fr->n_tpi == 0) ||
                ir->ewald_geometry != eewg3D ||
                ir->epsilon_surface != 0)
            {
                int nthreads, t;

                wallcycle_sub_start(wcycle, ewcsEWALD_CORRECTION);

                if (fr->n_tpi > 0)
                {
                    gmx_fatal(FARGS, "TPI with PME currently only works in a 3D geometry with tin-foil boundary conditions");
                }

                nthreads = fr->nthread_ewc;
#pragma omp parallel for num_threads(nthreads) schedule(static)
                for (t = 0; t < nthreads; t++)
                {
                    try
                    {
                        tensor *vir_q, *vir_lj;
                        real   *Vcorrt_q, *Vcorrt_lj, *dvdlt_q, *dvdlt_lj;
                        if (t == 0)
                        {
                            vir_q     = &fr->vir_el_recip;
                            vir_lj    = &fr->vir_lj_recip;
                            Vcorrt_q  = &Vcorr_q;
                            Vcorrt_lj = &Vcorr_lj;
                            dvdlt_q   = &dvdl_long_range_correction_q;
                            dvdlt_lj  = &dvdl_long_range_correction_lj;
                        }
                        else
                        {
                            vir_q     = &fr->ewc_t[t].vir_q;
                            vir_lj    = &fr->ewc_t[t].vir_lj;
                            Vcorrt_q  = &fr->ewc_t[t].Vcorr_q;
                            Vcorrt_lj = &fr->ewc_t[t].Vcorr_lj;
                            dvdlt_q   = &fr->ewc_t[t].dvdl[efptCOUL];
                            dvdlt_lj  = &fr->ewc_t[t].dvdl[efptVDW];
                            clear_mat(*vir_q);
                            clear_mat(*vir_lj);
                        }
                        *dvdlt_q  = 0;
                        *dvdlt_lj = 0;

                        /* Threading is only supported with the Verlet cut-off
                         * scheme and then only single particle forces (no
                         * exclusion forces) are calculated, so we can store
                         * the forces in the normal, single fr->f_novirsum array.
                         */
                        ewald_LRcorrection(fr->excl_load[t], fr->excl_load[t+1],
                                           cr, t, fr,
                                           md->chargeA, md->chargeB,
                                           md->sqrt_c6A, md->sqrt_c6B,
                                           md->sigmaA, md->sigmaB,
                                           md->sigma3A, md->sigma3B,
                                           md->nChargePerturbed || md->nTypePerturbed,
                                           ir->cutoff_scheme != ecutsVERLET,
                                           excl, x, bSB ? boxs : box, mu_tot,
                                           ir->ewald_geometry,
                                           ir->epsilon_surface,
                                           fr->f_novirsum, *vir_q, *vir_lj,
                                           Vcorrt_q, Vcorrt_lj,
                                           lambda[efptCOUL], lambda[efptVDW],
                                           dvdlt_q, dvdlt_lj);
                    }
<<<<<<< HEAD
                    GMX_CATCH_ALL_AND_EXIT_WITH_FATAL_ERROR;
=======
                    *dvdlt_q  = 0;
                    *dvdlt_lj = 0;

                    ewald_LRcorrection(md->homenr, cr, nthreads, t, fr,
                                       md->chargeA, md->chargeB,
                                       md->sqrt_c6A, md->sqrt_c6B,
                                       md->sigmaA, md->sigmaB,
                                       md->sigma3A, md->sigma3B,
                                       md->nChargePerturbed || md->nTypePerturbed,
                                       ir->cutoff_scheme != ecutsVERLET,
                                       excl, x, bSB ? boxs : box, mu_tot,
                                       ir->ewald_geometry,
                                       ir->epsilon_surface,
                                       fnv, *vir_q, *vir_lj,
                                       Vcorrt_q, Vcorrt_lj,
                                       lambda[efptCOUL], lambda[efptVDW],
                                       dvdlt_q, dvdlt_lj);
>>>>>>> 971d66c1
                }
                if (nthreads > 1)
                {
                    reduce_thread_energies(fr->vir_el_recip, fr->vir_lj_recip,
                                           &Vcorr_q, &Vcorr_lj,
                                           &dvdl_long_range_correction_q,
                                           &dvdl_long_range_correction_lj,
                                           nthreads, fr->ewc_t);
                }
                wallcycle_sub_stop(wcycle, ewcsEWALD_CORRECTION);
            }

            if (EEL_PME_EWALD(fr->eeltype) && fr->n_tpi == 0)
            {
                /* This is not in a subcounter because it takes a
                   negligible and constant-sized amount of time */
                Vcorr_q += ewald_charge_correction(cr, fr, lambda[efptCOUL], box,
                                                   &dvdl_long_range_correction_q,
                                                   fr->vir_el_recip);
            }

            enerd->dvdl_lin[efptCOUL] += dvdl_long_range_correction_q;
            enerd->dvdl_lin[efptVDW]  += dvdl_long_range_correction_lj;

            if ((EEL_PME(fr->eeltype) || EVDW_PME(fr->vdwtype)) && (cr->duty & DUTY_PME))
            {
                /* Do reciprocal PME for Coulomb and/or LJ. */
                assert(fr->n_tpi >= 0);
                if (fr->n_tpi == 0 || (flags & GMX_FORCE_STATECHANGED))
                {
                    pme_flags = GMX_PME_SPREAD | GMX_PME_SOLVE;
                    if (EEL_PME(fr->eeltype))
                    {
                        pme_flags     |= GMX_PME_DO_COULOMB;
                    }
                    if (EVDW_PME(fr->vdwtype))
                    {
                        pme_flags |= GMX_PME_DO_LJ;
                    }
                    if (flags & GMX_FORCE_FORCES)
                    {
                        pme_flags |= GMX_PME_CALC_F;
                    }
                    if (flags & GMX_FORCE_VIRIAL)
                    {
                        pme_flags |= GMX_PME_CALC_ENER_VIR;
                    }
                    if (fr->n_tpi > 0)
                    {
                        /* We don't calculate f, but we do want the potential */
                        pme_flags |= GMX_PME_CALC_POT;
                    }
                    wallcycle_start(wcycle, ewcPMEMESH);
                    status = gmx_pme_do(fr->pmedata,
                                        0, md->homenr - fr->n_tpi,
                                        x, fr->f_novirsum,
                                        md->chargeA, md->chargeB,
                                        md->sqrt_c6A, md->sqrt_c6B,
                                        md->sigmaA, md->sigmaB,
                                        bSB ? boxs : box, cr,
                                        DOMAINDECOMP(cr) ? dd_pme_maxshift_x(cr->dd) : 0,
                                        DOMAINDECOMP(cr) ? dd_pme_maxshift_y(cr->dd) : 0,
                                        nrnb, wcycle,
                                        fr->vir_el_recip, fr->ewaldcoeff_q,
                                        fr->vir_lj_recip, fr->ewaldcoeff_lj,
                                        &Vlr_q, &Vlr_lj,
                                        lambda[efptCOUL], lambda[efptVDW],
                                        &dvdl_long_range_q, &dvdl_long_range_lj, pme_flags);
                    *cycles_pme = wallcycle_stop(wcycle, ewcPMEMESH);
                    if (status != 0)
                    {
                        gmx_fatal(FARGS, "Error %d in reciprocal PME routine", status);
                    }
                    /* We should try to do as little computation after
                     * this as possible, because parallel PME synchronizes
                     * the nodes, so we want all load imbalance of the
                     * rest of the force calculation to be before the PME
                     * call.  DD load balancing is done on the whole time
                     * of the force call (without PME).
                     */
                }
                if (fr->n_tpi > 0)
                {
                    if (EVDW_PME(ir->vdwtype))
                    {

                        gmx_fatal(FARGS, "Test particle insertion not implemented with LJ-PME");
                    }
                    /* Determine the PME grid energy of the test molecule
                     * with the PME grid potential of the other charges.
                     */
                    gmx_pme_calc_energy(fr->pmedata, fr->n_tpi,
                                        x + md->homenr - fr->n_tpi,
                                        md->chargeA + md->homenr - fr->n_tpi,
                                        &Vlr_q);
                }
            }
        }

        if (!EEL_PME(fr->eeltype) && EEL_PME_EWALD(fr->eeltype))
        {
            Vlr_q = do_ewald(ir, x, fr->f_novirsum,
                             md->chargeA, md->chargeB,
                             box_size, cr, md->homenr,
                             fr->vir_el_recip, fr->ewaldcoeff_q,
                             lambda[efptCOUL], &dvdl_long_range_q, fr->ewald_table);
        }

        /* Note that with separate PME nodes we get the real energies later */
        enerd->dvdl_lin[efptCOUL] += dvdl_long_range_q;
        enerd->dvdl_lin[efptVDW]  += dvdl_long_range_lj;
        enerd->term[F_COUL_RECIP]  = Vlr_q + Vcorr_q;
        enerd->term[F_LJ_RECIP]    = Vlr_lj + Vcorr_lj;
        if (debug)
        {
            fprintf(debug, "Vlr_q = %g, Vcorr_q = %g, Vlr_corr_q = %g\n",
                    Vlr_q, Vcorr_q, enerd->term[F_COUL_RECIP]);
            pr_rvecs(debug, 0, "vir_el_recip after corr", fr->vir_el_recip, DIM);
            pr_rvecs(debug, 0, "fshift after LR Corrections", fr->fshift, SHIFTS);
            fprintf(debug, "Vlr_lj: %g, Vcorr_lj = %g, Vlr_corr_lj = %g\n",
                    Vlr_lj, Vcorr_lj, enerd->term[F_LJ_RECIP]);
            pr_rvecs(debug, 0, "vir_lj_recip after corr", fr->vir_lj_recip, DIM);
        }
    }
    else
    {
        /* Is there a reaction-field exclusion correction needed?
         * With the Verlet scheme, exclusion forces are calculated
         * in the non-bonded kernel.
         */
        if (ir->cutoff_scheme != ecutsVERLET && EEL_RF(fr->eeltype))
        {
            real dvdl_rf_excl      = 0;
            enerd->term[F_RF_EXCL] =
                RF_excl_correction(fr, graph, md, excl, x, f,
                                   fr->fshift, &pbc, lambda[efptCOUL], &dvdl_rf_excl);

            enerd->dvdl_lin[efptCOUL] += dvdl_rf_excl;
        }
    }
    where();

    if (debug)
    {
        print_nrnb(debug, nrnb);
    }

#if GMX_MPI
    if (TAKETIME)
    {
        t2 = MPI_Wtime();
        MPI_Barrier(cr->mpi_comm_mygroup);
        t3          = MPI_Wtime();
        fr->t_wait += t3-t2;
        if (fr->timesteps == 11)
        {
            char buf[22];
            fprintf(stderr, "* PP load balancing info: rank %d, step %s, rel wait time=%3.0f%% , load string value: %7.2f\n",
                    cr->nodeid, gmx_step_str(fr->timesteps, buf),
                    100*fr->t_wait/(fr->t_wait+fr->t_fnbf),
                    (fr->t_fnbf+fr->t_wait)/fr->t_fnbf);
        }
        fr->timesteps++;
    }
#endif

    if (debug)
    {
        pr_rvecs(debug, 0, "fshift after bondeds", fr->fshift, SHIFTS);
    }

}

void init_enerdata(int ngener, int n_lambda, gmx_enerdata_t *enerd)
{
    int i, n2;

    for (i = 0; i < F_NRE; i++)
    {
        enerd->term[i]         = 0;
        enerd->foreign_term[i] = 0;
    }


    for (i = 0; i < efptNR; i++)
    {
        enerd->dvdl_lin[i]     = 0;
        enerd->dvdl_nonlin[i]  = 0;
    }

    n2 = ngener*ngener;
    if (debug)
    {
        fprintf(debug, "Creating %d sized group matrix for energies\n", n2);
    }
    enerd->grpp.nener         = n2;
    enerd->foreign_grpp.nener = n2;
    for (i = 0; (i < egNR); i++)
    {
        snew(enerd->grpp.ener[i], n2);
        snew(enerd->foreign_grpp.ener[i], n2);
    }

    if (n_lambda)
    {
        enerd->n_lambda = 1 + n_lambda;
        snew(enerd->enerpart_lambda, enerd->n_lambda);
    }
    else
    {
        enerd->n_lambda = 0;
    }
}

void destroy_enerdata(gmx_enerdata_t *enerd)
{
    int i;

    for (i = 0; (i < egNR); i++)
    {
        sfree(enerd->grpp.ener[i]);
    }

    for (i = 0; (i < egNR); i++)
    {
        sfree(enerd->foreign_grpp.ener[i]);
    }

    if (enerd->n_lambda)
    {
        sfree(enerd->enerpart_lambda);
    }
}

static real sum_v(int n, real v[])
{
    real t;
    int  i;

    t = 0.0;
    for (i = 0; (i < n); i++)
    {
        t = t + v[i];
    }

    return t;
}

void sum_epot(gmx_grppairener_t *grpp, real *epot)
{
    int i;

    /* Accumulate energies */
    epot[F_COUL_SR]  = sum_v(grpp->nener, grpp->ener[egCOULSR]);
    epot[F_LJ]       = sum_v(grpp->nener, grpp->ener[egLJSR]);
    epot[F_LJ14]     = sum_v(grpp->nener, grpp->ener[egLJ14]);
    epot[F_COUL14]   = sum_v(grpp->nener, grpp->ener[egCOUL14]);
    /* We have already added 1-2,1-3, and 1-4 terms to F_GBPOL */
    epot[F_GBPOL]   += sum_v(grpp->nener, grpp->ener[egGB]);

/* lattice part of LR doesnt belong to any group
 * and has been added earlier
 */
    epot[F_BHAM]     = sum_v(grpp->nener, grpp->ener[egBHAMSR]);

    epot[F_EPOT] = 0;
    for (i = 0; (i < F_EPOT); i++)
    {
        if (i != F_DISRESVIOL && i != F_ORIRESDEV)
        {
            epot[F_EPOT] += epot[i];
        }
    }
}

void sum_dhdl(gmx_enerdata_t *enerd, real *lambda, t_lambda *fepvals)
{
    int    i, j, index;
    double dlam;

    enerd->dvdl_lin[efptVDW] += enerd->term[F_DVDL_VDW];  /* include dispersion correction */
    enerd->term[F_DVDL]       = 0.0;
    for (i = 0; i < efptNR; i++)
    {
        if (fepvals->separate_dvdl[i])
        {
            /* could this be done more readably/compactly? */
            switch (i)
            {
                case (efptMASS):
                    index = F_DKDL;
                    break;
                case (efptCOUL):
                    index = F_DVDL_COUL;
                    break;
                case (efptVDW):
                    index = F_DVDL_VDW;
                    break;
                case (efptBONDED):
                    index = F_DVDL_BONDED;
                    break;
                case (efptRESTRAINT):
                    index = F_DVDL_RESTRAINT;
                    break;
                default:
                    index = F_DVDL;
                    break;
            }
            enerd->term[index] = enerd->dvdl_lin[i] + enerd->dvdl_nonlin[i];
            if (debug)
            {
                fprintf(debug, "dvdl-%s[%2d]: %f: non-linear %f + linear %f\n",
                        efpt_names[i], i, enerd->term[index], enerd->dvdl_nonlin[i], enerd->dvdl_lin[i]);
            }
        }
        else
        {
            enerd->term[F_DVDL] += enerd->dvdl_lin[i] + enerd->dvdl_nonlin[i];
            if (debug)
            {
                fprintf(debug, "dvd-%sl[%2d]: %f: non-linear %f + linear %f\n",
                        efpt_names[0], i, enerd->term[F_DVDL], enerd->dvdl_nonlin[i], enerd->dvdl_lin[i]);
            }
        }
    }

    /* Notes on the foreign lambda free energy difference evaluation:
     * Adding the potential and ekin terms that depend linearly on lambda
     * as delta lam * dvdl to the energy differences is exact.
     * For the constraints this is not exact, but we have no other option
     * without literally changing the lengths and reevaluating the energies at each step.
     * (try to remedy this post 4.6 - MRS)
     */
    if (fepvals->separate_dvdl[efptBONDED])
    {
        enerd->term[F_DVDL_BONDED] += enerd->term[F_DVDL_CONSTR];
    }
    else
    {
        enerd->term[F_DVDL] += enerd->term[F_DVDL_CONSTR];
    }
    enerd->term[F_DVDL_CONSTR] = 0;

    for (i = 0; i < fepvals->n_lambda; i++)
    {
        /* note we are iterating over fepvals here!
           For the current lam, dlam = 0 automatically,
           so we don't need to add anything to the
           enerd->enerpart_lambda[0] */

        /* we don't need to worry about dvdl_lin contributions to dE at
           current lambda, because the contributions to the current
           lambda are automatically zeroed */

        for (j = 0; j < efptNR; j++)
        {
            /* Note that this loop is over all dhdl components, not just the separated ones */
            dlam = (fepvals->all_lambda[j][i]-lambda[j]);
            enerd->enerpart_lambda[i+1] += dlam*enerd->dvdl_lin[j];
            if (debug)
            {
                fprintf(debug, "enerdiff lam %g: (%15s), non-linear %f linear %f*%f\n",
                        fepvals->all_lambda[j][i], efpt_names[j],
                        (enerd->enerpart_lambda[i+1] - enerd->enerpart_lambda[0]),
                        dlam, enerd->dvdl_lin[j]);
            }
        }
    }
}


void reset_foreign_enerdata(gmx_enerdata_t *enerd)
{
    int  i, j;

    /* First reset all foreign energy components.  Foreign energies always called on
       neighbor search steps */
    for (i = 0; (i < egNR); i++)
    {
        for (j = 0; (j < enerd->grpp.nener); j++)
        {
            enerd->foreign_grpp.ener[i][j] = 0.0;
        }
    }

    /* potential energy components */
    for (i = 0; (i <= F_EPOT); i++)
    {
        enerd->foreign_term[i] = 0.0;
    }
}

void reset_enerdata(gmx_enerdata_t *enerd)
{
    int      i, j;

    /* First reset all energy components. */
    for (i = 0; (i < egNR); i++)
    {
        for (j = 0; (j < enerd->grpp.nener); j++)
        {
            enerd->grpp.ener[i][j] = 0.0;
        }
    }
    for (i = 0; i < efptNR; i++)
    {
        enerd->dvdl_lin[i]    = 0.0;
        enerd->dvdl_nonlin[i] = 0.0;
    }

    /* Normal potential energy components */
    for (i = 0; (i <= F_EPOT); i++)
    {
        enerd->term[i] = 0.0;
    }
    enerd->term[F_DVDL]            = 0.0;
    enerd->term[F_DVDL_COUL]       = 0.0;
    enerd->term[F_DVDL_VDW]        = 0.0;
    enerd->term[F_DVDL_BONDED]     = 0.0;
    enerd->term[F_DVDL_RESTRAINT]  = 0.0;
    enerd->term[F_DKDL]            = 0.0;
    if (enerd->n_lambda > 0)
    {
        for (i = 0; i < enerd->n_lambda; i++)
        {
            enerd->enerpart_lambda[i] = 0.0;
        }
    }
    /* reset foreign energy data - separate function since we also call it elsewhere */
    reset_foreign_enerdata(enerd);
}<|MERGE_RESOLUTION|>--- conflicted
+++ resolved
@@ -449,8 +449,7 @@
                          * exclusion forces) are calculated, so we can store
                          * the forces in the normal, single fr->f_novirsum array.
                          */
-                        ewald_LRcorrection(fr->excl_load[t], fr->excl_load[t+1],
-                                           cr, t, fr,
+                        ewald_LRcorrection(md->homenr, cr, nthreads, t, fr,
                                            md->chargeA, md->chargeB,
                                            md->sqrt_c6A, md->sqrt_c6B,
                                            md->sigmaA, md->sigmaB,
@@ -465,27 +464,7 @@
                                            lambda[efptCOUL], lambda[efptVDW],
                                            dvdlt_q, dvdlt_lj);
                     }
-<<<<<<< HEAD
                     GMX_CATCH_ALL_AND_EXIT_WITH_FATAL_ERROR;
-=======
-                    *dvdlt_q  = 0;
-                    *dvdlt_lj = 0;
-
-                    ewald_LRcorrection(md->homenr, cr, nthreads, t, fr,
-                                       md->chargeA, md->chargeB,
-                                       md->sqrt_c6A, md->sqrt_c6B,
-                                       md->sigmaA, md->sigmaB,
-                                       md->sigma3A, md->sigma3B,
-                                       md->nChargePerturbed || md->nTypePerturbed,
-                                       ir->cutoff_scheme != ecutsVERLET,
-                                       excl, x, bSB ? boxs : box, mu_tot,
-                                       ir->ewald_geometry,
-                                       ir->epsilon_surface,
-                                       fnv, *vir_q, *vir_lj,
-                                       Vcorrt_q, Vcorrt_lj,
-                                       lambda[efptCOUL], lambda[efptVDW],
-                                       dvdlt_q, dvdlt_lj);
->>>>>>> 971d66c1
                 }
                 if (nthreads > 1)
                 {
