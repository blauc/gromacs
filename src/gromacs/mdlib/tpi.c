/*
 * This file is part of the GROMACS molecular simulation package.
 *
 * Copyright (c) 1991-2000, University of Groningen, The Netherlands.
 * Copyright (c) 2001-2004, The GROMACS development team.
 * Copyright (c) 2013,2014, by the GROMACS development team, led by
 * Mark Abraham, David van der Spoel, Berk Hess, and Erik Lindahl,
 * and including many others, as listed in the AUTHORS file in the
 * top-level source directory and at http://www.gromacs.org.
 *
 * GROMACS is free software; you can redistribute it and/or
 * modify it under the terms of the GNU Lesser General Public License
 * as published by the Free Software Foundation; either version 2.1
 * of the License, or (at your option) any later version.
 *
 * GROMACS is distributed in the hope that it will be useful,
 * but WITHOUT ANY WARRANTY; without even the implied warranty of
 * MERCHANTABILITY or FITNESS FOR A PARTICULAR PURPOSE.  See the GNU
 * Lesser General Public License for more details.
 *
 * You should have received a copy of the GNU Lesser General Public
 * License along with GROMACS; if not, see
 * http://www.gnu.org/licenses, or write to the Free Software Foundation,
 * Inc., 51 Franklin Street, Fifth Floor, Boston, MA  02110-1301  USA.
 *
 * If you want to redistribute modifications to GROMACS, please
 * consider that scientific software is very special. Version
 * control is crucial - bugs must be traceable. We will be happy to
 * consider code for inclusion in the official distribution, but
 * derived work must not be called official GROMACS. Details are found
 * in the README & COPYING files - if they are missing, get the
 * official version at http://www.gromacs.org.
 *
 * To help us fund GROMACS development, we humbly ask that you cite
 * the research papers on the package. Check out http://www.gromacs.org.
 */
#ifdef HAVE_CONFIG_H
#include <config.h>
#endif

#include <math.h>
#include <stdlib.h>
#include <string.h>
#include <time.h>

#include "network.h"
#include "gromacs/utility/smalloc.h"
#include "nrnb.h"
#include "chargegroup.h"
#include "force.h"
#include "macros.h"
#include "names.h"
#include "gromacs/utility/fatalerror.h"
#include "txtdump.h"
#include "typedefs.h"
#include "update.h"
#include "constr.h"
#include "gromacs/math/vec.h"
#include "tgroup.h"
#include "mdebin.h"
#include "vsite.h"
#include "force.h"
#include "mdrun.h"
#include "domdec.h"
#include "gromacs/random/random.h"
#include "gromacs/math/units.h"
#include "gromacs/fileio/xvgr.h"
#include "mdatoms.h"
#include "ns.h"
#include "gromacs/topology/mtop_util.h"
#include "pme.h"
#include "gromacs/gmxlib/conformation-utilities.h"

#include "gromacs/legacyheaders/types/commrec.h"
#include "gromacs/fileio/confio.h"
#include "gromacs/fileio/gmxfio.h"
#include "gromacs/fileio/trxio.h"
#include "gromacs/timing/wallcycle.h"
#include "gromacs/timing/walltime_accounting.h"

static void global_max(t_commrec *cr, int *n)
{
    int *sum, i;

    snew(sum, cr->nnodes);
    sum[cr->nodeid] = *n;
    gmx_sumi(cr->nnodes, sum, cr);
    for (i = 0; i < cr->nnodes; i++)
    {
        *n = max(*n, sum[i]);
    }

    sfree(sum);
}

static void realloc_bins(double **bin, int *nbin, int nbin_new)
{
    int i;

    if (nbin_new != *nbin)
    {
        srenew(*bin, nbin_new);
        for (i = *nbin; i < nbin_new; i++)
        {
            (*bin)[i] = 0;
        }
        *nbin = nbin_new;
    }
}

double do_tpi(FILE *fplog, t_commrec *cr,
              int nfile, const t_filenm fnm[],
              const output_env_t oenv, gmx_bool bVerbose, gmx_bool gmx_unused bCompact,
              int gmx_unused nstglobalcomm,
              gmx_vsite_t gmx_unused *vsite, gmx_constr_t gmx_unused constr,
              int gmx_unused stepout,
              t_inputrec *inputrec,
              gmx_mtop_t *top_global, t_fcdata *fcd,
              t_state *state,
              t_mdatoms *mdatoms,
              t_nrnb *nrnb, gmx_wallcycle_t wcycle,
              gmx_edsam_t gmx_unused ed,
              t_forcerec *fr,
              int gmx_unused repl_ex_nst, int gmx_unused repl_ex_nex, int gmx_unused repl_ex_seed,
              gmx_membed_t gmx_unused membed,
              real gmx_unused cpt_period, real gmx_unused max_hours,
              const char gmx_unused *deviceOptions,
              int gmx_unused imdport,
              unsigned long gmx_unused Flags,
              gmx_walltime_accounting_t walltime_accounting)
{
    const char     *TPI = "Test Particle Insertion";
    gmx_localtop_t *top;
    gmx_groups_t   *groups;
    gmx_enerdata_t *enerd;
    rvec           *f;
    real            lambda, t, temp, beta, drmax, epot;
    double          embU, sum_embU, *sum_UgembU, V, V_all, VembU_all;
    t_trxstatus    *status;
    t_trxframe      rerun_fr;
    gmx_bool        bDispCorr, bCharge, bRFExcl, bNotLastFrame, bStateChanged, bNS;
    tensor          force_vir, shake_vir, vir, pres;
    int             cg_tp, a_tp0, a_tp1, ngid, gid_tp, nener, e;
    rvec           *x_mol;
    rvec            mu_tot, x_init, dx, x_tp;
    int             nnodes, frame;
    gmx_int64_t     frame_step_prev, frame_step;
    gmx_int64_t     nsteps, stepblocksize = 0, step;
    gmx_int64_t     rnd_count_stride, rnd_count;
    gmx_int64_t     seed;
    double          rnd[4];
    int             i, start, end;
    FILE           *fp_tpi = NULL;
    char           *ptr, *dump_pdb, **leg, str[STRLEN], str2[STRLEN];
    double          dbl, dump_ener;
    gmx_bool        bCavity;
    int             nat_cavity  = 0, d;
    real           *mass_cavity = NULL, mass_tot;
    int             nbin;
    double          invbinw, *bin, refvolshift, logV, bUlogV;
    real            dvdl, prescorr, enercorr, dvdlcorr;
    gmx_bool        bEnergyOutOfBounds;
    const char     *tpid_leg[2] = {"direct", "reweighted"};

    /* Since there is no upper limit to the insertion energies,
     * we need to set an upper limit for the distribution output.
     */
    real bU_bin_limit      = 50;
    real bU_logV_bin_limit = bU_bin_limit + 10;

    nnodes = cr->nnodes;

    top = gmx_mtop_generate_local_top(top_global, inputrec);

    groups = &top_global->groups;

    bCavity = (inputrec->eI == eiTPIC);
    if (bCavity)
    {
        ptr = getenv("GMX_TPIC_MASSES");
        if (ptr == NULL)
        {
            nat_cavity = 1;
        }
        else
        {
            /* Read (multiple) masses from env var GMX_TPIC_MASSES,
             * The center of mass of the last atoms is then used for TPIC.
             */
            nat_cavity = 0;
            while (sscanf(ptr, "%lf%n", &dbl, &i) > 0)
            {
                srenew(mass_cavity, nat_cavity+1);
                mass_cavity[nat_cavity] = dbl;
                fprintf(fplog, "mass[%d] = %f\n",
                        nat_cavity+1, mass_cavity[nat_cavity]);
                nat_cavity++;
                ptr += i;
            }
            if (nat_cavity == 0)
            {
                gmx_fatal(FARGS, "Found %d masses in GMX_TPIC_MASSES", nat_cavity);
            }
        }
    }

    /*
       init_em(fplog,TPI,inputrec,&lambda,nrnb,mu_tot,
       state->box,fr,mdatoms,top,cr,nfile,fnm,NULL,NULL);*/
    /* We never need full pbc for TPI */
    fr->ePBC = epbcXYZ;
    /* Determine the temperature for the Boltzmann weighting */
    temp = inputrec->opts.ref_t[0];
    if (fplog)
    {
        for (i = 1; (i < inputrec->opts.ngtc); i++)
        {
            if (inputrec->opts.ref_t[i] != temp)
            {
                fprintf(fplog, "\nWARNING: The temperatures of the different temperature coupling groups are not identical\n\n");
                fprintf(stderr, "\nWARNING: The temperatures of the different temperature coupling groups are not identical\n\n");
            }
        }
        fprintf(fplog,
                "\n  The temperature for test particle insertion is %.3f K\n\n",
                temp);
    }
    beta = 1.0/(BOLTZ*temp);

    /* Number of insertions per frame */
    nsteps = inputrec->nsteps;

    /* Use the same neighborlist with more insertions points
     * in a sphere of radius drmax around the initial point
     */
    /* This should be a proper mdp parameter */
    drmax = inputrec->rtpi;

    /* An environment variable can be set to dump all configurations
     * to pdb with an insertion energy <= this value.
     */
    dump_pdb  = getenv("GMX_TPI_DUMP");
    dump_ener = 0;
    if (dump_pdb)
    {
        sscanf(dump_pdb, "%lf", &dump_ener);
    }

    atoms2md(top_global, inputrec, 0, NULL, top_global->natoms, mdatoms);
    update_mdatoms(mdatoms, inputrec->fepvals->init_lambda);

    snew(enerd, 1);
    init_enerdata(groups->grps[egcENER].nr, inputrec->fepvals->n_lambda, enerd);
    snew(f, top_global->natoms);

    /* Print to log file  */
    walltime_accounting_start(walltime_accounting);
    wallcycle_start(wcycle, ewcRUN);
    print_start(fplog, cr, walltime_accounting, "Test Particle Insertion");

    /* The last charge group is the group to be inserted */
    cg_tp = top->cgs.nr - 1;
    a_tp0 = top->cgs.index[cg_tp];
    a_tp1 = top->cgs.index[cg_tp+1];
    if (debug)
    {
        fprintf(debug, "TPI cg %d, atoms %d-%d\n", cg_tp, a_tp0, a_tp1);
    }
    if (a_tp1 - a_tp0 > 1 &&
        (inputrec->rlist < inputrec->rcoulomb ||
         inputrec->rlist < inputrec->rvdw))
    {
        gmx_fatal(FARGS, "Can not do TPI for multi-atom molecule with a twin-range cut-off");
    }
    snew(x_mol, a_tp1-a_tp0);

    bDispCorr = (inputrec->eDispCorr != edispcNO);
    bCharge   = FALSE;
    for (i = a_tp0; i < a_tp1; i++)
    {
        /* Copy the coordinates of the molecule to be insterted */
        copy_rvec(state->x[i], x_mol[i-a_tp0]);
        /* Check if we need to print electrostatic energies */
        bCharge |= (mdatoms->chargeA[i] != 0 ||
                    (mdatoms->chargeB && mdatoms->chargeB[i] != 0));
    }
    bRFExcl = (bCharge && EEL_RF(fr->eeltype) && fr->eeltype != eelRF_NEC);

    calc_cgcm(fplog, cg_tp, cg_tp+1, &(top->cgs), state->x, fr->cg_cm);
    if (bCavity)
    {
        if (norm(fr->cg_cm[cg_tp]) > 0.5*inputrec->rlist && fplog)
        {
            fprintf(fplog, "WARNING: Your TPI molecule is not centered at 0,0,0\n");
            fprintf(stderr, "WARNING: Your TPI molecule is not centered at 0,0,0\n");
        }
    }
    else
    {
        /* Center the molecule to be inserted at zero */
        for (i = 0; i < a_tp1-a_tp0; i++)
        {
            rvec_dec(x_mol[i], fr->cg_cm[cg_tp]);
        }
    }

    if (fplog)
    {
        fprintf(fplog, "\nWill insert %d atoms %s partial charges\n",
                a_tp1-a_tp0, bCharge ? "with" : "without");

        fprintf(fplog, "\nWill insert %d times in each frame of %s\n",
                (int)nsteps, opt2fn("-rerun", nfile, fnm));
    }

    if (!bCavity)
    {
        if (inputrec->nstlist > 1)
        {
            if (drmax == 0 && a_tp1-a_tp0 == 1)
            {
                gmx_fatal(FARGS, "Re-using the neighborlist %d times for insertions of a single atom in a sphere of radius %f does not make sense", inputrec->nstlist, drmax);
            }
            if (fplog)
            {
                fprintf(fplog, "Will use the same neighborlist for %d insertions in a sphere of radius %f\n", inputrec->nstlist, drmax);
            }
        }
    }
    else
    {
        if (fplog)
        {
            fprintf(fplog, "Will insert randomly in a sphere of radius %f around the center of the cavity\n", drmax);
        }
    }

    ngid   = groups->grps[egcENER].nr;
    gid_tp = GET_CGINFO_GID(fr->cginfo[cg_tp]);
    nener  = 1 + ngid;
    if (bDispCorr)
    {
        nener += 1;
    }
    if (bCharge)
    {
        nener += ngid;
        if (bRFExcl)
        {
            nener += 1;
        }
        if (EEL_FULL(fr->eeltype))
        {
            nener += 1;
        }
    }
    snew(sum_UgembU, nener);

    /* Copy the random seed set by the user */
    seed = inputrec->ld_seed;
    /* We use the frame step number as one random counter.
     * The second counter use the insertion (step) count. But we
     * need multiple random numbers per insertion. This number is
     * not fixed, since we generate random locations in a sphere
     * by putting locations in a cube and some of these fail.
     * A count of 20 is already extremely unlikely, so 10000 is
     * a safe margin for random numbers per insertion.
     */
    rnd_count_stride = 10000;

    if (MASTER(cr))
    {
        fp_tpi = xvgropen(opt2fn("-tpi", nfile, fnm),
                          "TPI energies", "Time (ps)",
                          "(kJ mol\\S-1\\N) / (nm\\S3\\N)", oenv);
        xvgr_subtitle(fp_tpi, "f. are averages over one frame", oenv);
        snew(leg, 4+nener);
        e = 0;
        sprintf(str, "-kT log(<Ve\\S-\\betaU\\N>/<V>)");
        leg[e++] = strdup(str);
        sprintf(str, "f. -kT log<e\\S-\\betaU\\N>");
        leg[e++] = strdup(str);
        sprintf(str, "f. <e\\S-\\betaU\\N>");
        leg[e++] = strdup(str);
        sprintf(str, "f. V");
        leg[e++] = strdup(str);
        sprintf(str, "f. <Ue\\S-\\betaU\\N>");
        leg[e++] = strdup(str);
        for (i = 0; i < ngid; i++)
        {
            sprintf(str, "f. <U\\sVdW %s\\Ne\\S-\\betaU\\N>",
                    *(groups->grpname[groups->grps[egcENER].nm_ind[i]]));
            leg[e++] = strdup(str);
        }
        if (bDispCorr)
        {
            sprintf(str, "f. <U\\sdisp c\\Ne\\S-\\betaU\\N>");
            leg[e++] = strdup(str);
        }
        if (bCharge)
        {
            for (i = 0; i < ngid; i++)
            {
                sprintf(str, "f. <U\\sCoul %s\\Ne\\S-\\betaU\\N>",
                        *(groups->grpname[groups->grps[egcENER].nm_ind[i]]));
                leg[e++] = strdup(str);
            }
            if (bRFExcl)
            {
                sprintf(str, "f. <U\\sRF excl\\Ne\\S-\\betaU\\N>");
                leg[e++] = strdup(str);
            }
            if (EEL_FULL(fr->eeltype))
            {
                sprintf(str, "f. <U\\sCoul recip\\Ne\\S-\\betaU\\N>");
                leg[e++] = strdup(str);
            }
        }
        xvgr_legend(fp_tpi, 4+nener, (const char**)leg, oenv);
        for (i = 0; i < 4+nener; i++)
        {
            sfree(leg[i]);
        }
        sfree(leg);
    }
    clear_rvec(x_init);
    V_all     = 0;
    VembU_all = 0;

    invbinw = 10;
    nbin    = 10;
    snew(bin, nbin);

    /* Avoid frame step numbers <= -1 */
    frame_step_prev = -1;

    bNotLastFrame = read_first_frame(oenv, &status, opt2fn("-rerun", nfile, fnm),
                                     &rerun_fr, TRX_NEED_X);
    frame = 0;

    if (rerun_fr.natoms - (bCavity ? nat_cavity : 0) !=
        mdatoms->nr - (a_tp1 - a_tp0))
    {
        gmx_fatal(FARGS, "Number of atoms in trajectory (%d)%s "
                  "is not equal the number in the run input file (%d) "
                  "minus the number of atoms to insert (%d)\n",
                  rerun_fr.natoms, bCavity ? " minus one" : "",
                  mdatoms->nr, a_tp1-a_tp0);
    }

    refvolshift = log(det(rerun_fr.box));

    switch (inputrec->eI)
    {
        case eiTPI:
            stepblocksize = inputrec->nstlist;
            break;
        case eiTPIC:
            stepblocksize = 1;
            break;
        default:
            gmx_fatal(FARGS, "Unknown integrator %s", ei_names[inputrec->eI]);
    }

#ifdef GMX_SIMD
    /* Make sure we don't detect SIMD overflow generated before this point */
    gmx_simd_check_and_reset_overflow();
#endif

    while (bNotLastFrame)
    {
        frame_step      = rerun_fr.step;
        if (frame_step <= frame_step_prev)
        {
            /* We don't have step number in the trajectory file,
             * or we have constant or decreasing step numbers.
             * Ensure we have increasing step numbers, since we use
             * the step numbers as a counter for random numbers.
             */
            frame_step  = frame_step_prev + 1;
        }
        frame_step_prev = frame_step;

        lambda = rerun_fr.lambda;
        t      = rerun_fr.time;

        sum_embU = 0;
        for (e = 0; e < nener; e++)
        {
            sum_UgembU[e] = 0;
        }

        /* Copy the coordinates from the input trajectory */
        for (i = 0; i < rerun_fr.natoms; i++)
        {
            copy_rvec(rerun_fr.x[i], state->x[i]);
        }
        copy_mat(rerun_fr.box, state->box);

        V    = det(state->box);
        logV = log(V);

        bStateChanged = TRUE;
        bNS           = TRUE;

        step = cr->nodeid*stepblocksize;
        while (step < nsteps)
        {
            /* Initialize the second counter for random numbers using
             * the insertion step index. This ensures that we get
             * the same random numbers independently of how many
             * MPI ranks we use. Also for the same seed, we get
             * the same initial random sequence for different nsteps.
             */
            rnd_count = step*rnd_count_stride;

            if (!bCavity)
            {
                /* Random insertion in the whole volume */
                bNS = (step % inputrec->nstlist == 0);
                if (bNS)
                {
                    /* Generate a random position in the box */
                    gmx_rng_cycle_2uniform(frame_step, rnd_count++, seed, RND_SEED_TPI, rnd);
                    gmx_rng_cycle_2uniform(frame_step, rnd_count++, seed, RND_SEED_TPI, rnd+2);
                    for (d = 0; d < DIM; d++)
                    {
                        x_init[d] = rnd[d]*state->box[d][d];
                    }
                }
                if (inputrec->nstlist == 1)
                {
                    copy_rvec(x_init, x_tp);
                }
                else
                {
                    /* Generate coordinates within |dx|=drmax of x_init */
                    do
                    {
                        gmx_rng_cycle_2uniform(frame_step, rnd_count++, seed, RND_SEED_TPI, rnd);
                        gmx_rng_cycle_2uniform(frame_step, rnd_count++, seed, RND_SEED_TPI, rnd+2);
                        for (d = 0; d < DIM; d++)
                        {
                            dx[d] = (2*rnd[d] - 1)*drmax;
                        }
                    }
                    while (norm2(dx) > drmax*drmax);
                    rvec_add(x_init, dx, x_tp);
                }
            }
            else
            {
                /* Random insertion around a cavity location
                 * given by the last coordinate of the trajectory.
                 */
                if (step == 0)
                {
                    if (nat_cavity == 1)
                    {
                        /* Copy the location of the cavity */
                        copy_rvec(rerun_fr.x[rerun_fr.natoms-1], x_init);
                    }
                    else
                    {
                        /* Determine the center of mass of the last molecule */
                        clear_rvec(x_init);
                        mass_tot = 0;
                        for (i = 0; i < nat_cavity; i++)
                        {
                            for (d = 0; d < DIM; d++)
                            {
                                x_init[d] +=
                                    mass_cavity[i]*rerun_fr.x[rerun_fr.natoms-nat_cavity+i][d];
                            }
                            mass_tot += mass_cavity[i];
                        }
                        for (d = 0; d < DIM; d++)
                        {
                            x_init[d] /= mass_tot;
                        }
                    }
                }
                /* Generate coordinates within |dx|=drmax of x_init */
                do
                {
                    gmx_rng_cycle_2uniform(frame_step, rnd_count++, seed, RND_SEED_TPI, rnd);
                    gmx_rng_cycle_2uniform(frame_step, rnd_count++, seed, RND_SEED_TPI, rnd+2);
                    for (d = 0; d < DIM; d++)
                    {
                        dx[d] = (2*rnd[d] - 1)*drmax;
                    }
                }
                while (norm2(dx) > drmax*drmax);
                rvec_add(x_init, dx, x_tp);
            }

            if (a_tp1 - a_tp0 == 1)
            {
                /* Insert a single atom, just copy the insertion location */
                copy_rvec(x_tp, state->x[a_tp0]);
            }
            else
            {
                /* Copy the coordinates from the top file */
                for (i = a_tp0; i < a_tp1; i++)
                {
                    copy_rvec(x_mol[i-a_tp0], state->x[i]);
                }
                /* Rotate the molecule randomly */
                gmx_rng_cycle_2uniform(frame_step, rnd_count++, seed, RND_SEED_TPI, rnd);
                gmx_rng_cycle_2uniform(frame_step, rnd_count++, seed, RND_SEED_TPI, rnd+2);
                rotate_conf(a_tp1-a_tp0, state->x+a_tp0, NULL,
                            2*M_PI*rnd[0],
                            2*M_PI*rnd[1],
                            2*M_PI*rnd[2]);
                /* Shift to the insertion location */
                for (i = a_tp0; i < a_tp1; i++)
                {
                    rvec_inc(state->x[i], x_tp);
                }
            }

            /* Clear some matrix variables  */
            clear_mat(force_vir);
            clear_mat(shake_vir);
            clear_mat(vir);
            clear_mat(pres);

            /* Set the charge group center of mass of the test particle */
            copy_rvec(x_init, fr->cg_cm[top->cgs.nr-1]);

            /* Calc energy (no forces) on new positions.
             * Since we only need the intermolecular energy
             * and the RF exclusion terms of the inserted molecule occur
             * within a single charge group we can pass NULL for the graph.
             * This also avoids shifts that would move charge groups
             * out of the box.
             *
             * Some checks above ensure than we can not have
             * twin-range interactions together with nstlist > 1,
             * therefore we do not need to remember the LR energies.
             */
            /* Make do_force do a single node force calculation */
            cr->nnodes = 1;
            do_force(fplog, cr, inputrec,
                     step, nrnb, wcycle, top, &top_global->groups,
                     state->box, state->x, &state->hist,
                     f, force_vir, mdatoms, enerd, fcd,
                     state->lambda,
                     NULL, fr, NULL, mu_tot, t, NULL, NULL, FALSE,
                     GMX_FORCE_NONBONDED | GMX_FORCE_ENERGY |
                     (bNS ? GMX_FORCE_DYNAMICBOX | GMX_FORCE_NS | GMX_FORCE_DO_LR : 0) |
                     (bStateChanged ? GMX_FORCE_STATECHANGED : 0));
            cr->nnodes    = nnodes;
            bStateChanged = FALSE;
            bNS           = FALSE;

            /* Calculate long range corrections to pressure and energy */
            calc_dispcorr(fplog, inputrec, fr, step, top_global->natoms, state->box,
                          lambda, pres, vir, &prescorr, &enercorr, &dvdlcorr);
            /* figure out how to rearrange the next 4 lines MRS 8/4/2009 */
            enerd->term[F_DISPCORR]  = enercorr;
            enerd->term[F_EPOT]     += enercorr;
            enerd->term[F_PRES]     += prescorr;
            enerd->term[F_DVDL_VDW] += dvdlcorr;

            epot               = enerd->term[F_EPOT];
            bEnergyOutOfBounds = FALSE;
#ifdef GMX_SIMD_X86_SSE2_OR_HIGHER
            /* With SSE the energy can overflow, check for this */
            if (gmx_mm_check_and_reset_overflow())
            {
                if (debug)
                {
                    fprintf(debug, "Found an SSE overflow, assuming the energy is out of bounds\n");
                }
                bEnergyOutOfBounds = TRUE;
            }
<<<<<<< HEAD
            if (bOurStep)
            {
                /* Clear some matrix variables  */
                clear_mat(force_vir);
                clear_mat(shake_vir);
                clear_mat(vir);
                clear_mat(pres);

                /* Set the charge group center of mass of the test particle */
                copy_rvec(x_init, fr->cg_cm[top->cgs.nr-1]);

                /* Calc energy (no forces) on new positions.
                 * Since we only need the intermolecular energy
                 * and the RF exclusion terms of the inserted molecule occur
                 * within a single charge group we can pass NULL for the graph.
                 * This also avoids shifts that would move charge groups
                 * out of the box.
                 *
                 * Some checks above ensure than we can not have
                 * twin-range interactions together with nstlist > 1,
                 * therefore we do not need to remember the LR energies.
                 */
                /* Make do_force do a single node force calculation */
                cr->nnodes = 1;
                do_force(fplog, cr, inputrec,
                         step, nrnb, wcycle, top, &top_global->groups,
                         state->box, state->x, &state->hist,
                         f, NULL, NULL, force_vir, mdatoms, enerd, fcd,
                         state->lambda,
                         NULL, fr, NULL, mu_tot, t, NULL, NULL, FALSE,
                         GMX_FORCE_NONBONDED | GMX_FORCE_ENERGY |
                         (bNS ? GMX_FORCE_DYNAMICBOX | GMX_FORCE_NS | GMX_FORCE_DO_LR : 0) |
                         (bStateChanged ? GMX_FORCE_STATECHANGED : 0));
                cr->nnodes    = nnodes;
                bStateChanged = FALSE;
                bNS           = FALSE;

                /* Calculate long range corrections to pressure and energy */
                calc_dispcorr(fplog, inputrec, fr, step, top_global->natoms, state->box,
                              lambda, pres, vir, &prescorr, &enercorr, &dvdlcorr);
                /* figure out how to rearrange the next 4 lines MRS 8/4/2009 */
                enerd->term[F_DISPCORR]  = enercorr;
                enerd->term[F_EPOT]     += enercorr;
                enerd->term[F_PRES]     += prescorr;
                enerd->term[F_DVDL_VDW] += dvdlcorr;

                epot               = enerd->term[F_EPOT];
                bEnergyOutOfBounds = FALSE;
#ifdef GMX_X86_SSE2
                /* With SSE the energy can overflow, check for this */
                if (gmx_mm_check_and_reset_overflow())
                {
                    if (debug)
                    {
                        fprintf(debug, "Found an SSE overflow, assuming the energy is out of bounds\n");
                    }
                    bEnergyOutOfBounds = TRUE;
                }
=======
>>>>>>> a7251dfa
#endif
            /* If the compiler doesn't optimize this check away
             * we catch the NAN energies.
             * The epot>GMX_REAL_MAX check catches inf values,
             * which should nicely result in embU=0 through the exp below,
             * but it does not hurt to check anyhow.
             */
            /* Non-bonded Interaction usually diverge at r=0.
             * With tabulated interaction functions the first few entries
             * should be capped in a consistent fashion between
             * repulsion, dispersion and Coulomb to avoid accidental
             * negative values in the total energy.
             * The table generation code in tables.c does this.
             * With user tbales the user should take care of this.
             */
            if (epot != epot || epot > GMX_REAL_MAX)
            {
                bEnergyOutOfBounds = TRUE;
            }
            if (bEnergyOutOfBounds)
            {
                if (debug)
                {
                    fprintf(debug, "\n  time %.3f, step %d: non-finite energy %f, using exp(-bU)=0\n", t, (int)step, epot);
                }
                embU = 0;
            }
            else
            {
                embU      = exp(-beta*epot);
                sum_embU += embU;
                /* Determine the weighted energy contributions of each energy group */
                e                = 0;
                sum_UgembU[e++] += epot*embU;
                if (fr->bBHAM)
                {
                    for (i = 0; i < ngid; i++)
                    {
                        sum_UgembU[e++] +=
                            (enerd->grpp.ener[egBHAMSR][GID(i, gid_tp, ngid)] +
                             enerd->grpp.ener[egBHAMLR][GID(i, gid_tp, ngid)])*embU;
                    }
                }
                else
                {
                    for (i = 0; i < ngid; i++)
                    {
                        sum_UgembU[e++] +=
                            (enerd->grpp.ener[egLJSR][GID(i, gid_tp, ngid)] +
                             enerd->grpp.ener[egLJLR][GID(i, gid_tp, ngid)])*embU;
                    }
                }
                if (bDispCorr)
                {
                    sum_UgembU[e++] += enerd->term[F_DISPCORR]*embU;
                }
                if (bCharge)
                {
                    for (i = 0; i < ngid; i++)
                    {
                        sum_UgembU[e++] +=
                            (enerd->grpp.ener[egCOULSR][GID(i, gid_tp, ngid)] +
                             enerd->grpp.ener[egCOULLR][GID(i, gid_tp, ngid)])*embU;
                    }
                    if (bRFExcl)
                    {
                        sum_UgembU[e++] += enerd->term[F_RF_EXCL]*embU;
                    }
                    if (EEL_FULL(fr->eeltype))
                    {
                        sum_UgembU[e++] += enerd->term[F_COUL_RECIP]*embU;
                    }
                }
            }

            if (embU == 0 || beta*epot > bU_bin_limit)
            {
                bin[0]++;
            }
            else
            {
                i = (int)((bU_logV_bin_limit
                           - (beta*epot - logV + refvolshift))*invbinw
                          + 0.5);
                if (i < 0)
                {
                    i = 0;
                }
                if (i >= nbin)
                {
                    realloc_bins(&bin, &nbin, i+10);
                }
                bin[i]++;
            }

            if (debug)
            {
                fprintf(debug, "TPI %7d %12.5e %12.5f %12.5f %12.5f\n",
                        (int)step, epot, x_tp[XX], x_tp[YY], x_tp[ZZ]);
            }

            if (dump_pdb && epot <= dump_ener)
            {
                sprintf(str, "t%g_step%d.pdb", t, (int)step);
                sprintf(str2, "t: %f step %d ener: %f", t, (int)step, epot);
                write_sto_conf_mtop(str, str2, top_global, state->x, state->v,
                                    inputrec->ePBC, state->box);
            }

            step++;
            if ((step/stepblocksize) % cr->nnodes != cr->nodeid)
            {
                /* Skip all steps assigned to the other MPI ranks */
                step += (cr->nnodes - 1)*stepblocksize;
            }
        }

        if (PAR(cr))
        {
            /* When running in parallel sum the energies over the processes */
            gmx_sumd(1,    &sum_embU, cr);
            gmx_sumd(nener, sum_UgembU, cr);
        }

        frame++;
        V_all     += V;
        VembU_all += V*sum_embU/nsteps;

        if (fp_tpi)
        {
            if (bVerbose || frame%10 == 0 || frame < 10)
            {
                fprintf(stderr, "mu %10.3e <mu> %10.3e\n",
                        -log(sum_embU/nsteps)/beta, -log(VembU_all/V_all)/beta);
            }

            fprintf(fp_tpi, "%10.3f %12.5e %12.5e %12.5e %12.5e",
                    t,
                    VembU_all == 0 ? 20/beta : -log(VembU_all/V_all)/beta,
                    sum_embU == 0  ? 20/beta : -log(sum_embU/nsteps)/beta,
                    sum_embU/nsteps, V);
            for (e = 0; e < nener; e++)
            {
                fprintf(fp_tpi, " %12.5e", sum_UgembU[e]/nsteps);
            }
            fprintf(fp_tpi, "\n");
            fflush(fp_tpi);
        }

        bNotLastFrame = read_next_frame(oenv, status, &rerun_fr);
    } /* End of the loop  */
    walltime_accounting_end(walltime_accounting);

    close_trj(status);

    if (fp_tpi != NULL)
    {
        gmx_fio_fclose(fp_tpi);
    }

    if (fplog != NULL)
    {
        fprintf(fplog, "\n");
        fprintf(fplog, "  <V>  = %12.5e nm^3\n", V_all/frame);
        fprintf(fplog, "  <mu> = %12.5e kJ/mol\n", -log(VembU_all/V_all)/beta);
    }

    /* Write the Boltzmann factor histogram */
    if (PAR(cr))
    {
        /* When running in parallel sum the bins over the processes */
        i = nbin;
        global_max(cr, &i);
        realloc_bins(&bin, &nbin, i);
        gmx_sumd(nbin, bin, cr);
    }
    if (MASTER(cr))
    {
        fp_tpi = xvgropen(opt2fn("-tpid", nfile, fnm),
                          "TPI energy distribution",
                          "\\betaU - log(V/<V>)", "count", oenv);
        sprintf(str, "number \\betaU > %g: %9.3e", bU_bin_limit, bin[0]);
        xvgr_subtitle(fp_tpi, str, oenv);
        xvgr_legend(fp_tpi, 2, (const char **)tpid_leg, oenv);
        for (i = nbin-1; i > 0; i--)
        {
            bUlogV = -i/invbinw + bU_logV_bin_limit - refvolshift + log(V_all/frame);
            fprintf(fp_tpi, "%6.2f %10d %12.5e\n",
                    bUlogV,
                    (int)(bin[i]+0.5),
                    bin[i]*exp(-bUlogV)*V_all/VembU_all);
        }
        gmx_fio_fclose(fp_tpi);
    }
    sfree(bin);

    sfree(sum_UgembU);

    walltime_accounting_set_nsteps_done(walltime_accounting, frame*inputrec->nsteps);

    return 0;
}<|MERGE_RESOLUTION|>--- conflicted
+++ resolved
@@ -676,67 +676,6 @@
                 }
                 bEnergyOutOfBounds = TRUE;
             }
-<<<<<<< HEAD
-            if (bOurStep)
-            {
-                /* Clear some matrix variables  */
-                clear_mat(force_vir);
-                clear_mat(shake_vir);
-                clear_mat(vir);
-                clear_mat(pres);
-
-                /* Set the charge group center of mass of the test particle */
-                copy_rvec(x_init, fr->cg_cm[top->cgs.nr-1]);
-
-                /* Calc energy (no forces) on new positions.
-                 * Since we only need the intermolecular energy
-                 * and the RF exclusion terms of the inserted molecule occur
-                 * within a single charge group we can pass NULL for the graph.
-                 * This also avoids shifts that would move charge groups
-                 * out of the box.
-                 *
-                 * Some checks above ensure than we can not have
-                 * twin-range interactions together with nstlist > 1,
-                 * therefore we do not need to remember the LR energies.
-                 */
-                /* Make do_force do a single node force calculation */
-                cr->nnodes = 1;
-                do_force(fplog, cr, inputrec,
-                         step, nrnb, wcycle, top, &top_global->groups,
-                         state->box, state->x, &state->hist,
-                         f, NULL, NULL, force_vir, mdatoms, enerd, fcd,
-                         state->lambda,
-                         NULL, fr, NULL, mu_tot, t, NULL, NULL, FALSE,
-                         GMX_FORCE_NONBONDED | GMX_FORCE_ENERGY |
-                         (bNS ? GMX_FORCE_DYNAMICBOX | GMX_FORCE_NS | GMX_FORCE_DO_LR : 0) |
-                         (bStateChanged ? GMX_FORCE_STATECHANGED : 0));
-                cr->nnodes    = nnodes;
-                bStateChanged = FALSE;
-                bNS           = FALSE;
-
-                /* Calculate long range corrections to pressure and energy */
-                calc_dispcorr(fplog, inputrec, fr, step, top_global->natoms, state->box,
-                              lambda, pres, vir, &prescorr, &enercorr, &dvdlcorr);
-                /* figure out how to rearrange the next 4 lines MRS 8/4/2009 */
-                enerd->term[F_DISPCORR]  = enercorr;
-                enerd->term[F_EPOT]     += enercorr;
-                enerd->term[F_PRES]     += prescorr;
-                enerd->term[F_DVDL_VDW] += dvdlcorr;
-
-                epot               = enerd->term[F_EPOT];
-                bEnergyOutOfBounds = FALSE;
-#ifdef GMX_X86_SSE2
-                /* With SSE the energy can overflow, check for this */
-                if (gmx_mm_check_and_reset_overflow())
-                {
-                    if (debug)
-                    {
-                        fprintf(debug, "Found an SSE overflow, assuming the energy is out of bounds\n");
-                    }
-                    bEnergyOutOfBounds = TRUE;
-                }
-=======
->>>>>>> a7251dfa
 #endif
             /* If the compiler doesn't optimize this check away
              * we catch the NAN energies.
