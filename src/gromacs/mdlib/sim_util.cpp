/*
 * This file is part of the GROMACS molecular simulation package.
 *
 * Copyright (c) 1991-2000, University of Groningen, The Netherlands.
 * Copyright (c) 2001-2004, The GROMACS development team.
 * Copyright (c) 2013,2014,2015,2016, by the GROMACS development team, led by
 * Mark Abraham, David van der Spoel, Berk Hess, and Erik Lindahl,
 * and including many others, as listed in the AUTHORS file in the
 * top-level source directory and at http://www.gromacs.org.
 *
 * GROMACS is free software; you can redistribute it and/or
 * modify it under the terms of the GNU Lesser General Public License
 * as published by the Free Software Foundation; either version 2.1
 * of the License, or (at your option) any later version.
 *
 * GROMACS is distributed in the hope that it will be useful,
 * but WITHOUT ANY WARRANTY; without even the implied warranty of
 * MERCHANTABILITY or FITNESS FOR A PARTICULAR PURPOSE.  See the GNU
 * Lesser General Public License for more details.
 *
 * You should have received a copy of the GNU Lesser General Public
 * License along with GROMACS; if not, see
 * http://www.gnu.org/licenses, or write to the Free Software Foundation,
 * Inc., 51 Franklin Street, Fifth Floor, Boston, MA  02110-1301  USA.
 *
 * If you want to redistribute modifications to GROMACS, please
 * consider that scientific software is very special. Version
 * control is crucial - bugs must be traceable. We will be happy to
 * consider code for inclusion in the official distribution, but
 * derived work must not be called official GROMACS. Details are found
 * in the README & COPYING files - if they are missing, get the
 * official version at http://www.gromacs.org.
 *
 * To help us fund GROMACS development, we humbly ask that you cite
 * the research papers on the package. Check out http://www.gromacs.org.
 */
#include "gmxpre.h"

#include "sim_util.h"

#include "config.h"

#include <assert.h>
#include <math.h>
#include <stdio.h>
#include <string.h>

#include <array>

#include "gromacs/domdec/domdec.h"
#include "gromacs/domdec/domdec_struct.h"
#include "gromacs/essentialdynamics/edsam.h"
#include "gromacs/ewald/pme.h"
#include "gromacs/externalpotential/externalpotentialmanager.h"
#include "gromacs/gmxlib/chargegroup.h"
#include "gromacs/gmxlib/network.h"
#include "gromacs/gmxlib/nrnb.h"
#include "gromacs/gmxlib/nonbonded/nb_free_energy.h"
#include "gromacs/gmxlib/nonbonded/nb_kernel.h"
#include "gromacs/gmxlib/nonbonded/nonbonded.h"
#include "gromacs/imd/imd.h"
#include "gromacs/listed-forces/bonded.h"
#include "gromacs/listed-forces/disre.h"
#include "gromacs/listed-forces/orires.h"
#include "gromacs/math/functions.h"
#include "gromacs/math/units.h"
#include "gromacs/math/vec.h"
#include "gromacs/math/vecdump.h"
#include "gromacs/mdlib/calcmu.h"
#include "gromacs/mdlib/constr.h"
#include "gromacs/mdlib/force.h"
#include "gromacs/mdlib/forcerec.h"
#include "gromacs/mdlib/genborn.h"
#include "gromacs/mdlib/gmx_omp_nthreads.h"
#include "gromacs/mdlib/mdrun.h"
#include "gromacs/mdlib/nb_verlet.h"
#include "gromacs/mdlib/nbnxn_atomdata.h"
#include "gromacs/mdlib/nbnxn_gpu_data_mgmt.h"
#include "gromacs/mdlib/nbnxn_grid.h"
#include "gromacs/mdlib/nbnxn_search.h"
#include "gromacs/mdlib/qmmm.h"
#include "gromacs/mdlib/update.h"
#include "gromacs/mdlib/nbnxn_kernels/nbnxn_kernel_gpu_ref.h"
#include "gromacs/mdlib/nbnxn_kernels/nbnxn_kernel_ref.h"
#include "gromacs/mdlib/nbnxn_kernels/simd_2xnn/nbnxn_kernel_simd_2xnn.h"
#include "gromacs/mdlib/nbnxn_kernels/simd_4xn/nbnxn_kernel_simd_4xn.h"
#include "gromacs/mdtypes/commrec.h"
#include "gromacs/mdtypes/inputrec.h"
#include "gromacs/mdtypes/md_enums.h"
#include "gromacs/pbcutil/ishift.h"
#include "gromacs/pbcutil/mshift.h"
#include "gromacs/pbcutil/pbc.h"
#include "gromacs/pulling/pull.h"
#include "gromacs/pulling/pull_rotation.h"
#include "gromacs/timing/cyclecounter.h"
#include "gromacs/timing/gpu_timing.h"
#include "gromacs/timing/wallcycle.h"
#include "gromacs/timing/wallcyclereporting.h"
#include "gromacs/timing/walltime_accounting.h"
#include "gromacs/utility/basedefinitions.h"
#include "gromacs/utility/cstringutil.h"
#include "gromacs/utility/exceptions.h"
#include "gromacs/utility/fatalerror.h"
#include "gromacs/utility/gmxassert.h"
#include "gromacs/utility/gmxmpi.h"
#include "gromacs/utility/pleasecite.h"
#include "gromacs/utility/smalloc.h"
#include "gromacs/utility/sysinfo.h"

#include "nbnxn_gpu.h"

void print_time(FILE                     *out,
                gmx_walltime_accounting_t walltime_accounting,
                gmx_int64_t               step,
                t_inputrec               *ir,
                t_commrec gmx_unused     *cr)
{
    time_t finish;
    char   timebuf[STRLEN];
    double dt, elapsed_seconds, time_per_step;
    char   buf[48];

#if !GMX_THREAD_MPI
    if (!PAR(cr))
#endif
    {
        fprintf(out, "\r");
    }
    fprintf(out, "step %s", gmx_step_str(step, buf));
    fflush(out);

    if ((step >= ir->nstlist))
    {
        double seconds_since_epoch = gmx_gettime();
        elapsed_seconds = seconds_since_epoch - walltime_accounting_get_start_time_stamp(walltime_accounting);
        time_per_step   = elapsed_seconds/(step - ir->init_step + 1);
        dt              = (ir->nsteps + ir->init_step - step) * time_per_step;

        if (ir->nsteps >= 0)
        {
            if (dt >= 300)
            {
                finish = (time_t) (seconds_since_epoch + dt);
                gmx_ctime_r(&finish, timebuf, STRLEN);
                sprintf(buf, "%s", timebuf);
                buf[strlen(buf)-1] = '\0';
                fprintf(out, ", will finish %s", buf);
            }
            else
            {
                fprintf(out, ", remaining wall clock time: %5d s          ", (int)dt);
            }
        }
        else
        {
            fprintf(out, " performance: %.1f ns/day    ",
                    ir->delta_t/1000*24*60*60/time_per_step);
        }
    }
#if !GMX_THREAD_MPI
    if (PAR(cr))
    {
        fprintf(out, "\n");
    }
#endif

    fflush(out);
}

void print_date_and_time(FILE *fplog, int nodeid, const char *title,
                         double the_time)
{
    char   time_string[STRLEN];

    if (!fplog)
    {
        return;
    }

    {
        int    i;
        char   timebuf[STRLEN];
        time_t temp_time = (time_t) the_time;

        gmx_ctime_r(&temp_time, timebuf, STRLEN);
        for (i = 0; timebuf[i] >= ' '; i++)
        {
            time_string[i] = timebuf[i];
        }
        time_string[i] = '\0';
    }

    fprintf(fplog, "%s on rank %d %s\n", title, nodeid, time_string);
}

void print_start(FILE *fplog, t_commrec *cr,
                 gmx_walltime_accounting_t walltime_accounting,
                 const char *name)
{
    char buf[STRLEN];

    sprintf(buf, "Started %s", name);
    print_date_and_time(fplog, cr->nodeid, buf,
                        walltime_accounting_get_start_time_stamp(walltime_accounting));
}

static void sum_forces(rvec f[], const PaddedRVecVector *forceToAdd)
{
    /* TODO: remove this - 1 when padding is properly implemented */
    int         end  = forceToAdd->size() - 1;
    const rvec *fAdd = as_rvec_array(forceToAdd->data());

    // cppcheck-suppress unreadVariable
    int gmx_unused nt = gmx_omp_nthreads_get(emntDefault);
#pragma omp parallel for num_threads(nt) schedule(static)
    for (int i = 0; i < end; i++)
    {
        rvec_inc(f[i], fAdd[i]);
    }
}

static void calc_virial(int start, int homenr, rvec x[], rvec f[],
                        tensor vir_part, t_graph *graph, matrix box,
                        t_nrnb *nrnb, const t_forcerec *fr, int ePBC)
{
    int    i;

    /* The short-range virial from surrounding boxes */
    clear_mat(vir_part);
    calc_vir(SHIFTS, fr->shift_vec, fr->fshift, vir_part, ePBC == epbcSCREW, box);
    inc_nrnb(nrnb, eNR_VIRIAL, SHIFTS);

    /* Calculate partial virial, for local atoms only, based on short range.
     * Total virial is computed in global_stat, called from do_md
     */
    f_calc_vir(start, start+homenr, x, f, vir_part, graph, box);
    inc_nrnb(nrnb, eNR_VIRIAL, homenr);

    /* Add position restraint contribution */
    for (i = 0; i < DIM; i++)
    {
        vir_part[i][i] += fr->vir_diag_posres[i];
    }

    /* Add wall contribution */
    for (i = 0; i < DIM; i++)
    {
        vir_part[i][ZZ] += fr->vir_wall_z[i];
    }

    if (debug)
    {
        pr_rvecs(debug, 0, "vir_part", vir_part, DIM);
    }
}

static void pull_potential_wrapper(t_commrec *cr,
                                   t_inputrec *ir,
                                   matrix box, rvec x[],
                                   rvec f[],
                                   tensor vir_force,
                                   t_mdatoms *mdatoms,
                                   gmx_enerdata_t *enerd,
                                   real *lambda,
                                   double t,
                                   gmx_wallcycle_t wcycle)
{
    t_pbc  pbc;
    real   dvdl;

    /* Calculate the center of mass forces, this requires communication,
     * which is why pull_potential is called close to other communication.
     * The virial contribution is calculated directly,
     * which is why we call pull_potential after calc_virial.
     */
    wallcycle_start(wcycle, ewcPULLPOT);
    set_pbc(&pbc, ir->ePBC, box);
    dvdl                     = 0;
    enerd->term[F_COM_PULL] +=
        pull_potential(ir->pull_work, mdatoms, &pbc,
                       cr, t, lambda[efptRESTRAINT], x, f, vir_force, &dvdl);
    enerd->dvdl_lin[efptRESTRAINT] += dvdl;
    wallcycle_stop(wcycle, ewcPULLPOT);
}

static void pme_receive_force_ener(t_commrec      *cr,
                                   gmx_wallcycle_t wcycle,
                                   gmx_enerdata_t *enerd,
                                   t_forcerec     *fr)
{
    real   e_q, e_lj, dvdl_q, dvdl_lj;
    float  cycles_ppdpme, cycles_seppme;

    cycles_ppdpme = wallcycle_stop(wcycle, ewcPPDURINGPME);
    dd_cycles_add(cr->dd, cycles_ppdpme, ddCyclPPduringPME);

    /* In case of node-splitting, the PP nodes receive the long-range
     * forces, virial and energy from the PME nodes here.
     */
    wallcycle_start(wcycle, ewcPP_PMEWAITRECVF);
    dvdl_q  = 0;
    dvdl_lj = 0;
    gmx_pme_receive_f(cr, as_rvec_array(fr->f_novirsum->data()), fr->vir_el_recip, &e_q,
                      fr->vir_lj_recip, &e_lj, &dvdl_q, &dvdl_lj,
                      &cycles_seppme);
    enerd->term[F_COUL_RECIP] += e_q;
    enerd->term[F_LJ_RECIP]   += e_lj;
    enerd->dvdl_lin[efptCOUL] += dvdl_q;
    enerd->dvdl_lin[efptVDW]  += dvdl_lj;

    if (wcycle)
    {
        dd_cycles_add(cr->dd, cycles_seppme, ddCyclPME);
    }
    wallcycle_stop(wcycle, ewcPP_PMEWAITRECVF);
}

static void print_large_forces(FILE *fp, t_mdatoms *md, t_commrec *cr,
                               gmx_int64_t step, real pforce, rvec *x, rvec *f)
{
    int  i;
    real pf2, fn2;
    char buf[STEPSTRSIZE];

    pf2 = gmx::square(pforce);
    for (i = 0; i < md->homenr; i++)
    {
        fn2 = norm2(f[i]);
        /* We also catch NAN, if the compiler does not optimize this away. */
        if (fn2 >= pf2 || fn2 != fn2)
        {
            fprintf(fp, "step %s  atom %6d  x %8.3f %8.3f %8.3f  force %12.5e\n",
                    gmx_step_str(step, buf),
                    ddglatnr(cr->dd, i), x[i][XX], x[i][YY], x[i][ZZ], std::sqrt(fn2));
        }
    }
}

static void post_process_forces(t_commrec *cr,
                                gmx_int64_t step,
                                t_nrnb *nrnb, gmx_wallcycle_t wcycle,
                                gmx_localtop_t *top,
                                matrix box, rvec x[],
                                rvec f[],
                                tensor vir_force,
                                t_mdatoms *mdatoms,
                                t_graph *graph,
                                t_forcerec *fr, gmx_vsite_t *vsite,
                                int flags)
{
    if (fr->bF_NoVirSum)
    {
        if (vsite)
        {
            /* Spread the mesh force on virtual sites to the other particles...
             * This is parallellized. MPI communication is performed
             * if the constructing atoms aren't local.
             */
            wallcycle_start(wcycle, ewcVSITESPREAD);
            spread_vsite_f(vsite, x, as_rvec_array(fr->f_novirsum->data()), NULL,
                           (flags & GMX_FORCE_VIRIAL), fr->vir_el_recip,
                           nrnb,
                           &top->idef, fr->ePBC, fr->bMolPBC, graph, box, cr);
            wallcycle_stop(wcycle, ewcVSITESPREAD);
        }
        if (flags & GMX_FORCE_VIRIAL)
        {
            /* Now add the forces, this is local */
            sum_forces(f, fr->f_novirsum);

            if (EEL_FULL(fr->eeltype))
            {
                /* Add the mesh contribution to the virial */
                m_add(vir_force, fr->vir_el_recip, vir_force);
            }
            if (EVDW_PME(fr->vdwtype))
            {
                /* Add the mesh contribution to the virial */
                m_add(vir_force, fr->vir_lj_recip, vir_force);
            }
            if (debug)
            {
                pr_rvecs(debug, 0, "vir_force", vir_force, DIM);
            }
        }
    }

    if (fr->print_force >= 0)
    {
        print_large_forces(stderr, mdatoms, cr, step, fr->print_force, x, f);
    }
}

static void do_nb_verlet(t_forcerec *fr,
                         interaction_const_t *ic,
                         gmx_enerdata_t *enerd,
                         int flags, int ilocality,
                         int clearF,
                         t_nrnb *nrnb,
                         gmx_wallcycle_t wcycle)
{
    int                        enr_nbnxn_kernel_ljc, enr_nbnxn_kernel_lj;
    nonbonded_verlet_group_t  *nbvg;
    gmx_bool                   bUsingGpuKernels;

    if (!(flags & GMX_FORCE_NONBONDED))
    {
        /* skip non-bonded calculation */
        return;
    }

    nbvg = &fr->nbv->grp[ilocality];

    /* GPU kernel launch overhead is already timed separately */
    if (fr->cutoff_scheme != ecutsVERLET)
    {
        gmx_incons("Invalid cut-off scheme passed!");
    }

    bUsingGpuKernels = (nbvg->kernel_type == nbnxnk8x8x8_GPU);

    if (!bUsingGpuKernels)
    {
        wallcycle_sub_start(wcycle, ewcsNONBONDED);
    }
    switch (nbvg->kernel_type)
    {
        case nbnxnk4x4_PlainC:
            nbnxn_kernel_ref(&nbvg->nbl_lists,
                             nbvg->nbat, ic,
                             fr->shift_vec,
                             flags,
                             clearF,
                             fr->fshift[0],
                             enerd->grpp.ener[egCOULSR],
                             fr->bBHAM ?
                             enerd->grpp.ener[egBHAMSR] :
                             enerd->grpp.ener[egLJSR]);
            break;

        case nbnxnk4xN_SIMD_4xN:
            nbnxn_kernel_simd_4xn(&nbvg->nbl_lists,
                                  nbvg->nbat, ic,
                                  nbvg->ewald_excl,
                                  fr->shift_vec,
                                  flags,
                                  clearF,
                                  fr->fshift[0],
                                  enerd->grpp.ener[egCOULSR],
                                  fr->bBHAM ?
                                  enerd->grpp.ener[egBHAMSR] :
                                  enerd->grpp.ener[egLJSR]);
            break;
        case nbnxnk4xN_SIMD_2xNN:
            nbnxn_kernel_simd_2xnn(&nbvg->nbl_lists,
                                   nbvg->nbat, ic,
                                   nbvg->ewald_excl,
                                   fr->shift_vec,
                                   flags,
                                   clearF,
                                   fr->fshift[0],
                                   enerd->grpp.ener[egCOULSR],
                                   fr->bBHAM ?
                                   enerd->grpp.ener[egBHAMSR] :
                                   enerd->grpp.ener[egLJSR]);
            break;

        case nbnxnk8x8x8_GPU:
            nbnxn_gpu_launch_kernel(fr->nbv->gpu_nbv, nbvg->nbat, flags, ilocality);
            break;

        case nbnxnk8x8x8_PlainC:
            nbnxn_kernel_gpu_ref(nbvg->nbl_lists.nbl[0],
                                 nbvg->nbat, ic,
                                 fr->shift_vec,
                                 flags,
                                 clearF,
                                 nbvg->nbat->out[0].f,
                                 fr->fshift[0],
                                 enerd->grpp.ener[egCOULSR],
                                 fr->bBHAM ?
                                 enerd->grpp.ener[egBHAMSR] :
                                 enerd->grpp.ener[egLJSR]);
            break;

        default:
            gmx_incons("Invalid nonbonded kernel type passed!");

    }
    if (!bUsingGpuKernels)
    {
        wallcycle_sub_stop(wcycle, ewcsNONBONDED);
    }

    if (EEL_RF(ic->eeltype) || ic->eeltype == eelCUT)
    {
        enr_nbnxn_kernel_ljc = eNR_NBNXN_LJ_RF;
    }
    else if ((!bUsingGpuKernels && nbvg->ewald_excl == ewaldexclAnalytical) ||
             (bUsingGpuKernels && nbnxn_gpu_is_kernel_ewald_analytical(fr->nbv->gpu_nbv)))
    {
        enr_nbnxn_kernel_ljc = eNR_NBNXN_LJ_EWALD;
    }
    else
    {
        enr_nbnxn_kernel_ljc = eNR_NBNXN_LJ_TAB;
    }
    enr_nbnxn_kernel_lj = eNR_NBNXN_LJ;
    if (flags & GMX_FORCE_ENERGY)
    {
        /* In eNR_??? the nbnxn F+E kernels are always the F kernel + 1 */
        enr_nbnxn_kernel_ljc += 1;
        enr_nbnxn_kernel_lj  += 1;
    }

    inc_nrnb(nrnb, enr_nbnxn_kernel_ljc,
             nbvg->nbl_lists.natpair_ljq);
    inc_nrnb(nrnb, enr_nbnxn_kernel_lj,
             nbvg->nbl_lists.natpair_lj);
    /* The Coulomb-only kernels are offset -eNR_NBNXN_LJ_RF+eNR_NBNXN_RF */
    inc_nrnb(nrnb, enr_nbnxn_kernel_ljc-eNR_NBNXN_LJ_RF+eNR_NBNXN_RF,
             nbvg->nbl_lists.natpair_q);

    if (ic->vdw_modifier == eintmodFORCESWITCH)
    {
        /* We add up the switch cost separately */
        inc_nrnb(nrnb, eNR_NBNXN_ADD_LJ_FSW+((flags & GMX_FORCE_ENERGY) ? 1 : 0),
                 nbvg->nbl_lists.natpair_ljq + nbvg->nbl_lists.natpair_lj);
    }
    if (ic->vdw_modifier == eintmodPOTSWITCH)
    {
        /* We add up the switch cost separately */
        inc_nrnb(nrnb, eNR_NBNXN_ADD_LJ_PSW+((flags & GMX_FORCE_ENERGY) ? 1 : 0),
                 nbvg->nbl_lists.natpair_ljq + nbvg->nbl_lists.natpair_lj);
    }
    if (ic->vdwtype == evdwPME)
    {
        /* We add up the LJ Ewald cost separately */
        inc_nrnb(nrnb, eNR_NBNXN_ADD_LJ_EWALD+((flags & GMX_FORCE_ENERGY) ? 1 : 0),
                 nbvg->nbl_lists.natpair_ljq + nbvg->nbl_lists.natpair_lj);
    }
}

static void do_nb_verlet_fep(nbnxn_pairlist_set_t *nbl_lists,
                             t_forcerec           *fr,
                             rvec                  x[],
                             rvec                  f[],
                             t_mdatoms            *mdatoms,
                             t_lambda             *fepvals,
                             real                 *lambda,
                             gmx_enerdata_t       *enerd,
                             int                   flags,
                             t_nrnb               *nrnb,
                             gmx_wallcycle_t       wcycle)
{
    int              donb_flags;
    nb_kernel_data_t kernel_data;
    real             lam_i[efptNR];
    real             dvdl_nb[efptNR];
    int              th;
    int              i, j;

    donb_flags = 0;
    /* Add short-range interactions */
    donb_flags |= GMX_NONBONDED_DO_SR;

    /* Currently all group scheme kernels always calculate (shift-)forces */
    if (flags & GMX_FORCE_FORCES)
    {
        donb_flags |= GMX_NONBONDED_DO_FORCE;
    }
    if (flags & GMX_FORCE_VIRIAL)
    {
        donb_flags |= GMX_NONBONDED_DO_SHIFTFORCE;
    }
    if (flags & GMX_FORCE_ENERGY)
    {
        donb_flags |= GMX_NONBONDED_DO_POTENTIAL;
    }

    kernel_data.flags  = donb_flags;
    kernel_data.lambda = lambda;
    kernel_data.dvdl   = dvdl_nb;

    kernel_data.energygrp_elec = enerd->grpp.ener[egCOULSR];
    kernel_data.energygrp_vdw  = enerd->grpp.ener[egLJSR];

    /* reset free energy components */
    for (i = 0; i < efptNR; i++)
    {
        dvdl_nb[i]  = 0;
    }

    assert(gmx_omp_nthreads_get(emntNonbonded) == nbl_lists->nnbl);

    wallcycle_sub_start(wcycle, ewcsNONBONDED);
#pragma omp parallel for schedule(static) num_threads(nbl_lists->nnbl)
    for (th = 0; th < nbl_lists->nnbl; th++)
    {
        try
        {
            gmx_nb_free_energy_kernel(nbl_lists->nbl_fep[th],
                                      x, f, fr, mdatoms, &kernel_data, nrnb);
        }
        GMX_CATCH_ALL_AND_EXIT_WITH_FATAL_ERROR;
    }

    if (fepvals->sc_alpha != 0)
    {
        enerd->dvdl_nonlin[efptVDW]  += dvdl_nb[efptVDW];
        enerd->dvdl_nonlin[efptCOUL] += dvdl_nb[efptCOUL];
    }
    else
    {
        enerd->dvdl_lin[efptVDW]  += dvdl_nb[efptVDW];
        enerd->dvdl_lin[efptCOUL] += dvdl_nb[efptCOUL];
    }

    /* If we do foreign lambda and we have soft-core interactions
     * we have to recalculate the (non-linear) energies contributions.
     */
    if (fepvals->n_lambda > 0 && (flags & GMX_FORCE_DHDL) && fepvals->sc_alpha != 0)
    {
        kernel_data.flags          = (donb_flags & ~(GMX_NONBONDED_DO_FORCE | GMX_NONBONDED_DO_SHIFTFORCE)) | GMX_NONBONDED_DO_FOREIGNLAMBDA;
        kernel_data.lambda         = lam_i;
        kernel_data.energygrp_elec = enerd->foreign_grpp.ener[egCOULSR];
        kernel_data.energygrp_vdw  = enerd->foreign_grpp.ener[egLJSR];
        /* Note that we add to kernel_data.dvdl, but ignore the result */

        for (i = 0; i < enerd->n_lambda; i++)
        {
            for (j = 0; j < efptNR; j++)
            {
                lam_i[j] = (i == 0 ? lambda[j] : fepvals->all_lambda[j][i-1]);
            }
            reset_foreign_enerdata(enerd);
#pragma omp parallel for schedule(static) num_threads(nbl_lists->nnbl)
            for (th = 0; th < nbl_lists->nnbl; th++)
            {
                try
                {
                    gmx_nb_free_energy_kernel(nbl_lists->nbl_fep[th],
                                              x, f, fr, mdatoms, &kernel_data, nrnb);
                }
                GMX_CATCH_ALL_AND_EXIT_WITH_FATAL_ERROR;
            }

            sum_epot(&(enerd->foreign_grpp), enerd->foreign_term);
            enerd->enerpart_lambda[i] += enerd->foreign_term[F_EPOT];
        }
    }

    wallcycle_sub_stop(wcycle, ewcsNONBONDED);
}

gmx_bool use_GPU(const nonbonded_verlet_t *nbv)
{
    return nbv != NULL && nbv->bUseGPU;
}

static gmx_inline void clear_rvecs_omp(int n, rvec v[])
{
    int nth = gmx_omp_nthreads_get_simple_rvec_task(emntDefault, n);

    /* Note that we would like to avoid this conditional by putting it
     * into the omp pragma instead, but then we still take the full
     * omp parallel for overhead (at least with gcc5).
     */
    if (nth == 1)
    {
        for (int i = 0; i < n; i++)
        {
            clear_rvec(v[i]);
        }
    }
    else
    {
#pragma omp parallel for num_threads(nth) schedule(static)
        for (int i = 0; i < n; i++)
        {
            clear_rvec(v[i]);
        }
    }
}

/*! \brief  This routine checks if the potential energy is finite.
 *
 * Note that passing this check does not guarantee finite forces,
 * since those use slightly different arithmetics. But in most cases
 * there is just a narrow coordinate range where forces are not finite
 * and energies are finite.
 *
 * \param[in] enerd  The energy data; the non-bonded group energies need to be added in here before calling this routine
 */
static void checkPotentialEnergyValidity(const gmx_enerdata_t *enerd)
{
    if (!std::isfinite(enerd->term[F_EPOT]))
    {
        gmx_fatal(FARGS, "The total potential energy is %g, which is not finite. The LJ and electrostatic contributions to the energy are %g and %g, respectively. A non-finite potential energy can be caused by overlapping interactions in bonded interactions or very large or NaN coordinate values. Usually this is caused by a badly or non-equilibrated initial configuration or incorrect interactions or parameters in the topology.",
                  enerd->term[F_EPOT],
                  enerd->term[F_LJ],
                  enerd->term[F_COUL_SR]);
    }
}

void do_force_cutsVERLET(FILE *fplog, t_commrec *cr,
                         t_inputrec *inputrec,
                         gmx_int64_t step, t_nrnb *nrnb, gmx_wallcycle_t wcycle,
                         gmx_localtop_t *top,
                         gmx_groups_t gmx_unused *groups,
                         matrix box, rvec x[], history_t *hist,
                         PaddedRVecVector *force,
                         tensor vir_force,
                         t_mdatoms *mdatoms,
                         gmx_enerdata_t *enerd, t_fcdata *fcd,
                         real *lambda, t_graph *graph,
                         t_forcerec *fr, interaction_const_t *ic,
                         gmx_vsite_t *vsite, rvec mu_tot,
                         double t, gmx_edsam_t ed,
                         gmx_bool bBornRadii,
                         int flags)
{
    int                 cg1, i, j;
    double              mu[2*DIM];
    gmx_bool            bStateChanged, bNS, bFillGrid, bCalcCGCM;
    gmx_bool            bDoForces, bUseGPU, bUseOrEmulGPU;
    gmx_bool            bDiffKernels = FALSE;
    rvec                vzero, box_diag;
    float               cycles_pme, cycles_force, cycles_wait_gpu;
    /* TODO To avoid loss of precision, float can't be used for a
     * cycle count. Build an object that can do this right and perhaps
     * also be used by gmx_wallcycle_t */
    gmx_cycles_t        cycleCountBeforeLocalWorkCompletes = 0;
    nonbonded_verlet_t *nbv;

    cycles_force    = 0;
    cycles_wait_gpu = 0;
    nbv             = fr->nbv;

    const int start  = 0;
    const int homenr = mdatoms->homenr;

    clear_mat(vir_force);

    if (DOMAINDECOMP(cr))
    {
        cg1 = cr->dd->ncg_tot;
    }
    else
    {
        cg1 = top->cgs.nr;
    }
    if (fr->n_tpi > 0)
    {
        cg1--;
    }

    bStateChanged = (flags & GMX_FORCE_STATECHANGED);
    bNS           = (flags & GMX_FORCE_NS) && (fr->bAllvsAll == FALSE);
    bFillGrid     = (bNS && bStateChanged);
    bCalcCGCM     = (bFillGrid && !DOMAINDECOMP(cr));
    bDoForces     = (flags & GMX_FORCE_FORCES);
    bUseGPU       = fr->nbv->bUseGPU;
    bUseOrEmulGPU = bUseGPU || (nbv->grp[0].kernel_type == nbnxnk8x8x8_PlainC);

    if (bStateChanged)
    {
        update_forcerec(fr, box);

        if (inputrecNeedMutot(inputrec))
        {
            /* Calculate total (local) dipole moment in a temporary common array.
             * This makes it possible to sum them over nodes faster.
             */
            calc_mu(start, homenr,
                    x, mdatoms->chargeA, mdatoms->chargeB, mdatoms->nChargePerturbed,
                    mu, mu+DIM);
        }
    }

    if (fr->ePBC != epbcNONE)
    {
        /* Compute shift vectors every step,
         * because of pressure coupling or box deformation!
         */
        if ((flags & GMX_FORCE_DYNAMICBOX) && bStateChanged)
        {
            calc_shifts(box, fr->shift_vec);
        }

        if (bCalcCGCM)
        {
            put_atoms_in_box_omp(fr->ePBC, box, homenr, x);
            inc_nrnb(nrnb, eNR_SHIFTX, homenr);
        }
        else if (EI_ENERGY_MINIMIZATION(inputrec->eI) && graph)
        {
            unshift_self(graph, box, x);
        }
    }

    nbnxn_atomdata_copy_shiftvec(flags & GMX_FORCE_DYNAMICBOX,
                                 fr->shift_vec, nbv->grp[0].nbat);

#if GMX_MPI
    if (!(cr->duty & DUTY_PME))
    {
        gmx_bool bBS;
        matrix   boxs;

        /* Send particle coordinates to the pme nodes.
         * Since this is only implemented for domain decomposition
         * and domain decomposition does not use the graph,
         * we do not need to worry about shifting.
         */

        wallcycle_start(wcycle, ewcPP_PMESENDX);

        bBS = (inputrec->nwall == 2);
        if (bBS)
        {
            copy_mat(box, boxs);
            svmul(inputrec->wall_ewald_zfac, boxs[ZZ], boxs[ZZ]);
        }

        gmx_pme_send_coordinates(cr, bBS ? boxs : box, x,
                                 lambda[efptCOUL], lambda[efptVDW],
                                 (flags & (GMX_FORCE_VIRIAL | GMX_FORCE_ENERGY)),
                                 step);

        wallcycle_stop(wcycle, ewcPP_PMESENDX);
    }
#endif /* GMX_MPI */

    /* do gridding for pair search */
    if (bNS)
    {
        if (graph && bStateChanged)
        {
            /* Calculate intramolecular shift vectors to make molecules whole */
            mk_mshift(fplog, graph, fr->ePBC, box, x);
        }

        clear_rvec(vzero);
        box_diag[XX] = box[XX][XX];
        box_diag[YY] = box[YY][YY];
        box_diag[ZZ] = box[ZZ][ZZ];

        wallcycle_start(wcycle, ewcNS);
        if (!fr->bDomDec)
        {
            wallcycle_sub_start(wcycle, ewcsNBS_GRID_LOCAL);
            nbnxn_put_on_grid(nbv->nbs, fr->ePBC, box,
                              0, vzero, box_diag,
                              0, mdatoms->homenr, -1, fr->cginfo, x,
                              0, NULL,
                              nbv->grp[eintLocal].kernel_type,
                              nbv->grp[eintLocal].nbat);
            wallcycle_sub_stop(wcycle, ewcsNBS_GRID_LOCAL);
        }
        else
        {
            wallcycle_sub_start(wcycle, ewcsNBS_GRID_NONLOCAL);
            nbnxn_put_on_grid_nonlocal(nbv->nbs, domdec_zones(cr->dd),
                                       fr->cginfo, x,
                                       nbv->grp[eintNonlocal].kernel_type,
                                       nbv->grp[eintNonlocal].nbat);
            wallcycle_sub_stop(wcycle, ewcsNBS_GRID_NONLOCAL);
        }

        if (nbv->ngrp == 1 ||
            nbv->grp[eintNonlocal].nbat == nbv->grp[eintLocal].nbat)
        {
            nbnxn_atomdata_set(nbv->grp[eintLocal].nbat, eatAll,
                               nbv->nbs, mdatoms, fr->cginfo);
        }
        else
        {
            nbnxn_atomdata_set(nbv->grp[eintLocal].nbat, eatLocal,
                               nbv->nbs, mdatoms, fr->cginfo);
            nbnxn_atomdata_set(nbv->grp[eintNonlocal].nbat, eatAll,
                               nbv->nbs, mdatoms, fr->cginfo);
        }
        wallcycle_stop(wcycle, ewcNS);
    }

    /* initialize the GPU atom data and copy shift vector */
    if (bUseGPU)
    {
        if (bNS)
        {
            wallcycle_start_nocount(wcycle, ewcLAUNCH_GPU_NB);
            nbnxn_gpu_init_atomdata(nbv->gpu_nbv, nbv->grp[eintLocal].nbat);
            wallcycle_stop(wcycle, ewcLAUNCH_GPU_NB);
        }

        wallcycle_start_nocount(wcycle, ewcLAUNCH_GPU_NB);
        nbnxn_gpu_upload_shiftvec(nbv->gpu_nbv, nbv->grp[eintLocal].nbat);
        wallcycle_stop(wcycle, ewcLAUNCH_GPU_NB);
    }

    /* do local pair search */
    if (bNS)
    {
        wallcycle_start_nocount(wcycle, ewcNS);
        wallcycle_sub_start(wcycle, ewcsNBS_SEARCH_LOCAL);
        nbnxn_make_pairlist(nbv->nbs, nbv->grp[eintLocal].nbat,
                            &top->excls,
                            ic->rlist,
                            nbv->min_ci_balanced,
                            &nbv->grp[eintLocal].nbl_lists,
                            eintLocal,
                            nbv->grp[eintLocal].kernel_type,
                            nrnb);
        wallcycle_sub_stop(wcycle, ewcsNBS_SEARCH_LOCAL);

        if (bUseGPU)
        {
            /* initialize local pair-list on the GPU */
            nbnxn_gpu_init_pairlist(nbv->gpu_nbv,
                                    nbv->grp[eintLocal].nbl_lists.nbl[0],
                                    eintLocal);
        }
        wallcycle_stop(wcycle, ewcNS);
    }
    else
    {
        wallcycle_start(wcycle, ewcNB_XF_BUF_OPS);
        wallcycle_sub_start(wcycle, ewcsNB_X_BUF_OPS);
        nbnxn_atomdata_copy_x_to_nbat_x(nbv->nbs, eatLocal, FALSE, x,
                                        nbv->grp[eintLocal].nbat);
        wallcycle_sub_stop(wcycle, ewcsNB_X_BUF_OPS);
        wallcycle_stop(wcycle, ewcNB_XF_BUF_OPS);
    }

    if (bUseGPU)
    {
        wallcycle_start(wcycle, ewcLAUNCH_GPU_NB);
        /* launch local nonbonded F on GPU */
        do_nb_verlet(fr, ic, enerd, flags, eintLocal, enbvClearFNo,
                     nrnb, wcycle);
        wallcycle_stop(wcycle, ewcLAUNCH_GPU_NB);
    }

    /* Communicate coordinates and sum dipole if necessary +
       do non-local pair search */
    if (DOMAINDECOMP(cr))
    {
        bDiffKernels = (nbv->grp[eintNonlocal].kernel_type !=
                        nbv->grp[eintLocal].kernel_type);

        if (bDiffKernels)
        {
            /* With GPU+CPU non-bonded calculations we need to copy
             * the local coordinates to the non-local nbat struct
             * (in CPU format) as the non-local kernel call also
             * calculates the local - non-local interactions.
             */
            wallcycle_start(wcycle, ewcNB_XF_BUF_OPS);
            wallcycle_sub_start(wcycle, ewcsNB_X_BUF_OPS);
            nbnxn_atomdata_copy_x_to_nbat_x(nbv->nbs, eatLocal, TRUE, x,
                                            nbv->grp[eintNonlocal].nbat);
            wallcycle_sub_stop(wcycle, ewcsNB_X_BUF_OPS);
            wallcycle_stop(wcycle, ewcNB_XF_BUF_OPS);
        }

        if (bNS)
        {
            wallcycle_start_nocount(wcycle, ewcNS);
            wallcycle_sub_start(wcycle, ewcsNBS_SEARCH_NONLOCAL);

            if (bDiffKernels)
            {
                nbnxn_grid_add_simple(nbv->nbs, nbv->grp[eintNonlocal].nbat);
            }

            nbnxn_make_pairlist(nbv->nbs, nbv->grp[eintNonlocal].nbat,
                                &top->excls,
                                ic->rlist,
                                nbv->min_ci_balanced,
                                &nbv->grp[eintNonlocal].nbl_lists,
                                eintNonlocal,
                                nbv->grp[eintNonlocal].kernel_type,
                                nrnb);

            wallcycle_sub_stop(wcycle, ewcsNBS_SEARCH_NONLOCAL);

            if (nbv->grp[eintNonlocal].kernel_type == nbnxnk8x8x8_GPU)
            {
                /* initialize non-local pair-list on the GPU */
                nbnxn_gpu_init_pairlist(nbv->gpu_nbv,
                                        nbv->grp[eintNonlocal].nbl_lists.nbl[0],
                                        eintNonlocal);
            }
            wallcycle_stop(wcycle, ewcNS);
        }
        else
        {
            wallcycle_start(wcycle, ewcMOVEX);
            dd_move_x(cr->dd, box, x);
            wallcycle_stop(wcycle, ewcMOVEX);

            wallcycle_start(wcycle, ewcNB_XF_BUF_OPS);
            wallcycle_sub_start(wcycle, ewcsNB_X_BUF_OPS);
            nbnxn_atomdata_copy_x_to_nbat_x(nbv->nbs, eatNonlocal, FALSE, x,
                                            nbv->grp[eintNonlocal].nbat);
            wallcycle_sub_stop(wcycle, ewcsNB_X_BUF_OPS);
            cycles_force += wallcycle_stop(wcycle, ewcNB_XF_BUF_OPS);
        }

        if (bUseGPU && !bDiffKernels)
        {
            wallcycle_start(wcycle, ewcLAUNCH_GPU_NB);
            /* launch non-local nonbonded F on GPU */
            do_nb_verlet(fr, ic, enerd, flags, eintNonlocal, enbvClearFNo,
                         nrnb, wcycle);
            cycles_force += wallcycle_stop(wcycle, ewcLAUNCH_GPU_NB);
        }
    }

    if (bUseGPU)
    {
        /* launch D2H copy-back F */
        wallcycle_start_nocount(wcycle, ewcLAUNCH_GPU_NB);
        if (DOMAINDECOMP(cr) && !bDiffKernels)
        {
            nbnxn_gpu_launch_cpyback(nbv->gpu_nbv, nbv->grp[eintNonlocal].nbat,
                                     flags, eatNonlocal);
        }
        nbnxn_gpu_launch_cpyback(nbv->gpu_nbv, nbv->grp[eintLocal].nbat,
                                 flags, eatLocal);
        cycles_force += wallcycle_stop(wcycle, ewcLAUNCH_GPU_NB);
    }

    if (bStateChanged && inputrecNeedMutot(inputrec))
    {
        if (PAR(cr))
        {
            gmx_sumd(2*DIM, mu, cr);
        }

        for (i = 0; i < 2; i++)
        {
            for (j = 0; j < DIM; j++)
            {
                fr->mu_tot[i][j] = mu[i*DIM + j];
            }
        }
    }
    if (fr->efep == efepNO)
    {
        copy_rvec(fr->mu_tot[0], mu_tot);
    }
    else
    {
        for (j = 0; j < DIM; j++)
        {
            mu_tot[j] =
                (1.0 - lambda[efptCOUL])*fr->mu_tot[0][j] +
                lambda[efptCOUL]*fr->mu_tot[1][j];
        }
    }

    /* Reset energies */
    reset_enerdata(enerd);
    clear_rvecs(SHIFTS, fr->fshift);

    if (DOMAINDECOMP(cr) && !(cr->duty & DUTY_PME))
    {
        wallcycle_start(wcycle, ewcPPDURINGPME);
        dd_force_flop_start(cr->dd, nrnb);
    }

    if (inputrec->bRot)
    {
        /* Enforced rotation has its own cycle counter that starts after the collective
         * coordinates have been communicated. It is added to ddCyclF to allow
         * for proper load-balancing */
        wallcycle_start(wcycle, ewcROT);
        do_rotation(cr, inputrec, box, x, t, step, wcycle, bNS);
        wallcycle_stop(wcycle, ewcROT);
    }

<<<<<<< HEAD
    if (inputrec->bExternalPotential)
    {
        /* External potentials have a common cycle counter - with no effect so far. */
        wallcycle_start(wcycle, ewcEXTPOT);
        inputrec->external_potential->manager->do_potential(box, x, step);
        wallcycle_stop(wcycle, ewcEXTPOT);
    }

=======
    /* Temporary solution until all routines take PaddedRVecVector */
    rvec *f = as_rvec_array(force->data());
>>>>>>> eb6ba977

    /* Start the force cycle counter.
     * This counter is stopped after do_force_lowlevel.
     * No parallel communication should occur while this counter is running,
     * since that will interfere with the dynamic load balancing.
     */
    wallcycle_start(wcycle, ewcFORCE);
    if (bDoForces)
    {
        /* Reset forces for which the virial is calculated separately:
         * PME/Ewald forces if necessary */
        if (fr->bF_NoVirSum)
        {
            if (flags & GMX_FORCE_VIRIAL)
            {
                fr->f_novirsum = fr->forceBufferNoVirialSummation;
            }
            else
            {
                /* We are not calculating the pressure so we do not need
                 * a separate array for forces that do not contribute
                 * to the pressure.
                 */
                fr->f_novirsum = force;
            }
        }

        if (fr->bF_NoVirSum)
        {
            if (flags & GMX_FORCE_VIRIAL)
            {
                /* TODO: remove this - 1 when padding is properly implemented */
                clear_rvecs_omp(fr->f_novirsum->size() - 1,
                                as_rvec_array(fr->f_novirsum->data()));
            }
        }
        /* Clear the short- and long-range forces */
        clear_rvecs_omp(fr->natoms_force_constr, f);

        clear_rvec(fr->vir_diag_posres);
    }

    if (inputrec->bPull && pull_have_constraint(inputrec->pull_work))
    {
        clear_pull_forces(inputrec->pull_work);
    }

    /* We calculate the non-bonded forces, when done on the CPU, here.
     * We do this before calling do_force_lowlevel, because in that
     * function, the listed forces are calculated before PME, which
     * does communication.  With this order, non-bonded and listed
     * force calculation imbalance can be balanced out by the domain
     * decomposition load balancing.
     */

    if (!bUseOrEmulGPU)
    {
        /* Maybe we should move this into do_force_lowlevel */
        do_nb_verlet(fr, ic, enerd, flags, eintLocal, enbvClearFYes,
                     nrnb, wcycle);
    }

    if (fr->efep != efepNO)
    {
        /* Calculate the local and non-local free energy interactions here.
         * Happens here on the CPU both with and without GPU.
         */
        if (fr->nbv->grp[eintLocal].nbl_lists.nbl_fep[0]->nrj > 0)
        {
            do_nb_verlet_fep(&fr->nbv->grp[eintLocal].nbl_lists,
                             fr, x, f, mdatoms,
                             inputrec->fepvals, lambda,
                             enerd, flags, nrnb, wcycle);
        }

        if (DOMAINDECOMP(cr) &&
            fr->nbv->grp[eintNonlocal].nbl_lists.nbl_fep[0]->nrj > 0)
        {
            do_nb_verlet_fep(&fr->nbv->grp[eintNonlocal].nbl_lists,
                             fr, x, f, mdatoms,
                             inputrec->fepvals, lambda,
                             enerd, flags, nrnb, wcycle);
        }
    }

    if (!bUseOrEmulGPU || bDiffKernels)
    {
        int aloc;

        if (DOMAINDECOMP(cr))
        {
            do_nb_verlet(fr, ic, enerd, flags, eintNonlocal,
                         bDiffKernels ? enbvClearFYes : enbvClearFNo,
                         nrnb, wcycle);
        }

        if (!bUseOrEmulGPU)
        {
            aloc = eintLocal;
        }
        else
        {
            aloc = eintNonlocal;
        }

        /* Add all the non-bonded force to the normal force array.
         * This can be split into a local and a non-local part when overlapping
         * communication with calculation with domain decomposition.
         */
        cycles_force += wallcycle_stop(wcycle, ewcFORCE);
        wallcycle_start(wcycle, ewcNB_XF_BUF_OPS);
        wallcycle_sub_start(wcycle, ewcsNB_F_BUF_OPS);
        nbnxn_atomdata_add_nbat_f_to_f(nbv->nbs, eatAll, nbv->grp[aloc].nbat, f);
        wallcycle_sub_stop(wcycle, ewcsNB_F_BUF_OPS);
        cycles_force += wallcycle_stop(wcycle, ewcNB_XF_BUF_OPS);
        wallcycle_start_nocount(wcycle, ewcFORCE);

        /* if there are multiple fshift output buffers reduce them */
        if ((flags & GMX_FORCE_VIRIAL) &&
            nbv->grp[aloc].nbl_lists.nnbl > 1)
        {
            /* This is not in a subcounter because it takes a
               negligible and constant-sized amount of time */
            nbnxn_atomdata_add_nbat_fshift_to_fshift(nbv->grp[aloc].nbat,
                                                     fr->fshift);
        }
    }

    /* update QMMMrec, if necessary */
    if (fr->bQMMM)
    {
        update_QMMMrec(cr, fr, x, mdatoms, box, top);
    }

    /* Compute the bonded and non-bonded energies and optionally forces */
    do_force_lowlevel(fr, inputrec, &(top->idef),
                      cr, nrnb, wcycle, mdatoms,
                      x, hist, f, enerd, fcd, top, fr->born,
                      bBornRadii, box,
                      inputrec->fepvals, lambda, graph, &(top->excls), fr->mu_tot,
                      flags, &cycles_pme);

    cycles_force += wallcycle_stop(wcycle, ewcFORCE);

    if (ed)
    {
        do_flood(cr, inputrec, x, f, ed, box, step, bNS);
    }

    if (bUseOrEmulGPU && !bDiffKernels)
    {
        /* wait for non-local forces (or calculate in emulation mode) */
        if (DOMAINDECOMP(cr))
        {
            if (bUseGPU)
            {
                float cycles_tmp;

                wallcycle_start(wcycle, ewcWAIT_GPU_NB_NL);
                nbnxn_gpu_wait_for_gpu(nbv->gpu_nbv,
                                       flags, eatNonlocal,
                                       enerd->grpp.ener[egLJSR], enerd->grpp.ener[egCOULSR],
                                       fr->fshift);
                cycles_tmp       = wallcycle_stop(wcycle, ewcWAIT_GPU_NB_NL);
                cycles_wait_gpu += cycles_tmp;
                cycles_force    += cycles_tmp;
            }
            else
            {
                wallcycle_start_nocount(wcycle, ewcFORCE);
                do_nb_verlet(fr, ic, enerd, flags, eintNonlocal, enbvClearFYes,
                             nrnb, wcycle);
                cycles_force += wallcycle_stop(wcycle, ewcFORCE);
            }
            wallcycle_start(wcycle, ewcNB_XF_BUF_OPS);
            wallcycle_sub_start(wcycle, ewcsNB_F_BUF_OPS);
            /* skip the reduction if there was no non-local work to do */
            if (nbv->grp[eintNonlocal].nbl_lists.nbl[0]->nsci > 0)
            {
                nbnxn_atomdata_add_nbat_f_to_f(nbv->nbs, eatNonlocal,
                                               nbv->grp[eintNonlocal].nbat, f);
            }
            wallcycle_sub_stop(wcycle, ewcsNB_F_BUF_OPS);
            cycles_force += wallcycle_stop(wcycle, ewcNB_XF_BUF_OPS);
        }
    }

    if (bDoForces && DOMAINDECOMP(cr))
    {
        if (bUseGPU)
        {
            /* We are done with the CPU compute, but the GPU local non-bonded
             * kernel can still be running while we communicate the forces.
             * We start a counter here, so we can, hopefully, time the rest
             * of the GPU kernel execution and data transfer.
             */
            cycleCountBeforeLocalWorkCompletes = gmx_cycles_read();
        }

        /* Communicate the forces */
        wallcycle_start(wcycle, ewcMOVEF);
        dd_move_f(cr->dd, f, fr->fshift);
        wallcycle_stop(wcycle, ewcMOVEF);
    }

    if (bUseOrEmulGPU)
    {
        /* wait for local forces (or calculate in emulation mode) */
        if (bUseGPU)
        {
            float       cycles_tmp, cycles_wait_est;
            /* Measured overhead on CUDA and OpenCL with(out) GPU sharing
             * is between 0.5 and 1.5 Mcycles. So 2 MCycles is an overestimate,
             * but even with a step of 0.1 ms the difference is less than 1%
             * of the step time.
             */
            const float gpuWaitApiOverheadMargin = 2e6f; /* cycles */

            wallcycle_start(wcycle, ewcWAIT_GPU_NB_L);
            nbnxn_gpu_wait_for_gpu(nbv->gpu_nbv,
                                   flags, eatLocal,
                                   enerd->grpp.ener[egLJSR], enerd->grpp.ener[egCOULSR],
                                   fr->fshift);
            cycles_tmp      = wallcycle_stop(wcycle, ewcWAIT_GPU_NB_L);

            if (bDoForces && DOMAINDECOMP(cr))
            {
                cycles_wait_est = gmx_cycles_read() - cycleCountBeforeLocalWorkCompletes;

                if (cycles_tmp < gpuWaitApiOverheadMargin)
                {
                    /* We measured few cycles, it could be that the kernel
                     * and transfer finished earlier and there was no actual
                     * wait time, only API call overhead.
                     * Then the actual time could be anywhere between 0 and
                     * cycles_wait_est. As a compromise, we use half the time.
                     */
                    cycles_wait_est *= 0.5f;
                }
            }
            else
            {
                /* No force communication so we actually timed the wait */
                cycles_wait_est = cycles_tmp;
            }
            /* Even though this is after dd_move_f, the actual task we are
             * waiting for runs asynchronously with dd_move_f and we usually
             * have nothing to balance it with, so we can and should add
             * the time to the force time for load balancing.
             */
            cycles_force    += cycles_wait_est;
            cycles_wait_gpu += cycles_wait_est;

            /* now clear the GPU outputs while we finish the step on the CPU */
            wallcycle_start_nocount(wcycle, ewcLAUNCH_GPU_NB);
            nbnxn_gpu_clear_outputs(nbv->gpu_nbv, flags);
            wallcycle_stop(wcycle, ewcLAUNCH_GPU_NB);
        }
        else
        {
            wallcycle_start_nocount(wcycle, ewcFORCE);
            do_nb_verlet(fr, ic, enerd, flags, eintLocal,
                         DOMAINDECOMP(cr) ? enbvClearFNo : enbvClearFYes,
                         nrnb, wcycle);
            wallcycle_stop(wcycle, ewcFORCE);
        }
        wallcycle_start(wcycle, ewcNB_XF_BUF_OPS);
        wallcycle_sub_start(wcycle, ewcsNB_F_BUF_OPS);
        nbnxn_atomdata_add_nbat_f_to_f(nbv->nbs, eatLocal,
                                       nbv->grp[eintLocal].nbat, f);
        wallcycle_sub_stop(wcycle, ewcsNB_F_BUF_OPS);
        wallcycle_stop(wcycle, ewcNB_XF_BUF_OPS);
    }

    if (DOMAINDECOMP(cr))
    {
        dd_force_flop_stop(cr->dd, nrnb);
        if (wcycle)
        {
            dd_cycles_add(cr->dd, cycles_force-cycles_pme, ddCyclF);
            if (bUseGPU)
            {
                dd_cycles_add(cr->dd, cycles_wait_gpu, ddCyclWaitGPU);
            }
        }
    }

    if (bDoForces)
    {
        /* Compute forces due to electric field */
        if (fr->efield != nullptr)
        {
            fr->efield->calculateForces(cr, mdatoms, fr->f_novirsum, t);
        }

        /* If we have NoVirSum forces, but we do not calculate the virial,
         * we sum fr->f_novirsum=f later.
         */
        if (vsite && !(fr->bF_NoVirSum && !(flags & GMX_FORCE_VIRIAL)))
        {
            wallcycle_start(wcycle, ewcVSITESPREAD);
            spread_vsite_f(vsite, x, f, fr->fshift, FALSE, NULL, nrnb,
                           &top->idef, fr->ePBC, fr->bMolPBC, graph, box, cr);
            wallcycle_stop(wcycle, ewcVSITESPREAD);
        }

        if (flags & GMX_FORCE_VIRIAL)
        {
            /* Calculation of the virial must be done after vsites! */
            calc_virial(0, mdatoms->homenr, x, f,
                        vir_force, graph, box, nrnb, fr, inputrec->ePBC);
        }
    }

    if (inputrec->bPull && pull_have_potential(inputrec->pull_work))
    {
        /* Since the COM pulling is always done mass-weighted, no forces are
         * applied to vsites and this call can be done after vsite spreading.
         */
        pull_potential_wrapper(cr, inputrec, box, x,
                               f, vir_force, mdatoms, enerd, lambda, t,
                               wcycle);
    }

    /* Add the forces from enforced rotation potentials (if any) */
    if (inputrec->bRot)
    {
        wallcycle_start(wcycle, ewcROTadd);
        enerd->term[F_COM_PULL] += add_rot_forces(inputrec->rot, f, cr, step, t);
        wallcycle_stop(wcycle, ewcROTadd);
    }


    /* Add forces from interactive molecular dynamics (IMD), if bIMD == TRUE. */
    IMD_apply_forces(inputrec->bIMD, inputrec->imd, cr, f, wcycle);

    if (PAR(cr) && !(cr->duty & DUTY_PME))
    {
        /* In case of node-splitting, the PP nodes receive the long-range
         * forces, virial and energy from the PME nodes here.
         */
        pme_receive_force_ener(cr, wcycle, enerd, fr);
    }

    if (flags & GMX_FORCE_ENERGY)
    {
        /* Sum the potential energy terms from group contributions */
        sum_epot(&(enerd->grpp), enerd->term);

        if (!EI_TPI(inputrec->eI))
        {
            checkPotentialEnergyValidity(enerd);
        }
    }

    /* Add the forces and potential energy from external potentials (if any) */
    if (inputrec->bExternalPotential)
    {
        wallcycle_start(wcycle, ewcEXTPOTadd);
        enerd->term[F_EXTPOT] += inputrec->external_potential->manager->add_forces(f, vir_force, step, enerd->term[F_EPOT], inputrec->opts.ref_t[0]);
        enerd->term[F_EPOT]   += enerd->term[F_EXTPOT];
        wallcycle_stop(wcycle, ewcEXTPOTadd);
    }

    if (bDoForces)
    {
        post_process_forces(cr, step, nrnb, wcycle,
                            top, box, x, f, vir_force, mdatoms, graph, fr, vsite,
                            flags);
    }

}

void do_force_cutsGROUP(FILE *fplog, t_commrec *cr,
                        t_inputrec *inputrec,
                        gmx_int64_t step, t_nrnb *nrnb, gmx_wallcycle_t wcycle,
                        gmx_localtop_t *top,
                        gmx_groups_t *groups,
                        matrix box, rvec x[], history_t *hist,
                        PaddedRVecVector *force,
                        tensor vir_force,
                        t_mdatoms *mdatoms,
                        gmx_enerdata_t *enerd, t_fcdata *fcd,
                        real *lambda, t_graph *graph,
                        t_forcerec *fr, gmx_vsite_t *vsite, rvec mu_tot,
                        double t, gmx_edsam_t ed,
                        gmx_bool bBornRadii,
                        int flags)
{
    int        cg0, cg1, i, j;
    double     mu[2*DIM];
    gmx_bool   bStateChanged, bNS, bFillGrid, bCalcCGCM;
    gmx_bool   bDoForces;
    float      cycles_pme, cycles_force;

    const int  start  = 0;
    const int  homenr = mdatoms->homenr;

    clear_mat(vir_force);

    cg0 = 0;
    if (DOMAINDECOMP(cr))
    {
        cg1 = cr->dd->ncg_tot;
    }
    else
    {
        cg1 = top->cgs.nr;
    }
    if (fr->n_tpi > 0)
    {
        cg1--;
    }

    bStateChanged  = (flags & GMX_FORCE_STATECHANGED);
    bNS            = (flags & GMX_FORCE_NS) && (fr->bAllvsAll == FALSE);
    /* Should we perform the long-range nonbonded evaluation inside the neighborsearching? */
    bFillGrid      = (bNS && bStateChanged);
    bCalcCGCM      = (bFillGrid && !DOMAINDECOMP(cr));
    bDoForces      = (flags & GMX_FORCE_FORCES);

    if (bStateChanged)
    {
        update_forcerec(fr, box);

        if (inputrecNeedMutot(inputrec))
        {
            /* Calculate total (local) dipole moment in a temporary common array.
             * This makes it possible to sum them over nodes faster.
             */
            calc_mu(start, homenr,
                    x, mdatoms->chargeA, mdatoms->chargeB, mdatoms->nChargePerturbed,
                    mu, mu+DIM);
        }
    }

    if (fr->ePBC != epbcNONE)
    {
        /* Compute shift vectors every step,
         * because of pressure coupling or box deformation!
         */
        if ((flags & GMX_FORCE_DYNAMICBOX) && bStateChanged)
        {
            calc_shifts(box, fr->shift_vec);
        }

        if (bCalcCGCM)
        {
            put_charge_groups_in_box(fplog, cg0, cg1, fr->ePBC, box,
                                     &(top->cgs), x, fr->cg_cm);
            inc_nrnb(nrnb, eNR_CGCM, homenr);
            inc_nrnb(nrnb, eNR_RESETX, cg1-cg0);
        }
        else if (EI_ENERGY_MINIMIZATION(inputrec->eI) && graph)
        {
            unshift_self(graph, box, x);
        }
    }
    else if (bCalcCGCM)
    {
        calc_cgcm(fplog, cg0, cg1, &(top->cgs), x, fr->cg_cm);
        inc_nrnb(nrnb, eNR_CGCM, homenr);
    }

    if (bCalcCGCM && gmx_debug_at)
    {
        pr_rvecs(debug, 0, "cgcm", fr->cg_cm, top->cgs.nr);
    }

#if GMX_MPI
    if (!(cr->duty & DUTY_PME))
    {
        gmx_bool bBS;
        matrix   boxs;

        /* Send particle coordinates to the pme nodes.
         * Since this is only implemented for domain decomposition
         * and domain decomposition does not use the graph,
         * we do not need to worry about shifting.
         */

        wallcycle_start(wcycle, ewcPP_PMESENDX);

        bBS = (inputrec->nwall == 2);
        if (bBS)
        {
            copy_mat(box, boxs);
            svmul(inputrec->wall_ewald_zfac, boxs[ZZ], boxs[ZZ]);
        }

        gmx_pme_send_coordinates(cr, bBS ? boxs : box, x,
                                 lambda[efptCOUL], lambda[efptVDW],
                                 (flags & (GMX_FORCE_VIRIAL | GMX_FORCE_ENERGY)),
                                 step);

        wallcycle_stop(wcycle, ewcPP_PMESENDX);
    }
#endif /* GMX_MPI */

    /* Communicate coordinates and sum dipole if necessary */
    if (DOMAINDECOMP(cr))
    {
        wallcycle_start(wcycle, ewcMOVEX);
        dd_move_x(cr->dd, box, x);
        wallcycle_stop(wcycle, ewcMOVEX);
    }

    if (inputrecNeedMutot(inputrec))
    {
        if (bStateChanged)
        {
            if (PAR(cr))
            {
                gmx_sumd(2*DIM, mu, cr);
            }
            for (i = 0; i < 2; i++)
            {
                for (j = 0; j < DIM; j++)
                {
                    fr->mu_tot[i][j] = mu[i*DIM + j];
                }
            }
        }
        if (fr->efep == efepNO)
        {
            copy_rvec(fr->mu_tot[0], mu_tot);
        }
        else
        {
            for (j = 0; j < DIM; j++)
            {
                mu_tot[j] =
                    (1.0 - lambda[efptCOUL])*fr->mu_tot[0][j] + lambda[efptCOUL]*fr->mu_tot[1][j];
            }
        }
    }

    /* Reset energies */
    reset_enerdata(enerd);
    clear_rvecs(SHIFTS, fr->fshift);

    if (bNS)
    {
        wallcycle_start(wcycle, ewcNS);

        if (graph && bStateChanged)
        {
            /* Calculate intramolecular shift vectors to make molecules whole */
            mk_mshift(fplog, graph, fr->ePBC, box, x);
        }

        /* Do the actual neighbour searching */
        ns(fplog, fr, box,
           groups, top, mdatoms,
           cr, nrnb, bFillGrid);

        wallcycle_stop(wcycle, ewcNS);
    }

    if (inputrec->implicit_solvent && bNS)
    {
        make_gb_nblist(cr, inputrec->gb_algorithm,
                       x, box, fr, &top->idef, graph, fr->born);
    }

    if (DOMAINDECOMP(cr) && !(cr->duty & DUTY_PME))
    {
        wallcycle_start(wcycle, ewcPPDURINGPME);
        dd_force_flop_start(cr->dd, nrnb);
    }

    if (inputrec->bRot)
    {
        /* Enforced rotation has its own cycle counter that starts after the collective
         * coordinates have been communicated. It is added to ddCyclF to allow
         * for proper load-balancing */
        wallcycle_start(wcycle, ewcROT);
        do_rotation(cr, inputrec, box, x, t, step, wcycle, bNS);
        wallcycle_stop(wcycle, ewcROT);
    }

<<<<<<< HEAD
    if (inputrec->bExternalPotential)
    {
        /* External potentials have a common cycle counter - with no effect so far. */
        wallcycle_start(wcycle, ewcEXTPOT);
        inputrec->external_potential->manager->do_potential(box, x, step);
        wallcycle_stop(wcycle, ewcEXTPOT);
    }
=======
    /* Temporary solution until all routines take PaddedRVecVector */
    rvec *f = as_rvec_array(force->data());
>>>>>>> eb6ba977

    /* Start the force cycle counter.
     * This counter is stopped after do_force_lowlevel.
     * No parallel communication should occur while this counter is running,
     * since that will interfere with the dynamic load balancing.
     */
    wallcycle_start(wcycle, ewcFORCE);

    if (bDoForces)
    {
        /* Reset forces for which the virial is calculated separately:
         * PME/Ewald forces if necessary */
        if (fr->bF_NoVirSum)
        {
            if (flags & GMX_FORCE_VIRIAL)
            {
                fr->f_novirsum = fr->forceBufferNoVirialSummation;
                /* TODO: remove this - 1 when padding is properly implemented */
                clear_rvecs(fr->f_novirsum->size() - 1,
                            as_rvec_array(fr->f_novirsum->data()));
            }
            else
            {
                /* We are not calculating the pressure so we do not need
                 * a separate array for forces that do not contribute
                 * to the pressure.
                 */
                fr->f_novirsum = force;
            }
        }

        /* Clear the short- and long-range forces */
        clear_rvecs(fr->natoms_force_constr, f);

        clear_rvec(fr->vir_diag_posres);
    }
    if (inputrec->bPull && pull_have_constraint(inputrec->pull_work))
    {
        clear_pull_forces(inputrec->pull_work);
    }

    /* update QMMMrec, if necessary */
    if (fr->bQMMM)
    {
        update_QMMMrec(cr, fr, x, mdatoms, box, top);
    }

    /* Compute the bonded and non-bonded energies and optionally forces */
    do_force_lowlevel(fr, inputrec, &(top->idef),
                      cr, nrnb, wcycle, mdatoms,
                      x, hist, f, enerd, fcd, top, fr->born,
                      bBornRadii, box,
                      inputrec->fepvals, lambda,
                      graph, &(top->excls), fr->mu_tot,
                      flags,
                      &cycles_pme);

    cycles_force = wallcycle_stop(wcycle, ewcFORCE);

    if (ed)
    {
        do_flood(cr, inputrec, x, f, ed, box, step, bNS);
    }

    if (DOMAINDECOMP(cr))
    {
        dd_force_flop_stop(cr->dd, nrnb);
        if (wcycle)
        {
            dd_cycles_add(cr->dd, cycles_force-cycles_pme, ddCyclF);
        }
    }

    if (bDoForces)
    {
        /* Compute forces due to electric field */
        if (fr->efield != nullptr)
        {
            fr->efield->calculateForces(cr, mdatoms, fr->f_novirsum, t);
        }

        /* Communicate the forces */
        if (DOMAINDECOMP(cr))
        {
            wallcycle_start(wcycle, ewcMOVEF);
            dd_move_f(cr->dd, f, fr->fshift);
            /* Do we need to communicate the separate force array
             * for terms that do not contribute to the single sum virial?
             * Position restraints and electric fields do not introduce
             * inter-cg forces, only full electrostatics methods do.
             * When we do not calculate the virial, fr->f_novirsum = f,
             * so we have already communicated these forces.
             */
            if (EEL_FULL(fr->eeltype) && cr->dd->n_intercg_excl &&
                (flags & GMX_FORCE_VIRIAL))
            {
                dd_move_f(cr->dd, as_rvec_array(fr->f_novirsum->data()), NULL);
            }
            wallcycle_stop(wcycle, ewcMOVEF);
        }

        /* If we have NoVirSum forces, but we do not calculate the virial,
         * we sum fr->f_novirsum=f later.
         */
        if (vsite && !(fr->bF_NoVirSum && !(flags & GMX_FORCE_VIRIAL)))
        {
            wallcycle_start(wcycle, ewcVSITESPREAD);
            spread_vsite_f(vsite, x, f, fr->fshift, FALSE, NULL, nrnb,
                           &top->idef, fr->ePBC, fr->bMolPBC, graph, box, cr);
            wallcycle_stop(wcycle, ewcVSITESPREAD);
        }

        if (flags & GMX_FORCE_VIRIAL)
        {
            /* Calculation of the virial must be done after vsites! */
            calc_virial(0, mdatoms->homenr, x, f,
                        vir_force, graph, box, nrnb, fr, inputrec->ePBC);
        }
    }

    if (inputrec->bPull && pull_have_potential(inputrec->pull_work))
    {
        pull_potential_wrapper(cr, inputrec, box, x,
                               f, vir_force, mdatoms, enerd, lambda, t,
                               wcycle);
    }

    /* Add the forces from enforced rotation potentials (if any) */
    if (inputrec->bRot)
    {
        wallcycle_start(wcycle, ewcROTadd);
        enerd->term[F_COM_PULL] += add_rot_forces(inputrec->rot, f, cr, step, t);
        wallcycle_stop(wcycle, ewcROTadd);
    }

    /* Add forces from interactive molecular dynamics (IMD), if bIMD == TRUE. */
    IMD_apply_forces(inputrec->bIMD, inputrec->imd, cr, f, wcycle);

    if (PAR(cr) && !(cr->duty & DUTY_PME))
    {
        /* In case of node-splitting, the PP nodes receive the long-range
         * forces, virial and energy from the PME nodes here.
         */
        pme_receive_force_ener(cr, wcycle, enerd, fr);
    }

    if (flags & GMX_FORCE_ENERGY || inputrec->bExternalPotential)
    {
        /* Sum the potential energy terms from group contributions */
        sum_epot(&(enerd->grpp), enerd->term);

        if (!EI_TPI(inputrec->eI))
        {
            checkPotentialEnergyValidity(enerd);
        }
    }

    /* Add the forces and potential energy from external potentials (if any) */
    if (inputrec->bExternalPotential)
    {
        wallcycle_start(wcycle, ewcEXTPOTadd);
        enerd->term[F_EXTPOT] += inputrec->external_potential->manager->add_forces(f, vir_force, step, enerd->term[F_EPOT], inputrec->opts.ref_t[0]);
        enerd->term[F_EPOT]   += enerd->term[F_EXTPOT];
        wallcycle_stop(wcycle, ewcEXTPOTadd);
    }

    if (bDoForces)
    {
        post_process_forces(cr, step, nrnb, wcycle,
                            top, box, x, f, vir_force, mdatoms, graph, fr, vsite,
                            flags);
    }

}

void do_force(FILE *fplog, t_commrec *cr,
              t_inputrec *inputrec,
              gmx_int64_t step, t_nrnb *nrnb, gmx_wallcycle_t wcycle,
              gmx_localtop_t *top,
              gmx_groups_t *groups,
              matrix box, PaddedRVecVector *coordinates, history_t *hist,
              PaddedRVecVector *force,
              tensor vir_force,
              t_mdatoms *mdatoms,
              gmx_enerdata_t *enerd, t_fcdata *fcd,
              std::vector<real> *lambda, t_graph *graph,
              t_forcerec *fr,
              gmx_vsite_t *vsite, rvec mu_tot,
              double t, gmx_edsam_t ed,
              gmx_bool bBornRadii,
              int flags)
{
    /* modify force flag if not doing nonbonded */
    if (!fr->bNonbonded)
    {
        flags &= ~GMX_FORCE_NONBONDED;
    }

    GMX_ASSERT(coordinates->size() >= static_cast<unsigned int>(fr->natoms_force + 1), "We might need 1 element extra for SIMD");
    GMX_ASSERT(force->size() >= static_cast<unsigned int>(fr->natoms_force + 1), "We might need 1 element extra for SIMD");

    rvec *x = as_rvec_array(coordinates->data());

    switch (inputrec->cutoff_scheme)
    {
        case ecutsVERLET:
            do_force_cutsVERLET(fplog, cr, inputrec,
                                step, nrnb, wcycle,
                                top,
                                groups,
                                box, x, hist,
                                force, vir_force,
                                mdatoms,
                                enerd, fcd,
                                lambda->data(), graph,
                                fr, fr->ic,
                                vsite, mu_tot,
                                t, ed,
                                bBornRadii,
                                flags);
            break;
        case ecutsGROUP:
            do_force_cutsGROUP(fplog, cr, inputrec,
                               step, nrnb, wcycle,
                               top,
                               groups,
                               box, x, hist,
                               force, vir_force,
                               mdatoms,
                               enerd, fcd,
                               lambda->data(), graph,
                               fr, vsite, mu_tot,
                               t, ed,
                               bBornRadii,
                               flags);
            break;
        default:
            gmx_incons("Invalid cut-off scheme passed!");
    }
}


void do_constrain_first(FILE *fplog, gmx_constr_t constr,
                        t_inputrec *ir, t_mdatoms *md,
                        t_state *state, t_commrec *cr, t_nrnb *nrnb,
                        t_forcerec *fr, gmx_localtop_t *top)
{
    int             i, m, start, end;
    gmx_int64_t     step;
    real            dt = ir->delta_t;
    real            dvdl_dum;
    rvec           *savex;

    /* We need to allocate one element extra, since we might use
     * (unaligned) 4-wide SIMD loads to access rvec entries.
     */
    snew(savex, state->natoms + 1);

    start = 0;
    end   = md->homenr;

    if (debug)
    {
        fprintf(debug, "vcm: start=%d, homenr=%d, end=%d\n",
                start, md->homenr, end);
    }
    /* Do a first constrain to reset particles... */
    step = ir->init_step;
    if (fplog)
    {
        char buf[STEPSTRSIZE];
        fprintf(fplog, "\nConstraining the starting coordinates (step %s)\n",
                gmx_step_str(step, buf));
    }
    dvdl_dum = 0;

    /* constrain the current position */
    constrain(NULL, TRUE, FALSE, constr, &(top->idef),
              ir, cr, step, 0, 1.0, md,
              as_rvec_array(state->x.data()), as_rvec_array(state->x.data()), NULL,
              fr->bMolPBC, state->box,
              state->lambda[efptBONDED], &dvdl_dum,
              NULL, NULL, nrnb, econqCoord);
    if (EI_VV(ir->eI))
    {
        /* constrain the inital velocity, and save it */
        /* also may be useful if we need the ekin from the halfstep for velocity verlet */
        constrain(NULL, TRUE, FALSE, constr, &(top->idef),
                  ir, cr, step, 0, 1.0, md,
                  as_rvec_array(state->x.data()), as_rvec_array(state->v.data()), as_rvec_array(state->v.data()),
                  fr->bMolPBC, state->box,
                  state->lambda[efptBONDED], &dvdl_dum,
                  NULL, NULL, nrnb, econqVeloc);
    }
    /* constrain the inital velocities at t-dt/2 */
    if (EI_STATE_VELOCITY(ir->eI) && ir->eI != eiVV)
    {
        for (i = start; (i < end); i++)
        {
            for (m = 0; (m < DIM); m++)
            {
                /* Reverse the velocity */
                state->v[i][m] = -state->v[i][m];
                /* Store the position at t-dt in buf */
                savex[i][m] = state->x[i][m] + dt*state->v[i][m];
            }
        }
        /* Shake the positions at t=-dt with the positions at t=0
         * as reference coordinates.
         */
        if (fplog)
        {
            char buf[STEPSTRSIZE];
            fprintf(fplog, "\nConstraining the coordinates at t0-dt (step %s)\n",
                    gmx_step_str(step, buf));
        }
        dvdl_dum = 0;
        constrain(NULL, TRUE, FALSE, constr, &(top->idef),
                  ir, cr, step, -1, 1.0, md,
                  as_rvec_array(state->x.data()), savex, NULL,
                  fr->bMolPBC, state->box,
                  state->lambda[efptBONDED], &dvdl_dum,
                  as_rvec_array(state->v.data()), NULL, nrnb, econqCoord);

        for (i = start; i < end; i++)
        {
            for (m = 0; m < DIM; m++)
            {
                /* Re-reverse the velocities */
                state->v[i][m] = -state->v[i][m];
            }
        }
    }
    sfree(savex);
}


static void
integrate_table(real vdwtab[], real scale, int offstart, int rstart, int rend,
                double *enerout, double *virout)
{
    double enersum, virsum;
    double invscale, invscale2, invscale3;
    double r, ea, eb, ec, pa, pb, pc, pd;
    double y0, f, g, h;
    int    ri, offset;
    double tabfactor;

    invscale  = 1.0/scale;
    invscale2 = invscale*invscale;
    invscale3 = invscale*invscale2;

    /* Following summation derived from cubic spline definition,
     * Numerical Recipies in C, second edition, p. 113-116.  Exact for
     * the cubic spline.  We first calculate the negative of the
     * energy from rvdw to rvdw_switch, assuming that g(r)=1, and then
     * add the more standard, abrupt cutoff correction to that result,
     * yielding the long-range correction for a switched function.  We
     * perform both the pressure and energy loops at the same time for
     * simplicity, as the computational cost is low. */

    if (offstart == 0)
    {
        /* Since the dispersion table has been scaled down a factor
         * 6.0 and the repulsion a factor 12.0 to compensate for the
         * c6/c12 parameters inside nbfp[] being scaled up (to save
         * flops in kernels), we need to correct for this.
         */
        tabfactor = 6.0;
    }
    else
    {
        tabfactor = 12.0;
    }

    enersum = 0.0;
    virsum  = 0.0;
    for (ri = rstart; ri < rend; ++ri)
    {
        r  = ri*invscale;
        ea = invscale3;
        eb = 2.0*invscale2*r;
        ec = invscale*r*r;

        pa = invscale3;
        pb = 3.0*invscale2*r;
        pc = 3.0*invscale*r*r;
        pd = r*r*r;

        /* this "8" is from the packing in the vdwtab array - perhaps
           should be defined? */

        offset = 8*ri + offstart;
        y0     = vdwtab[offset];
        f      = vdwtab[offset+1];
        g      = vdwtab[offset+2];
        h      = vdwtab[offset+3];

        enersum += y0*(ea/3 + eb/2 + ec) + f*(ea/4 + eb/3 + ec/2) + g*(ea/5 + eb/4 + ec/3) + h*(ea/6 + eb/5 + ec/4);
        virsum  +=  f*(pa/4 + pb/3 + pc/2 + pd) + 2*g*(pa/5 + pb/4 + pc/3 + pd/2) + 3*h*(pa/6 + pb/5 + pc/4 + pd/3);
    }
    *enerout = 4.0*M_PI*enersum*tabfactor;
    *virout  = 4.0*M_PI*virsum*tabfactor;
}

void calc_enervirdiff(FILE *fplog, int eDispCorr, t_forcerec *fr)
{
    double   eners[2], virs[2], enersum, virsum;
    double   r0, rc3, rc9;
    int      ri0, ri1, i;
    real     scale, *vdwtab;

    fr->enershiftsix    = 0;
    fr->enershifttwelve = 0;
    fr->enerdiffsix     = 0;
    fr->enerdifftwelve  = 0;
    fr->virdiffsix      = 0;
    fr->virdifftwelve   = 0;

    if (eDispCorr != edispcNO)
    {
        for (i = 0; i < 2; i++)
        {
            eners[i] = 0;
            virs[i]  = 0;
        }
        if ((fr->vdw_modifier == eintmodPOTSHIFT) ||
            (fr->vdw_modifier == eintmodPOTSWITCH) ||
            (fr->vdw_modifier == eintmodFORCESWITCH) ||
            (fr->vdwtype == evdwSHIFT) ||
            (fr->vdwtype == evdwSWITCH))
        {
            if (((fr->vdw_modifier == eintmodPOTSWITCH) ||
                 (fr->vdw_modifier == eintmodFORCESWITCH) ||
                 (fr->vdwtype == evdwSWITCH)) && fr->rvdw_switch == 0)
            {
                gmx_fatal(FARGS,
                          "With dispersion correction rvdw-switch can not be zero "
                          "for vdw-type = %s", evdw_names[fr->vdwtype]);
            }

            /* TODO This code depends on the logic in tables.c that
               constructs the table layout, which should be made
               explicit in future cleanup. */
            GMX_ASSERT(fr->dispersionCorrectionTable->interaction == GMX_TABLE_INTERACTION_VDWREP_VDWDISP,
                       "Dispersion-correction code needs a table with both repulsion and dispersion terms");
            scale  = fr->dispersionCorrectionTable->scale;
            vdwtab = fr->dispersionCorrectionTable->data;

            /* Round the cut-offs to exact table values for precision */
            ri0  = static_cast<int>(floor(fr->rvdw_switch*scale));
            ri1  = static_cast<int>(ceil(fr->rvdw*scale));

            /* The code below has some support for handling force-switching, i.e.
             * when the force (instead of potential) is switched over a limited
             * region. This leads to a constant shift in the potential inside the
             * switching region, which we can handle by adding a constant energy
             * term in the force-switch case just like when we do potential-shift.
             *
             * For now this is not enabled, but to keep the functionality in the
             * code we check separately for switch and shift. When we do force-switch
             * the shifting point is rvdw_switch, while it is the cutoff when we
             * have a classical potential-shift.
             *
             * For a pure potential-shift the potential has a constant shift
             * all the way out to the cutoff, and that is it. For other forms
             * we need to calculate the constant shift up to the point where we
             * start modifying the potential.
             */
            ri0  = (fr->vdw_modifier == eintmodPOTSHIFT) ? ri1 : ri0;

            r0   = ri0/scale;
            rc3  = r0*r0*r0;
            rc9  = rc3*rc3*rc3;

            if ((fr->vdw_modifier == eintmodFORCESWITCH) ||
                (fr->vdwtype == evdwSHIFT))
            {
                /* Determine the constant energy shift below rvdw_switch.
                 * Table has a scale factor since we have scaled it down to compensate
                 * for scaling-up c6/c12 with the derivative factors to save flops in analytical kernels.
                 */
                fr->enershiftsix    = (real)(-1.0/(rc3*rc3)) - 6.0*vdwtab[8*ri0];
                fr->enershifttwelve = (real)( 1.0/(rc9*rc3)) - 12.0*vdwtab[8*ri0 + 4];
            }
            else if (fr->vdw_modifier == eintmodPOTSHIFT)
            {
                fr->enershiftsix    = (real)(-1.0/(rc3*rc3));
                fr->enershifttwelve = (real)( 1.0/(rc9*rc3));
            }

            /* Add the constant part from 0 to rvdw_switch.
             * This integration from 0 to rvdw_switch overcounts the number
             * of interactions by 1, as it also counts the self interaction.
             * We will correct for this later.
             */
            eners[0] += 4.0*M_PI*fr->enershiftsix*rc3/3.0;
            eners[1] += 4.0*M_PI*fr->enershifttwelve*rc3/3.0;

            /* Calculate the contribution in the range [r0,r1] where we
             * modify the potential. For a pure potential-shift modifier we will
             * have ri0==ri1, and there will not be any contribution here.
             */
            for (i = 0; i < 2; i++)
            {
                enersum = 0;
                virsum  = 0;
                integrate_table(vdwtab, scale, (i == 0 ? 0 : 4), ri0, ri1, &enersum, &virsum);
                eners[i] -= enersum;
                virs[i]  -= virsum;
            }

            /* Alright: Above we compensated by REMOVING the parts outside r0
             * corresponding to the ideal VdW 1/r6 and /r12 potentials.
             *
             * Regardless of whether r0 is the point where we start switching,
             * or the cutoff where we calculated the constant shift, we include
             * all the parts we are missing out to infinity from r0 by
             * calculating the analytical dispersion correction.
             */
            eners[0] += -4.0*M_PI/(3.0*rc3);
            eners[1] +=  4.0*M_PI/(9.0*rc9);
            virs[0]  +=  8.0*M_PI/rc3;
            virs[1]  += -16.0*M_PI/(3.0*rc9);
        }
        else if (fr->vdwtype == evdwCUT ||
                 EVDW_PME(fr->vdwtype) ||
                 fr->vdwtype == evdwUSER)
        {
            if (fr->vdwtype == evdwUSER && fplog)
            {
                fprintf(fplog,
                        "WARNING: using dispersion correction with user tables\n");
            }

            /* Note that with LJ-PME, the dispersion correction is multiplied
             * by the difference between the actual C6 and the value of C6
             * that would produce the combination rule.
             * This means the normal energy and virial difference formulas
             * can be used here.
             */

            rc3  = fr->rvdw*fr->rvdw*fr->rvdw;
            rc9  = rc3*rc3*rc3;
            /* Contribution beyond the cut-off */
            eners[0] += -4.0*M_PI/(3.0*rc3);
            eners[1] +=  4.0*M_PI/(9.0*rc9);
            if (fr->vdw_modifier == eintmodPOTSHIFT)
            {
                /* Contribution within the cut-off */
                eners[0] += -4.0*M_PI/(3.0*rc3);
                eners[1] +=  4.0*M_PI/(3.0*rc9);
            }
            /* Contribution beyond the cut-off */
            virs[0]  +=  8.0*M_PI/rc3;
            virs[1]  += -16.0*M_PI/(3.0*rc9);
        }
        else
        {
            gmx_fatal(FARGS,
                      "Dispersion correction is not implemented for vdw-type = %s",
                      evdw_names[fr->vdwtype]);
        }

        /* When we deprecate the group kernels the code below can go too */
        if (fr->vdwtype == evdwPME && fr->cutoff_scheme == ecutsGROUP)
        {
            /* Calculate self-interaction coefficient (assuming that
             * the reciprocal-space contribution is constant in the
             * region that contributes to the self-interaction).
             */
            fr->enershiftsix = gmx::power6(fr->ewaldcoeff_lj) / 6.0;

            eners[0] += -gmx::power3(std::sqrt(M_PI)*fr->ewaldcoeff_lj)/3.0;
            virs[0]  +=  gmx::power3(std::sqrt(M_PI)*fr->ewaldcoeff_lj);
        }

        fr->enerdiffsix    = eners[0];
        fr->enerdifftwelve = eners[1];
        /* The 0.5 is due to the Gromacs definition of the virial */
        fr->virdiffsix     = 0.5*virs[0];
        fr->virdifftwelve  = 0.5*virs[1];
    }
}

void calc_dispcorr(t_inputrec *ir, t_forcerec *fr,
                   matrix box, real lambda, tensor pres, tensor virial,
                   real *prescorr, real *enercorr, real *dvdlcorr)
{
    gmx_bool bCorrAll, bCorrPres;
    real     dvdlambda, invvol, dens, ninter, avcsix, avctwelve, enerdiff, svir = 0, spres = 0;
    int      m;

    *prescorr = 0;
    *enercorr = 0;
    *dvdlcorr = 0;

    clear_mat(virial);
    clear_mat(pres);

    if (ir->eDispCorr != edispcNO)
    {
        bCorrAll  = (ir->eDispCorr == edispcAllEner ||
                     ir->eDispCorr == edispcAllEnerPres);
        bCorrPres = (ir->eDispCorr == edispcEnerPres ||
                     ir->eDispCorr == edispcAllEnerPres);

        invvol = 1/det(box);
        if (fr->n_tpi)
        {
            /* Only correct for the interactions with the inserted molecule */
            dens   = (fr->numAtomsForDispersionCorrection - fr->n_tpi)*invvol;
            ninter = fr->n_tpi;
        }
        else
        {
            dens   = fr->numAtomsForDispersionCorrection*invvol;
            ninter = 0.5*fr->numAtomsForDispersionCorrection;
        }

        if (ir->efep == efepNO)
        {
            avcsix    = fr->avcsix[0];
            avctwelve = fr->avctwelve[0];
        }
        else
        {
            avcsix    = (1 - lambda)*fr->avcsix[0]    + lambda*fr->avcsix[1];
            avctwelve = (1 - lambda)*fr->avctwelve[0] + lambda*fr->avctwelve[1];
        }

        enerdiff   = ninter*(dens*fr->enerdiffsix - fr->enershiftsix);
        *enercorr += avcsix*enerdiff;
        dvdlambda  = 0.0;
        if (ir->efep != efepNO)
        {
            dvdlambda += (fr->avcsix[1] - fr->avcsix[0])*enerdiff;
        }
        if (bCorrAll)
        {
            enerdiff   = ninter*(dens*fr->enerdifftwelve - fr->enershifttwelve);
            *enercorr += avctwelve*enerdiff;
            if (fr->efep != efepNO)
            {
                dvdlambda += (fr->avctwelve[1] - fr->avctwelve[0])*enerdiff;
            }
        }

        if (bCorrPres)
        {
            svir = ninter*dens*avcsix*fr->virdiffsix/3.0;
            if (ir->eDispCorr == edispcAllEnerPres)
            {
                svir += ninter*dens*avctwelve*fr->virdifftwelve/3.0;
            }
            /* The factor 2 is because of the Gromacs virial definition */
            spres = -2.0*invvol*svir*PRESFAC;

            for (m = 0; m < DIM; m++)
            {
                virial[m][m] += svir;
                pres[m][m]   += spres;
            }
            *prescorr += spres;
        }

        /* Can't currently control when it prints, for now, just print when degugging */
        if (debug)
        {
            if (bCorrAll)
            {
                fprintf(debug, "Long Range LJ corr.: <C6> %10.4e, <C12> %10.4e\n",
                        avcsix, avctwelve);
            }
            if (bCorrPres)
            {
                fprintf(debug,
                        "Long Range LJ corr.: Epot %10g, Pres: %10g, Vir: %10g\n",
                        *enercorr, spres, svir);
            }
            else
            {
                fprintf(debug, "Long Range LJ corr.: Epot %10g\n", *enercorr);
            }
        }

        if (fr->efep != efepNO)
        {
            *dvdlcorr += dvdlambda;
        }
    }
}

void do_pbc_first(FILE *fplog, matrix box, t_forcerec *fr,
                  t_graph *graph, rvec x[])
{
    if (fplog)
    {
        fprintf(fplog, "Removing pbc first time\n");
    }
    calc_shifts(box, fr->shift_vec);
    if (graph)
    {
        mk_mshift(fplog, graph, fr->ePBC, box, x);
        if (gmx_debug_at)
        {
            p_graph(debug, "do_pbc_first 1", graph);
        }
        shift_self(graph, box, x);
        /* By doing an extra mk_mshift the molecules that are broken
         * because they were e.g. imported from another software
         * will be made whole again. Such are the healing powers
         * of GROMACS.
         */
        mk_mshift(fplog, graph, fr->ePBC, box, x);
        if (gmx_debug_at)
        {
            p_graph(debug, "do_pbc_first 2", graph);
        }
    }
    if (fplog)
    {
        fprintf(fplog, "Done rmpbc\n");
    }
}

static void low_do_pbc_mtop(FILE *fplog, int ePBC, matrix box,
                            const gmx_mtop_t *mtop, rvec x[],
                            gmx_bool bFirst)
{
    t_graph        *graph;
    int             mb, as, mol;
    gmx_molblock_t *molb;

    if (bFirst && fplog)
    {
        fprintf(fplog, "Removing pbc first time\n");
    }

    snew(graph, 1);
    as = 0;
    for (mb = 0; mb < mtop->nmolblock; mb++)
    {
        molb = &mtop->molblock[mb];
        if (molb->natoms_mol == 1 ||
            (!bFirst && mtop->moltype[molb->type].cgs.nr == 1))
        {
            /* Just one atom or charge group in the molecule, no PBC required */
            as += molb->nmol*molb->natoms_mol;
        }
        else
        {
            /* Pass NULL iso fplog to avoid graph prints for each molecule type */
            mk_graph_ilist(NULL, mtop->moltype[molb->type].ilist,
                           0, molb->natoms_mol, FALSE, FALSE, graph);

            for (mol = 0; mol < molb->nmol; mol++)
            {
                mk_mshift(fplog, graph, ePBC, box, x+as);

                shift_self(graph, box, x+as);
                /* The molecule is whole now.
                 * We don't need the second mk_mshift call as in do_pbc_first,
                 * since we no longer need this graph.
                 */

                as += molb->natoms_mol;
            }
            done_graph(graph);
        }
    }
    sfree(graph);
}

void do_pbc_first_mtop(FILE *fplog, int ePBC, matrix box,
                       const gmx_mtop_t *mtop, rvec x[])
{
    low_do_pbc_mtop(fplog, ePBC, box, mtop, x, TRUE);
}

void do_pbc_mtop(FILE *fplog, int ePBC, matrix box,
                 gmx_mtop_t *mtop, rvec x[])
{
    low_do_pbc_mtop(fplog, ePBC, box, mtop, x, FALSE);
}

void put_atoms_in_box_omp(int ePBC, const matrix box, int natoms, rvec x[])
{
    int t, nth;
    nth = gmx_omp_nthreads_get(emntDefault);

#pragma omp parallel for num_threads(nth) schedule(static)
    for (t = 0; t < nth; t++)
    {
        try
        {
            int offset, len;

            offset = (natoms*t    )/nth;
            len    = (natoms*(t + 1))/nth - offset;
            put_atoms_in_box(ePBC, box, len, x + offset);
        }
        GMX_CATCH_ALL_AND_EXIT_WITH_FATAL_ERROR;
    }
}

// TODO This can be cleaned up a lot, and move back to runner.cpp
void finish_run(FILE *fplog, const gmx::MDLogger &mdlog, t_commrec *cr,
                t_inputrec *inputrec,
                t_nrnb nrnb[], gmx_wallcycle_t wcycle,
                gmx_walltime_accounting_t walltime_accounting,
                nonbonded_verlet_t *nbv,
                gmx_bool bWriteStat)
{
    t_nrnb *nrnb_tot = NULL;
    double  delta_t  = 0;
    double  nbfs     = 0, mflop = 0;
    double  elapsed_time,
            elapsed_time_over_all_ranks,
            elapsed_time_over_all_threads,
            elapsed_time_over_all_threads_over_all_ranks;

    if (cr->nnodes > 1)
    {
        snew(nrnb_tot, 1);
#if GMX_MPI
        MPI_Allreduce(nrnb->n, nrnb_tot->n, eNRNB, MPI_DOUBLE, MPI_SUM,
                      cr->mpi_comm_mysim);
#endif
    }
    else
    {
        nrnb_tot = nrnb;
    }

    elapsed_time                                 = walltime_accounting_get_elapsed_time(walltime_accounting);
    elapsed_time_over_all_ranks                  = elapsed_time;
    elapsed_time_over_all_threads                = walltime_accounting_get_elapsed_time_over_all_threads(walltime_accounting);
    elapsed_time_over_all_threads_over_all_ranks = elapsed_time_over_all_threads;
#if GMX_MPI
    if (cr->nnodes > 1)
    {
        /* reduce elapsed_time over all MPI ranks in the current simulation */
        MPI_Allreduce(&elapsed_time,
                      &elapsed_time_over_all_ranks,
                      1, MPI_DOUBLE, MPI_SUM,
                      cr->mpi_comm_mysim);
        elapsed_time_over_all_ranks /= cr->nnodes;
        /* Reduce elapsed_time_over_all_threads over all MPI ranks in the
         * current simulation. */
        MPI_Allreduce(&elapsed_time_over_all_threads,
                      &elapsed_time_over_all_threads_over_all_ranks,
                      1, MPI_DOUBLE, MPI_SUM,
                      cr->mpi_comm_mysim);
    }
#endif

    if (SIMMASTER(cr))
    {
        print_flop(fplog, nrnb_tot, &nbfs, &mflop);
    }
    if (cr->nnodes > 1)
    {
        sfree(nrnb_tot);
    }

    if ((cr->duty & DUTY_PP) && DOMAINDECOMP(cr))
    {
        print_dd_statistics(cr, inputrec, fplog);
    }

    /* TODO Move the responsibility for any scaling by thread counts
     * to the code that handled the thread region, so that there's a
     * mechanism to keep cycle counting working during the transition
     * to task parallelism. */
    int nthreads_pp  = gmx_omp_nthreads_get(emntNonbonded);
    int nthreads_pme = gmx_omp_nthreads_get(emntPME);
    wallcycle_scale_by_num_threads(wcycle, cr->duty == DUTY_PME, nthreads_pp, nthreads_pme);
    auto cycle_sum(wallcycle_sum(cr, wcycle));

    if (SIMMASTER(cr))
    {
        struct gmx_wallclock_gpu_t* gputimes = use_GPU(nbv) ? nbnxn_gpu_get_timings(nbv->gpu_nbv) : NULL;

        wallcycle_print(fplog, mdlog, cr->nnodes, cr->npmenodes, nthreads_pp, nthreads_pme,
                        elapsed_time_over_all_ranks,
                        wcycle, cycle_sum, gputimes);

        if (EI_DYNAMICS(inputrec->eI))
        {
            delta_t = inputrec->delta_t;
        }

        if (fplog)
        {
            print_perf(fplog, elapsed_time_over_all_threads_over_all_ranks,
                       elapsed_time_over_all_ranks,
                       walltime_accounting_get_nsteps_done(walltime_accounting),
                       delta_t, nbfs, mflop);
        }
        if (bWriteStat)
        {
            print_perf(stderr, elapsed_time_over_all_threads_over_all_ranks,
                       elapsed_time_over_all_ranks,
                       walltime_accounting_get_nsteps_done(walltime_accounting),
                       delta_t, nbfs, mflop);
        }
    }
}

extern void initialize_lambdas(FILE *fplog, t_inputrec *ir, int *fep_state, std::vector<real> *lambda, double *lam0)
{
    /* this function works, but could probably use a logic rewrite to keep all the different
       types of efep straight. */

    if ((ir->efep == efepNO) && (ir->bSimTemp == FALSE))
    {
        return;
    }

    t_lambda *fep = ir->fepvals;
    *fep_state    = fep->init_fep_state; /* this might overwrite the checkpoint
                                            if checkpoint is set -- a kludge is in for now
                                            to prevent this.*/

    lambda->resize(efptNR);

    for (int i = 0; i < efptNR; i++)
    {
        /* overwrite lambda state with init_lambda for now for backwards compatibility */
        if (fep->init_lambda >= 0) /* if it's -1, it was never initializd */
        {
            (*lambda)[i] = fep->init_lambda;
            if (lam0)
            {
                lam0[i] = (*lambda)[i];
            }
        }
        else
        {
            (*lambda)[i] = fep->all_lambda[i][*fep_state];
            if (lam0)
            {
                lam0[i] = (*lambda)[i];
            }
        }
    }
    if (ir->bSimTemp)
    {
        /* need to rescale control temperatures to match current state */
        for (int i = 0; i < ir->opts.ngtc; i++)
        {
            if (ir->opts.ref_t[i] > 0)
            {
                ir->opts.ref_t[i] = ir->simtempvals->temperatures[*fep_state];
            }
        }
    }

    /* Send to the log the information on the current lambdas */
    if (fplog != NULL)
    {
        fprintf(fplog, "Initial vector of lambda components:[ ");
        for (int i = 0; i < efptNR; i++)
        {
            fprintf(fplog, "%10.4f ", (*lambda)[i]);
        }
        fprintf(fplog, "]\n");
    }
    return;
}


void init_md(FILE *fplog,
             t_commrec *cr, t_inputrec *ir, const gmx_output_env_t *oenv,
             double *t, double *t0,
             std::vector<real> *lambda, int *fep_state, double *lam0,
             t_nrnb *nrnb, gmx_mtop_t *mtop,
             gmx_update_t **upd,
             int nfile, const t_filenm fnm[],
             gmx_mdoutf_t *outf, t_mdebin **mdebin,
             tensor force_vir, tensor shake_vir, rvec mu_tot,
             gmx_bool *bSimAnn, t_vcm **vcm, unsigned long Flags,
             gmx_wallcycle_t wcycle)
{
    int  i;

    /* Initial values */
    *t = *t0       = ir->init_t;

    *bSimAnn = FALSE;
    for (i = 0; i < ir->opts.ngtc; i++)
    {
        /* set bSimAnn if any group is being annealed */
        if (ir->opts.annealing[i] != eannNO)
        {
            *bSimAnn = TRUE;
        }
    }

    /* Initialize lambda variables */
    initialize_lambdas(fplog, ir, fep_state, lambda, lam0);

    // TODO upd is never NULL in practice, but the analysers don't know that
    if (upd)
    {
        *upd = init_update(ir);
    }
    if (*bSimAnn)
    {
        update_annealing_target_temp(ir, ir->init_t, upd ? *upd : NULL);
    }

    if (vcm != NULL)
    {
        *vcm = init_vcm(fplog, &mtop->groups, ir);
    }

    if (EI_DYNAMICS(ir->eI) && !(Flags & MD_APPENDFILES))
    {
        if (ir->etc == etcBERENDSEN)
        {
            please_cite(fplog, "Berendsen84a");
        }
        if (ir->etc == etcVRESCALE)
        {
            please_cite(fplog, "Bussi2007a");
        }
        if (ir->eI == eiSD1)
        {
            please_cite(fplog, "Goga2012");
        }
    }
    init_nrnb(nrnb);

    if (nfile != -1)
    {
        *outf = init_mdoutf(fplog, nfile, fnm, Flags, cr, ir, mtop, oenv, wcycle);

        *mdebin = init_mdebin((Flags & MD_APPENDFILES) ? NULL : mdoutf_get_fp_ene(*outf),
                              mtop, ir, mdoutf_get_fp_dhdl(*outf));
    }

    /* Initiate variables */
    clear_mat(force_vir);
    clear_mat(shake_vir);
    clear_rvec(mu_tot);
}<|MERGE_RESOLUTION|>--- conflicted
+++ resolved
@@ -1081,7 +1081,6 @@
         wallcycle_stop(wcycle, ewcROT);
     }
 
-<<<<<<< HEAD
     if (inputrec->bExternalPotential)
     {
         /* External potentials have a common cycle counter - with no effect so far. */
@@ -1089,11 +1088,8 @@
         inputrec->external_potential->manager->do_potential(box, x, step);
         wallcycle_stop(wcycle, ewcEXTPOT);
     }
-
-=======
     /* Temporary solution until all routines take PaddedRVecVector */
     rvec *f = as_rvec_array(force->data());
->>>>>>> eb6ba977
 
     /* Start the force cycle counter.
      * This counter is stopped after do_force_lowlevel.
@@ -1675,7 +1671,6 @@
         wallcycle_stop(wcycle, ewcROT);
     }
 
-<<<<<<< HEAD
     if (inputrec->bExternalPotential)
     {
         /* External potentials have a common cycle counter - with no effect so far. */
@@ -1683,10 +1678,8 @@
         inputrec->external_potential->manager->do_potential(box, x, step);
         wallcycle_stop(wcycle, ewcEXTPOT);
     }
-=======
     /* Temporary solution until all routines take PaddedRVecVector */
     rvec *f = as_rvec_array(force->data());
->>>>>>> eb6ba977
 
     /* Start the force cycle counter.
      * This counter is stopped after do_force_lowlevel.
