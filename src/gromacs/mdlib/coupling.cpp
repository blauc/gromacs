/*
 * This file is part of the GROMACS molecular simulation package.
 *
 * Copyright (c) 1991-2000, University of Groningen, The Netherlands.
 * Copyright (c) 2001-2004, The GROMACS development team.
 * Copyright (c) 2013,2014,2015, by the GROMACS development team, led by
 * Mark Abraham, David van der Spoel, Berk Hess, and Erik Lindahl,
 * and including many others, as listed in the AUTHORS file in the
 * top-level source directory and at http://www.gromacs.org.
 *
 * GROMACS is free software; you can redistribute it and/or
 * modify it under the terms of the GNU Lesser General Public License
 * as published by the Free Software Foundation; either version 2.1
 * of the License, or (at your option) any later version.
 *
 * GROMACS is distributed in the hope that it will be useful,
 * but WITHOUT ANY WARRANTY; without even the implied warranty of
 * MERCHANTABILITY or FITNESS FOR A PARTICULAR PURPOSE.  See the GNU
 * Lesser General Public License for more details.
 *
 * You should have received a copy of the GNU Lesser General Public
 * License along with GROMACS; if not, see
 * http://www.gnu.org/licenses, or write to the Free Software Foundation,
 * Inc., 51 Franklin Street, Fifth Floor, Boston, MA  02110-1301  USA.
 *
 * If you want to redistribute modifications to GROMACS, please
 * consider that scientific software is very special. Version
 * control is crucial - bugs must be traceable. We will be happy to
 * consider code for inclusion in the official distribution, but
 * derived work must not be called official GROMACS. Details are found
 * in the README & COPYING files - if they are missing, get the
 * official version at http://www.gromacs.org.
 *
 * To help us fund GROMACS development, we humbly ask that you cite
 * the research papers on the package. Check out http://www.gromacs.org.
 */
#include "gmxpre.h"

#include <assert.h>

#include <algorithm>

<<<<<<< HEAD
#include "gromacs/legacyheaders/gmx_omp_nthreads.h"
#include "gromacs/legacyheaders/names.h"
#include "gromacs/legacyheaders/nrnb.h"
#include "gromacs/legacyheaders/txtdump.h"
#include "gromacs/legacyheaders/typedefs.h"
#include "gromacs/legacyheaders/types/commrec.h"
#include "gromacs/legacyheaders/types/energy.h"
#include "gromacs/legacyheaders/types/group.h"
#include "gromacs/legacyheaders/types/ifunc.h"
#include "gromacs/legacyheaders/types/nrnb.h"
=======
#include "gromacs/domdec/domdec_struct.h"
#include "gromacs/gmxlib/nrnb.h"
#include "gromacs/math/functions.h"
>>>>>>> 5a7bb7e2
#include "gromacs/math/units.h"
#include "gromacs/math/vec.h"
#include "gromacs/math/vecdump.h"
#include "gromacs/mdlib/gmx_omp_nthreads.h"
#include "gromacs/mdlib/mdrun.h"
#include "gromacs/mdlib/sim_util.h"
#include "gromacs/mdlib/update.h"
#include "gromacs/mdtypes/commrec.h"
#include "gromacs/mdtypes/group.h"
#include "gromacs/mdtypes/inputrec.h"
#include "gromacs/mdtypes/md_enums.h"
#include "gromacs/pbcutil/boxutilities.h"
#include "gromacs/pbcutil/pbc.h"
#include "gromacs/random/random.h"
#include "gromacs/trajectory/energy.h"
#include "gromacs/utility/cstringutil.h"
#include "gromacs/utility/fatalerror.h"
#include "gromacs/utility/smalloc.h"

#define NTROTTERPARTS 3

/* Suzuki-Yoshida Constants, for n=3 and n=5, for symplectic integration  */
/* for n=1, w0 = 1 */
/* for n=3, w0 = w2 = 1/(2-2^-(1/3)), w1 = 1-2*w0 */
/* for n=5, w0 = w1 = w3 = w4 = 1/(4-4^-(1/3)), w2 = 1-4*w0 */

#define MAX_SUZUKI_YOSHIDA_NUM 5
#define SUZUKI_YOSHIDA_NUM  5

static const double  sy_const_1[] = { 1. };
static const double  sy_const_3[] = { 0.828981543588751, -0.657963087177502, 0.828981543588751 };
static const double  sy_const_5[] = { 0.2967324292201065, 0.2967324292201065, -0.186929716880426, 0.2967324292201065, 0.2967324292201065 };

static const double* sy_const[] = {
    NULL,
    sy_const_1,
    NULL,
    sy_const_3,
    NULL,
    sy_const_5
};

/*
   static const double sy_const[MAX_SUZUKI_YOSHIDA_NUM+1][MAX_SUZUKI_YOSHIDA_NUM+1] = {
    {},
    {1},
    {},
    {0.828981543588751,-0.657963087177502,0.828981543588751},
    {},
    {0.2967324292201065,0.2967324292201065,-0.186929716880426,0.2967324292201065,0.2967324292201065}
   };*/

/* these integration routines are only referenced inside this file */
static void NHC_trotter(t_grpopts *opts, int nvar, gmx_ekindata_t *ekind, real dtfull,
                        double xi[], double vxi[], double scalefac[], real *veta, t_extmass *MassQ, gmx_bool bEkinAveVel,
                        gmx_bool bUpdateXi)

{
    /* general routine for both barostat and thermostat nose hoover chains */

    int           i, j, mi, mj;
    double        Ekin, Efac, reft, kT, nd;
    double        dt;
    t_grp_tcstat *tcstat;
    double       *ivxi, *ixi;
    double       *iQinv;
    double       *GQ;
    gmx_bool      bBarostat;
    int           mstepsi, mstepsj;
    int           ns = SUZUKI_YOSHIDA_NUM; /* set the degree of integration in the types/state.h file */
    int           nh = opts->nhchainlength;

    snew(GQ, nh);
    mstepsi = mstepsj = ns;

/* if scalefac is NULL, we are doing the NHC of the barostat */

    bBarostat = FALSE;
    if (scalefac == NULL)
    {
        bBarostat = TRUE;
    }

    for (i = 0; i < nvar; i++)
    {

        /* make it easier to iterate by selecting
           out the sub-array that corresponds to this T group */

        ivxi = &vxi[i*nh];
        ixi  = &xi[i*nh];
        if (bBarostat)
        {
            iQinv = &(MassQ->QPinv[i*nh]);
            nd    = 1.0; /* THIS WILL CHANGE IF NOT ISOTROPIC */
            reft  = std::max<real>(0, opts->ref_t[0]);
            Ekin  = gmx::square(*veta)/MassQ->Winv;
        }
        else
        {
            iQinv  = &(MassQ->Qinv[i*nh]);
            tcstat = &ekind->tcstat[i];
            nd     = opts->nrdf[i];
            reft   = std::max<real>(0, opts->ref_t[i]);
            if (bEkinAveVel)
            {
                Ekin = 2*trace(tcstat->ekinf)*tcstat->ekinscalef_nhc;
            }
            else
            {
                Ekin = 2*trace(tcstat->ekinh)*tcstat->ekinscaleh_nhc;
            }
        }

        if (debug)
        {
            fprintf(debug, "NHC TROTTER: i = %d Ekin = %f iQinv = %f nd = %f reft = %f\n", i, Ekin, iQinv[0], nd, reft);
        }

        kT = BOLTZ*reft;

        for (mi = 0; mi < mstepsi; mi++)
        {
            for (mj = 0; mj < mstepsj; mj++)
            {
                /* weighting for this step using Suzuki-Yoshida integration - fixed at 5 */
                dt = sy_const[ns][mj] * dtfull / mstepsi;

                /* compute the thermal forces */
                GQ[0] = iQinv[0]*(Ekin - nd*kT);

                for (j = 0; j < nh-1; j++)
                {
                    if (iQinv[j+1] > 0)
                    {
                        /* we actually don't need to update here if we save the
                           state of the GQ, but it's easier to just recompute*/
                        GQ[j+1] = iQinv[j+1]*((gmx::square(ivxi[j])/iQinv[j])-kT);
                    }
                    else
                    {
                        GQ[j+1] = 0;
                    }
                }

                ivxi[nh-1] += 0.25*dt*GQ[nh-1];
                for (j = nh-1; j > 0; j--)
                {
                    Efac      = exp(-0.125*dt*ivxi[j]);
                    ivxi[j-1] = Efac*(ivxi[j-1]*Efac + 0.25*dt*GQ[j-1]);

                    if (debug)
                    {
                        fprintf(debug, "NHC TROTTER: Efac = %f, ivxi[%d] = %f\n", Efac, (j), ivxi[j]);
                    }
                }

                Efac = exp(-0.5*dt*ivxi[0]);
                if (bBarostat)
                {
                    *veta *= Efac;
                }
                else
                {
                    scalefac[i] *= Efac;
                }

                if (debug)
                {
                    fprintf(debug, "NHC TROTTER: Efac = %f\n", Efac);
                    fprintf(debug, "NHC TROTTER: scalefac[%d] = %f\n", i, scalefac[i]);
                }

                Ekin *= (Efac*Efac);

                /* Issue - if the KE is an average of the last and the current temperatures, then we might not be
                   able to scale the kinetic energy directly with this factor.  Might take more bookkeeping -- have to
                   think about this a bit more . . . */

                GQ[0] = iQinv[0]*(Ekin - nd*kT);

                /* update thermostat positions */
                if (bUpdateXi)
                {
                    for (j = 0; j < nh; j++)
                    {
                        ixi[j] += 0.5*dt*ivxi[j];
                    }
                }

                for (j = 0; j < nh-1; j++)
                {
                    Efac    = exp(-0.125*dt*ivxi[j+1]);
                    ivxi[j] = Efac*(ivxi[j]*Efac + 0.25*dt*GQ[j]);
                    if (iQinv[j+1] > 0)
                    {
                        GQ[j+1] = iQinv[j+1]*((gmx::square(ivxi[j])/iQinv[j])-kT);
                    }
                    else
                    {
                        GQ[j+1] = 0;
                    }
                }
                ivxi[nh-1] += 0.25*dt*GQ[nh-1];
            }
        }
    }
    sfree(GQ);
}

static void boxv_trotter(t_inputrec *ir, real *veta, real dt, tensor box,
                         gmx_ekindata_t *ekind, tensor vir, real pcorr, t_extmass *MassQ)
{

    real   pscal;
    double alpha;
    int    nwall;
    real   GW, vol;
    tensor ekinmod, localpres;

    /* The heat bath is coupled to a separate barostat, the last temperature group.  In the
       2006 Tuckerman et al paper., the order is iL_{T_baro} iL {T_part}
     */

    if (ir->epct == epctSEMIISOTROPIC)
    {
        nwall = 2;
    }
    else
    {
        nwall = 3;
    }

    /* eta is in pure units.  veta is in units of ps^-1. GW is in
       units of ps^-2.  However, eta has a reference of 1 nm^3, so care must be
       taken to use only RATIOS of eta in updating the volume. */

    /* we take the partial pressure tensors, modify the
       kinetic energy tensor, and recovert to pressure */

    if (ir->opts.nrdf[0] == 0)
    {
        gmx_fatal(FARGS, "Barostat is coupled to a T-group with no degrees of freedom\n");
    }
    /* alpha factor for phase space volume, then multiply by the ekin scaling factor.  */
    alpha  = 1.0 + DIM/((double)ir->opts.nrdf[0]);
    alpha *= ekind->tcstat[0].ekinscalef_nhc;
    msmul(ekind->ekin, alpha, ekinmod);
    /* for now, we use Elr = 0, because if you want to get it right, you
       really should be using PME. Maybe print a warning? */

    pscal   = calc_pres(ir->ePBC, nwall, box, ekinmod, vir, localpres)+pcorr;

    vol = det(box);
    GW  = (vol*(MassQ->Winv/PRESFAC))*(DIM*pscal - trace(ir->ref_p));  /* W is in ps^2 * bar * nm^3 */

    *veta += 0.5*dt*GW;
}

/* CHARMM function RelativeTstat */
/* Thermostat scaling velocities relative to the system COM */
void relative_tstat(t_state *state, t_mdatoms *md, t_inputrec *ir, real grpmass[],
                    gmx_bool bSwitch, gmx_bool bComputeCM)
{

    if (debug)
    {
        fprintf(debug, "REL TSTAT: entering relative thermostat function...\n");
        if (bSwitch)
        {
            fprintf(debug, "REL TSTAT: bSwitch/bComputeCM = TRUE, first call\n");
        }
        else
        {
            fprintf(debug, "REL TSTAT: bSwitch/bComputeCM = FALSE, second call\n");
        }
    }

    int         i, j, m;
    int         ti;                 /* NH thermostat index */
    real        mass;               /* mass of an atom */
    real        mtot;               /* total mass */
    rvec        v;                  /* velocity of an atom */
    rvec        p;                  /* linear momentum */
    rvec       *reltv;
    rvec        absv;
    t_grpopts  *opts;

    opts = &(ir->opts);
    snew(reltv, opts->ngtc);
    clear_rvec(absv);

    mtot = 0;
    for (i = 0; i < opts->ngtc; i++)
    {
        mtot += grpmass[i];
    }

    if (bComputeCM)
    {
        for (i=0; i<opts->ngtc; i++)
        {
            clear_rvec(reltv[i]);
        }

        for (j = 0; j < md->homenr; j++)
        {
            /* The purpose here is to find the NH thermostat to which heavy atoms belong.
             * If we find a Drude, the preceding atom (in the topology) is a heavy atom so we store its
             * thermostat index.  Similarly, if we find an atom directly, store its index.
             */

            /* ignore lone pairs */
            if (md->ptype[j] == eptVSite)
            {
                continue;
            }

            if (md->ptype[j] == eptShell)
            {
                ti = md->cTC[j] - 1;    /* we're assuming things have been set up right */
                if (debug)
                {
                    fprintf(debug, "REL TSTAT: shell detected for particle %d, ti set to %d\n", j, ti);
                }
                if (ti < 0)
                {
                    gmx_fatal(FARGS, "Incorrect thermostat setup in relative_tstat, ti = %d\n", ti);
                }
            }
            else
            {
                ti = md->cTC[j];
            }

            /* do relative velocity correction based on momentum */
            copy_rvec(state->v[j], v);
            mass = md->massT[j];
            svmul(mass, v, p);

            if (debug)
            {
                fprintf(debug, "REL TSTAT: v[%d] = %f %f %f\n", j, v[XX], v[YY], v[ZZ]);
                fprintf(debug, "REL TSTAT: m = %f, p = %f %f %f\n", mass, p[XX], p[YY], p[ZZ]);
            }

            /* add to relative velocity */
            for (m=0; m<DIM; m++)
            {
                reltv[ti][m] += p[m];
            }
        }

        /* Scale relative velocities */
        for (i=0; i<opts->ngtc; i++)
        {
            if (debug)
            {
                fprintf(debug, "REL TSTAT: reltv[%d] b4 scale = %f %f %f\n", i, reltv[i][XX], reltv[i][YY], reltv[i][ZZ]);
            }
            /* scale by mass, i.e. multiply by inverse mass */
            /* TODO: in DD, if the system is heterogeneous, some cells will not have
             * atoms from all of the tc-grps, so it is possible that grpmass[i] == 0
             * in some cells, so we have to guard against that */
            if (grpmass[i] != 0)
            {
                svmul((1.0/grpmass[i]), reltv[i], reltv[i]);
            }
            if (debug)
            {
                fprintf(debug, "REL TSTAT: reltv[%d] after scale = %f %f %f\n", i, reltv[i][XX], reltv[i][YY], reltv[i][ZZ]);
            }

            /* total absolute velocity */
            for (m = 0; m < DIM; m++)
            {
                /* Same as above, guard against nonsensical stuff */
                if (grpmass[i] != 0)
                {
                    absv[m] += reltv[i][m] * grpmass[i];
                }
            }
        }

        if (debug)
        {
            fprintf(debug, "REL TSTAT: mtot = %f\n", mtot);
            fprintf(debug, "REL TSTAT: b4 scale, absv = %f %f %f\n", absv[XX], absv[YY], absv[ZZ]);
        }

        /* scale by total mass (mass of system or mass within DD cell */
        svmul((1.0/mtot), absv, absv);

        if (debug)
        {
            fprintf(debug, "REL TSTAT: after scale, absv = %f %f %f\n", absv[XX], absv[YY], absv[ZZ]);
        }

    } /* end of bComputeCM */

    /* loop back over the particles and remove drift associated with the thermostat */
    for (j = 0; j < md->homenr; j++)
    {

        /* ignore lone pairs */
        if (md->ptype[j] == eptVSite)
        {
            continue;
        }

        /* get current velocity */
        copy_rvec(state->v[j], v);

        if (debug)
        {
            fprintf(debug, "REL TSTAT: atom %d, v = %f %f %f\n", j, v[XX], v[YY], v[ZZ]);
        }
      
        if (bSwitch)
        {
            /* subtract absolute velocity */
            clear_rvec(state->v[j]);
            rvec_sub(v, absv, state->v[j]);

            if (debug)
            {
                fprintf(debug, "REL TSTAT: bSwitch = TRUE\n");
                fprintf(debug, "REL TSTAT: v[%d] after subtract = %f %f %f\n", j, state->v[j][XX], state->v[j][YY], state->v[j][ZZ]);
            }
        }
        else
        {
            /* add absolute velocity */
            clear_rvec(state->v[j]);
            rvec_add(v, absv, state->v[j]);

            if (debug)
            {
                fprintf(debug, "REL TSTAT: bSwitch = FALSE\n");
                fprintf(debug, "REL TSTAT: v[%d] after add = %f %f %f\n", j, state->v[j][XX], state->v[j][YY], state->v[j][ZZ]);
            }
        }
        clear_rvec(v);
    }

    sfree(reltv);

}

/* CHARMM function KineticEFNH */
/* Calculates the KE of a NH thermostat based on relative motion */
/* Note that this function does not actually scale any velocities, since
 * in the extended Lagrangian formalism, the thermostats are integrated based
 * on relative motion of atom-Drude pairs. Other functions take care of the
 * actual velocity scaling. */
void nosehoover_KE(t_inputrec *ir, t_idef *idef, t_mdatoms *md, t_state *state, 
                   gmx_ekindata_t *ekind, t_nrnb *nrnb, gmx_bool bEkinAveVel)
{

    int             i, j, k, m, d;
    atom_id         ia, ib;
    int             ti;             /* thermostat index */
    int             ngtc;
    real            ma, mb, mtot;   /* masses of atom, Drude, and pair */
    real            invmtot;        /* 1/mtot */
    real            mrel;           /* relative mass */
    real           *grpmass;        /* mass of tc-grps */
    rvec            va, vb, vcom;   /* velocities of atom, Drude, and their COM */
    rvec            vrel;           /* relative velocity of atom-Drude pair */
    rvec            pa, pb;         /* momenta of atom and Drude */
    t_grpopts      *opts;

    t_ilist    *ilist;
    t_iatom    *iatoms;
    int         flocal[] = { F_BONDS, F_POLARIZATION }; /* local interactions */
    int         nrlocal = 2;        /* size of flocal[] array */
    int         nral;

    opts = &(ir->opts);
    ngtc = opts->ngtc;

    /* calculate mass of each tc-grp */
    snew(grpmass, opts->ngtc);
    for (i=0; i<opts->ngtc; i++)
    {
        /* initialize */
        grpmass[i] = 0;

        for (j=0; j< md->homenr; j++)
        {
            if (md->cTC[j] == i)
            {
                grpmass[i] += md->massT[j];
            }
        }
    }

    if (debug)
    {
        for (i=0; i<opts->ngtc; i++)
        {
            fprintf(debug, "NOSE KE: grpmass[%d] = %.3f\n", i, grpmass[i]);
        }
    }

    clear_mat(ekind->ekin);

    for (i = 0; i < ngtc; i++)
    {
        copy_mat(ekind->tcstat[i].ekinh, ekind->tcstat[i].ekinh_old);
        if (bEkinAveVel)
        {
            clear_mat(ekind->tcstat[i].ekinf);
            ekind->tcstat[i].ekinscalef_nhc = 1.0;
        }
        else
        {
            clear_mat(ekind->tcstat[i].ekinh);
        }
    }
    ekind->dekindl_old = ekind->dekindl;

    relative_tstat(state, md, ir, grpmass, TRUE, TRUE);

    /* add absolute KE to total KE */
    for (i = 0; i < md->homenr; i++)
    {
        if (md->ptype[i] == eptVSite)
        {
            continue;
        }

        copy_rvec(state->v[i], va);
        ma = md->massT[i];
        for (d = 0; d < DIM; d++)
        {
            for (m = 0; m < DIM; m++)
            {
                ekind->ekin[m][d] += (0.5*ma) * va[m] * va[d];
            }
        }
    }

    for (i = 0; i < nrlocal; i++)
    {
        nral = NRAL(flocal[i]);
        ilist = &idef->il[flocal[i]];

        for (j = 0; j < ilist->nr; j += 1+nral)
        {
            iatoms = ilist->iatoms + j;

            if ((md->ptype[iatoms[1]] == eptShell) || (md->ptype[iatoms[2]] == eptShell))
            {

                /* calculate special internal or COM KE for Drudes and polarizable atoms */
                if ((md->ptype[iatoms[1]] == eptShell) && (md->ptype[iatoms[2]] == eptAtom))
                {
                    ia = iatoms[2];     /* atom */
                    ib = iatoms[1];     /* Drude */
                }
                else if ((md->ptype[iatoms[1]] == eptAtom) && (md->ptype[iatoms[2]] == eptShell))
                {
                    ia = iatoms[1];     /* atom */
                    ib = iatoms[2];     /* Drude */
                }
                else
                {
                    /* Should not happen, but to keep the compiler happy... */
                    continue;
                }

                /* collect mass and velocity info for atom-Drude pair */
                ma = md->massT[ia];     /* mass of heavy atom */
                mb = md->massT[ib];     /* mass of Drude */
                mtot = ma + mb;
                invmtot = 1.0/mtot;     /* to be used for heavy atom scaling */
                mrel = (ma * mb)/mtot;  /* to be used for Drude scaling */

                copy_rvec(state->v[ia], va);
                copy_rvec(state->v[ib], vb);

                /************************************************/
                /* Polarizable heavy atom: KE is for COM motion */
                /************************************************/

                ti = md->cTC[ia];

                if (debug)
                {
                    fprintf(debug, "NOSE KE: Heavy atom %d found, Drude atom %d\n", ia+1, ib+1);
                    fprintf(debug, "NOSE KE: ti = %d, ma = %.3f, mb = %.3f\n", ti, ma, mb);
                }

                /* calculate COM velocity */
                svmul(ma, va, pa);
                svmul(mb, vb, pb);
                rvec_add(pa, pb, vcom);
                svmul(invmtot, vcom, vcom);

                /* add KE to thermostat */
                for (d=0; d<DIM; d++)
                {
                    for (m=0; m<DIM; m++)
                    {
                        ekind->tcstat[ti].ekinf[m][d] += (0.5*mtot) * vcom[m] * vcom[d];
                    }
                }

                /****************************************/
                /* Drude: the KE is for internal motion */
                /****************************************/

                /* we already have masses and velocities from above */
                ti = md->cTC[ib];

                if (debug)
                {
                    fprintf(debug, "NOSE KE: Now dealing with Drude %d\n", ib+1);
                    fprintf(debug, "NOSE KE: ti = %d, ma = %.3f, mb = %.3f\n", ti, ma, mb);
                }

                rvec_sub(vb, va, vrel);

                /* add KE to thermostat */
                for (d=0; d<DIM; d++)
                {
                    for (m=0; m<DIM; m++)
                    {
                        ekind->tcstat[ti].ekinf[m][d] += (0.5*mrel) * vrel[m] * vrel[d];
                    }
                }
            } /* end if-condition for polarizable atom */

        } /* end j-loop */

    } /* end loop over local bonded interactions */

    /* We have dealt with all bonds between heavy (polarizable) atoms and
     * their bonded Drudes.  Now, we need to deal with H atoms.  It is clunky
     * to do this in the context of bonded interactions (because they may be in
     * F_BONDS, F_CONSTR, or F_SETTLE, so instead of some complex decision structure,
     * we will just loop through all of the atoms and determine the KE of the H atoms. */
    for (k=0; k < md->homenr; k++)
    {
        /* TODO: find hydrogen atoms...probably not the smartest way to do this */
        if (md->massT[k] < 2.0 && md->ptype[k] == eptAtom)
        {
            ia = k;
            ma = md->massT[k];
            ti = md->cTC[ia];
            if (debug)
            {
                fprintf(debug, "NOSE KE: Hydrogen atom found for atom %d, ti = %d\n", ia+1, ti); 
            }

            copy_rvec(state->v[ia], va);

            for (d=0; d<DIM; d++)
            {
                for (m=0; m<DIM; m++)
                {
                    ekind->tcstat[ti].ekinf[m][d] += (0.5*ma) * va[m] * va[d];
                }
            }
        }
    }

    if (debug)
    {
        fprintf(debug, "NOSE KE: calling relative_tstat second time\n");
    }
    relative_tstat(state, md, ir, grpmass, FALSE, FALSE);

    if (debug)
    {
        for (i=0; i<ngtc; i++)
        {
            fprintf(debug, "NOSE KE: end of function, ekinh[%d] = %f, ekinf[%d] = %f\n", i, 
                    trace(ekind->tcstat[i].ekinh),
                    i, trace(ekind->tcstat[i].ekinf));
        }
    }

    if (nrnb)
    {
        inc_nrnb(nrnb, eNR_EKIN, md->homenr);
    }

    sfree(grpmass);

}

/* CHARMM function PropagateTFP
 * Updates velocities of the actual particles, since the Drude FF does scaling
 * of atom-Drude pairs.  Scaling is done with respect to the COM of the pair and
 * along the bond between the two. 
 */
static void drude_tstat_for_particles(t_commrec *cr, t_inputrec *ir, t_idef *idef, t_mdatoms *md, t_state *state, 
                                      t_extmass *MassQ, t_vcm gmx_unused *vcm, gmx_ekindata_t *ekind, 
                                      double scalefac[], int gmx_unused seqno)
{
    int             i, j, k, n;
    int             nc;                     /* time steps for thermostat */
    int             ti;                     /* thermostat index */
    int             nh;                     /* NH chain lengths */
    atom_id         ia, ib;                 /* atom indices */
    real           *grpmass;                /* masses of tc-grps */
    double          dtsy;                   /* subdivided time step */
    double         *expfac;                 /* array of factors for (size: ngtc) */
    double          fac_int, fac_ext;       /* internal and external scaling factors */
    double         *ixi, *ivxi;             /* thermostat positions and velocities */
    real            ma, mb, mtot, invmtot;  /* stuff related to masses */
    rvec            va, vb;                 /* velocities of atoms */
    rvec            pa, pb;                 /* momenta */
    rvec            vcom;                   /* center-of-mass velocity of Drude-atom pair */
    rvec            ptot;                   /* momentum of Drude-atom pair */
    rvec            vcomscale;              /* scaled COM velocity of Drude-atom pair */
    rvec            vdiff;                  /* difference in velocity, used as temp variable */
    rvec            vdiffscale;             /* scaled difference in velocity */
    t_grpopts      *opts;
    t_ilist        *ilist;
    t_iatom        *iatoms;
    int             flocal[] = { F_BONDS, F_POLARIZATION };
    int             nrlocal = 2;            /* size of flocal[] array */
    int             nral;

    nc = ir->drude->tsteps;
    opts = &(ir->opts);
    nh = opts->nhchainlength;

    /* calculate mass of each tc-grp */
    snew(grpmass, opts->ngtc);
    for (i=0; i<opts->ngtc; i++)
    {
        /* initialize */
        grpmass[i] = 0;

        for (j=0; j< md->homenr; j++)
        {
            if (md->cTC[j] == i)
            {
                grpmass[i] += md->massT[j];
            }
        }
    }

    if (debug)
    {
        for (i=0; i<opts->ngtc; i++)
        {
            fprintf(debug, "DRUDE TFP: grpmass[%d] = %.3f\n", i, grpmass[i]);
        }
    }

    /* set subdivided time step */
    dtsy = (double)(ir->delta_t)/(double)nc;

    snew(expfac, opts->ngtc);

    for (n=0; n<nc; n++)
    {
        /* calculate kinetic energies associated with thermostats */
        nosehoover_KE(ir, idef, md, state, ekind, NULL, TRUE);
        if (DOMAINDECOMP(cr))
        {
            accumulate_ekin(cr, opts, ekind);
        }

        /* get forces and velocities on all thermostats */
        /* propagate thermostat variables for subdivided time step */
        NHC_trotter(opts, opts->ngtc, ekind, dtsy, state->nosehoover_xi,
                    state->nosehoover_vxi, scalefac, NULL, MassQ, (ir->eI == eiVV), FALSE);

        for (i=0; i<opts->ngtc; i++)
        {
            expfac[i] = exp((-1.0)*state->nosehoover_vxi[i*nh] * (0.5*dtsy));
        }

        /* scale relative to COM, subtracting COM velocity */
        relative_tstat(state, md, ir, grpmass, TRUE, TRUE);

        /* Now do the actual velocity scaling for each particle */
        for (i = 0; i < nrlocal; i++)
        {
            nral = NRAL(flocal[i]);
            ilist = &idef->il[flocal[i]];

            for (j = 0; j < ilist->nr; j += 1+nral)
            { 
                iatoms = ilist->iatoms + j;

                if ((md->ptype[iatoms[1]] == eptShell) || (md->ptype[iatoms[2]] == eptShell))
                {
                    /* figure out which atom is which */
                    if ((md->ptype[iatoms[1]] == eptShell) && (md->ptype[iatoms[2]] == eptAtom))
                    {
                        ia = iatoms[2]; /* atom */
                        ib = iatoms[1]; /* Drude */
                    }
                    else if ((md->ptype[iatoms[1]] == eptAtom) && (md->ptype[iatoms[2]] == eptShell))
                    {
                        ia = iatoms[1]; /* atom */
                        ib = iatoms[2]; /* Drude */
                    }
                    else
                    {
                        /* Should not happen, but to keep the compiler happy... */
                        continue;
                    }

                    /**********************************/
                    /* Polarizable heavy atom scaling */
                    /**********************************/

                    /* get thermostat indices and computed scaling factors */
                    ti = md->cTC[ia];
                    fac_ext = expfac[ti];
                    ti = md->cTC[ib];
                    fac_int = expfac[ti];

                    ma = md->massT[ia];
                    mb = md->massT[ib];
                    mtot = ma + mb;
                    invmtot = (1.0)/mtot;

                    /* get velocities */
                    copy_rvec(state->v[ia], va);
                    copy_rvec(state->v[ib], vb);

                    /* multiply by mass */
                    svmul(ma, va, pa);
                    svmul(mb, vb, pb);

                    /* scale center-of-mass velocity */
                    rvec_add(pa, pb, ptot);
                    svmul(invmtot, ptot, vcom);

                    /* scale velocity of the heavy atom */
                    rvec_sub(va, vcom, vdiff);
                    svmul(fac_ext, vcom, vcomscale);
                    svmul(fac_int, vdiff, vdiffscale);

                    /* solve for final velocity of atom */
                    clear_rvec(va);
                    rvec_add(vcomscale, vdiffscale, va);

                    /* copy new velocity back to state */
                    copy_rvec(va, state->v[ia]);

                    /*****************/
                    /* Drude scaling */
                    /*****************/

                    /* Get thermostat indices */
                    ti = md->cTC[ib];
                    fac_int = expfac[ti];
                    ti = md->cTC[ia];
                    fac_ext = expfac[ti];

                    /* get velocities */
                    copy_rvec(state->v[ia], va);
                    copy_rvec(state->v[ib], vb);

                    /* multiply by masses */
                    svmul(ma, va, pa);
                    svmul(mb, vb, pb);

                    /* scale center-of-mass velocity */
                    rvec_add(pa, pb, ptot);
                    svmul(invmtot, ptot, vcom);

                    /* scale velocity of the Drude */
                    rvec_sub(vb, vcom, vdiff);
                    svmul(fac_ext, vcom, vcomscale);
                    svmul(fac_int, vdiff, vdiffscale);

                    /* solve for final velocity of Drude */
                    clear_rvec(vb);
                    rvec_add(vcomscale, vdiffscale, vb);

                    /* copy new velocity back to state */
                    copy_rvec(vb, state->v[ib]);

                } /* end if condition for polarizable atoms */

            } /* end j-loop over atoms in iatoms */

        } /* end loop over function types */

        /* Now, deal with H atoms separately, just as we did in nosehoover_KE() */
        for (k=0; k < md->homenr; k++)
        {
            /* TODO: find hydrogen atoms...probably not the smartest way to do this */
            if (md->massT[k] < 2.0 && md->ptype[k] == eptAtom)
            {
                ia = k;
                ma = md->massT[k];
                ti = md->cTC[ia];

                fac_ext = expfac[ti];

                if (debug)
                {
                    fprintf(debug, "DRUDE TFP: H atom found: ia = %d, ti = %d, fac_ext = %f\n",
                            ia, ti, fac_ext);
                }

                /* copy velocity */
                copy_rvec(state->v[ia], va);
                /* scale velocity and copy back to state */
                svmul(fac_ext, va, va);
                copy_rvec(va, state->v[ia]);
            }
        }

        /* scale relative to COM, adding COM velocity */
        relative_tstat(state, md, ir, grpmass, FALSE, FALSE);

        if (debug)
        {
            fprintf(debug, "DRUDE TFP: after REL TSTAT after scale: n = %d\n", n);
            for (i=0; i<md->homenr; i++)
            {
                fprintf(debug, "    v[%d] = %f %f %f\n", i, state->v[i][XX], state->v[i][YY], state->v[i][ZZ]);
            }
        }

        /* Thermostat positions are only updated here, NOT within NHC_trotter */
        for (i=0; i<opts->ngtc; i++)
        {
            ixi = &state->nosehoover_xi[i*nh];
            ivxi = &state->nosehoover_vxi[i*nh];

            for (j=0; j<nh; j++)
            {
                ixi[j] += 0.5*dtsy*ivxi[j];
            }
        }

        /* calculate new kinetic energies */
        nosehoover_KE(ir, idef, md, state, ekind, NULL, TRUE);
        if (DOMAINDECOMP(cr))
        {
            accumulate_ekin(cr, opts, ekind);
        }

        /* propagate remaining thermostat variables for subdivided time step */
        NHC_trotter(opts, opts->ngtc, ekind, dtsy, state->nosehoover_xi,
                    state->nosehoover_vxi, scalefac, NULL, MassQ, (ir->eI == eiVV), FALSE);
    } /* end for-loop over thermostat subdivided time steps */

    sfree(expfac);
    sfree(grpmass);

}

/* CHARMM function PropagateTFB
 * Updates thermostat associated with barostat
 */
/* TODO: this needs to be implemented when the new barostat framework is done - jal 4/20/2015 */
#if 0
static void drude_tstat_for_barostat(t_inputrec *ir, t_idef gmx_unused *idef, t_mdatoms *md, t_state *state,
                                     t_extmass *MassQ, t_vcm gmx_unused *vcm, gmx_ekindata_t *ekind, int gmx_unused seqno)
{
    int             i, j, n, g;
    int             nc;                     /* time steps for thermostat */
    int             ti;                     /* thermostat index */
    int             nh;                     /* NH chain lengths */
    atom_id         ia, ib;                 /* atom indices */
    real            dt;                     /* time step */
    real           *grpmass;                /* masses of tc-grps */
    double          dtsy;                   /* subdivided time step */
    double         *ixi, *ivxi;             /* thermostat positions and velocities*/
    t_grpopts      *opts;

    nc = ir->drude->tsteps;

    opts = &(ir->opts);

    nh = opts->nhchainlength;

    /* calculate mass of each tc-grp */
    snew(grpmass, opts->ngtc);
    for (i=0; i<opts->ngtc; i++)
    {
        /* initialize */
        grpmass[i] = 0;

        for (j=0; j< md->homenr; j++)
        {
            if (md->cTC[j] == i)
            {
                grpmass[i] += md->massT[j];
            }
        }
    }

    /* set subdivided time step */
    dtsy = (double)(ir->delta_t)/(double)nc;

    for (n=0; n<nc; n++)
    {
        /* calculate kinetic energies */
        nosehoover_KE(ir, idef, md, state, ekind, NULL, TRUE);

        /* propagate thermostat variables for subdivided time step */
        NHC_trotter(opts, opts->ngtc, ekind, dtsy, state->nosehoover_xi,
                    state->nosehoover_vxi, NULL, &(state->veta), MassQ, (ir->eI == eiVV), FALSE);

        /* TODO: scale barostat velocity, or allow that to be done in boxv_trotter? */

        /* propagate thermostat positions */
        for (i=0; i<opts->ngtc; i++)
        {
            ixi = &state->nosehoover_xi[i*nh];
            ivxi = &state->nosehoover_vxi[i*nh];
            for (j=0; j<nh; j++)
            {
                ixi[j] += 0.5*dtsy*ivxi[j];
            }
        }

        /* update thermostat kinetic energies */
        nosehoover_KE(ir, idef, md, state, ekind, NULL, TRUE);

        /* propagate thermostat variables for subdivided time step */
        NHC_trotter(opts, opts->ngtc, ekind, dtsy, state->nosehoover_xi,
                    state->nosehoover_vxi, NULL, &(state->veta), MassQ, (ir->eI == eiVV), FALSE);

    } /* end for-loop over thermostat subdivided time steps */

}
#endif

/*
 * This file implements temperature and pressure coupling algorithms:
 * For now only the Weak coupling and the modified weak coupling.
 *
 * Furthermore computation of pressure and temperature is done here
 *
 */

real calc_pres(int ePBC, int nwall, matrix box, tensor ekin, tensor vir,
               tensor pres)
{
    int  n, m;
    real fac;

    if (ePBC == epbcNONE || (ePBC == epbcXY && nwall != 2))
    {
        clear_mat(pres);
    }
    else
    {
        /* Uitzoeken welke ekin hier van toepassing is, zie Evans & Morris - E.
         * Wrs. moet de druktensor gecorrigeerd worden voor de netto stroom in
         * het systeem...
         */

        fac = PRESFAC*2.0/det(box);
        if (debug)
        {
            fprintf(debug, "CALC PRES: fac = %f\n", fac);
        }
        for (n = 0; (n < DIM); n++)
        {
            for (m = 0; (m < DIM); m++)
            {
                pres[n][m] = (ekin[n][m] - vir[n][m])*fac;
                if (debug)
                {
                    fprintf(debug, "CALC PRES: n = %d m = %d pres[%d][%d] = %f\n", n, m, n, m, pres[n][m]);
                }
            }
        }

        if (debug)
        {
            pr_rvecs(debug, 0, "PC: pres", pres, DIM);
            pr_rvecs(debug, 0, "PC: ekin", ekin, DIM);
            pr_rvecs(debug, 0, "PC: vir ", vir, DIM);
            pr_rvecs(debug, 0, "PC: box ", box, DIM);
        }
    }
    return trace(pres)/DIM;
}

real calc_temp(real ekin, real nrdf)
{
    if (nrdf > 0)
    {
        return (2.0*ekin)/(nrdf*BOLTZ);
    }
    else
    {
        return 0;
    }
}

void parrinellorahman_pcoupl(FILE *fplog, gmx_int64_t step,
                             t_inputrec *ir, real dt, tensor pres,
                             tensor box, tensor box_rel, tensor boxv,
                             tensor M, matrix mu, gmx_bool bFirstStep)
{
    /* This doesn't do any coordinate updating. It just
     * integrates the box vector equations from the calculated
     * acceleration due to pressure difference. We also compute
     * the tensor M which is used in update to couple the particle
     * coordinates to the box vectors.
     *
     * In Nose and Klein (Mol.Phys 50 (1983) no 5., p 1055) this is
     * given as
     *            -1    .           .     -1
     * M_nk = (h')   * (h' * h + h' h) * h
     *
     * with the dots denoting time derivatives and h is the transformation from
     * the scaled frame to the real frame, i.e. the TRANSPOSE of the box.
     * This also goes for the pressure and M tensors - they are transposed relative
     * to ours. Our equation thus becomes:
     *
     *                  -1       .    .           -1
     * M_gmx = M_nk' = b  * (b * b' + b * b') * b'
     *
     * where b is the gromacs box matrix.
     * Our box accelerations are given by
     *   ..                                    ..
     *   b = vol/W inv(box') * (P-ref_P)     (=h')
     */

    int    d, n;
    tensor winv;
    real   vol = box[XX][XX]*box[YY][YY]*box[ZZ][ZZ];
    real   atot, arel, change, maxchange, xy_pressure;
    tensor invbox, pdiff, t1, t2;

    real   maxl;

    m_inv_ur0(box, invbox);

    if (!bFirstStep)
    {
        /* Note that PRESFAC does not occur here.
         * The pressure and compressibility always occur as a product,
         * therefore the pressure unit drops out.
         */
        maxl = std::max(box[XX][XX], box[YY][YY]);
        maxl = std::max(maxl, box[ZZ][ZZ]);
        for (d = 0; d < DIM; d++)
        {
            for (n = 0; n < DIM; n++)
            {
                winv[d][n] =
                    (4*M_PI*M_PI*ir->compress[d][n])/(3*ir->tau_p*ir->tau_p*maxl);
            }
        }

        m_sub(pres, ir->ref_p, pdiff);

        if (ir->epct == epctSURFACETENSION)
        {
            /* Unlike Berendsen coupling it might not be trivial to include a z
             * pressure correction here? On the other hand we don't scale the
             * box momentarily, but change accelerations, so it might not be crucial.
             */
            xy_pressure = 0.5*(pres[XX][XX]+pres[YY][YY]);
            for (d = 0; d < ZZ; d++)
            {
                pdiff[d][d] = (xy_pressure-(pres[ZZ][ZZ]-ir->ref_p[d][d]/box[d][d]));
            }
        }

        tmmul(invbox, pdiff, t1);
        /* Move the off-diagonal elements of the 'force' to one side to ensure
         * that we obey the box constraints.
         */
        for (d = 0; d < DIM; d++)
        {
            for (n = 0; n < d; n++)
            {
                t1[d][n] += t1[n][d];
                t1[n][d]  = 0;
            }
        }

        switch (ir->epct)
        {
            case epctANISOTROPIC:
                for (d = 0; d < DIM; d++)
                {
                    for (n = 0; n <= d; n++)
                    {
                        t1[d][n] *= winv[d][n]*vol;
                    }
                }
                break;
            case epctISOTROPIC:
                /* calculate total volume acceleration */
                atot = box[XX][XX]*box[YY][YY]*t1[ZZ][ZZ]+
                    box[XX][XX]*t1[YY][YY]*box[ZZ][ZZ]+
                    t1[XX][XX]*box[YY][YY]*box[ZZ][ZZ];
                arel = atot/(3*vol);
                /* set all RELATIVE box accelerations equal, and maintain total V
                 * change speed */
                for (d = 0; d < DIM; d++)
                {
                    for (n = 0; n <= d; n++)
                    {
                        t1[d][n] = winv[0][0]*vol*arel*box[d][n];
                    }
                }
                break;
            case epctSEMIISOTROPIC:
            case epctSURFACETENSION:
                /* Note the correction to pdiff above for surftens. coupling  */

                /* calculate total XY volume acceleration */
                atot = box[XX][XX]*t1[YY][YY]+t1[XX][XX]*box[YY][YY];
                arel = atot/(2*box[XX][XX]*box[YY][YY]);
                /* set RELATIVE XY box accelerations equal, and maintain total V
                 * change speed. Dont change the third box vector accelerations */
                for (d = 0; d < ZZ; d++)
                {
                    for (n = 0; n <= d; n++)
                    {
                        t1[d][n] = winv[d][n]*vol*arel*box[d][n];
                    }
                }
                for (n = 0; n < DIM; n++)
                {
                    t1[ZZ][n] *= winv[d][n]*vol;
                }
                break;
            default:
                gmx_fatal(FARGS, "Parrinello-Rahman pressure coupling type %s "
                          "not supported yet\n", EPCOUPLTYPETYPE(ir->epct));
                break;
        }

        maxchange = 0;
        for (d = 0; d < DIM; d++)
        {
            for (n = 0; n <= d; n++)
            {
                boxv[d][n] += dt*t1[d][n];

                /* We do NOT update the box vectors themselves here, since
                 * we need them for shifting later. It is instead done last
                 * in the update() routine.
                 */

                /* Calculate the change relative to diagonal elements-
                   since it's perfectly ok for the off-diagonal ones to
                   be zero it doesn't make sense to check the change relative
                   to its current size.
                 */

                change = fabs(dt*boxv[d][n]/box[d][d]);

                if (change > maxchange)
                {
                    maxchange = change;
                }
            }
        }

        if (maxchange > 0.01 && fplog)
        {
            char buf[22];
            fprintf(fplog,
                    "\nStep %s  Warning: Pressure scaling more than 1%%. "
                    "This may mean your system\n is not yet equilibrated. "
                    "Use of Parrinello-Rahman pressure coupling during\n"
                    "equilibration can lead to simulation instability, "
                    "and is discouraged.\n",
                    gmx_step_str(step, buf));
        }
    }

    preserve_box_shape(ir, box_rel, boxv);

    mtmul(boxv, box, t1);   /* t1=boxv * b' */
    mmul(invbox, t1, t2);
    mtmul(t2, invbox, M);

    /* Determine the scaling matrix mu for the coordinates */
    for (d = 0; d < DIM; d++)
    {
        for (n = 0; n <= d; n++)
        {
            t1[d][n] = box[d][n] + dt*boxv[d][n];
        }
    }
    preserve_box_shape(ir, box_rel, t1);
    /* t1 is the box at t+dt, determine mu as the relative change */
    mmul_ur0(invbox, t1, mu);
}

void berendsen_pcoupl(FILE *fplog, gmx_int64_t step,
                      t_inputrec *ir, real dt, tensor pres, matrix box,
                      matrix mu)
{
    int     d, n;
    real    scalar_pressure, xy_pressure, p_corr_z;
    char    buf[STRLEN];

    /*
     *  Calculate the scaling matrix mu
     */
    scalar_pressure = 0;
    xy_pressure     = 0;
    for (d = 0; d < DIM; d++)
    {
        scalar_pressure += pres[d][d]/DIM;
        if (d != ZZ)
        {
            xy_pressure += pres[d][d]/(DIM-1);
        }
    }
    /* Pressure is now in bar, everywhere. */
#define factor(d, m) (ir->compress[d][m]*dt/ir->tau_p)

    /* mu has been changed from pow(1+...,1/3) to 1+.../3, since this is
     * necessary for triclinic scaling
     */
    clear_mat(mu);
    switch (ir->epct)
    {
        case epctISOTROPIC:
            for (d = 0; d < DIM; d++)
            {
                mu[d][d] = 1.0 - factor(d, d)*(ir->ref_p[d][d] - scalar_pressure) /DIM;
            }
            break;
        case epctSEMIISOTROPIC:
            for (d = 0; d < ZZ; d++)
            {
                mu[d][d] = 1.0 - factor(d, d)*(ir->ref_p[d][d]-xy_pressure)/DIM;
            }
            mu[ZZ][ZZ] =
                1.0 - factor(ZZ, ZZ)*(ir->ref_p[ZZ][ZZ] - pres[ZZ][ZZ])/DIM;
            break;
        case epctANISOTROPIC:
            for (d = 0; d < DIM; d++)
            {
                for (n = 0; n < DIM; n++)
                {
                    mu[d][n] = (d == n ? 1.0 : 0.0)
                        -factor(d, n)*(ir->ref_p[d][n] - pres[d][n])/DIM;
                }
            }
            break;
        case epctSURFACETENSION:
            /* ir->ref_p[0/1] is the reference surface-tension times *
             * the number of surfaces                                */
            if (ir->compress[ZZ][ZZ])
            {
                p_corr_z = dt/ir->tau_p*(ir->ref_p[ZZ][ZZ] - pres[ZZ][ZZ]);
            }
            else
            {
                /* when the compressibity is zero, set the pressure correction   *
                 * in the z-direction to zero to get the correct surface tension */
                p_corr_z = 0;
            }
            mu[ZZ][ZZ] = 1.0 - ir->compress[ZZ][ZZ]*p_corr_z;
            for (d = 0; d < DIM-1; d++)
            {
                mu[d][d] = 1.0 + factor(d, d)*(ir->ref_p[d][d]/(mu[ZZ][ZZ]*box[ZZ][ZZ])
                                               - (pres[ZZ][ZZ]+p_corr_z - xy_pressure))/(DIM-1);
            }
            break;
        default:
            gmx_fatal(FARGS, "Berendsen pressure coupling type %s not supported yet\n",
                      EPCOUPLTYPETYPE(ir->epct));
            break;
    }
    /* To fullfill the orientation restrictions on triclinic boxes
     * we will set mu_yx, mu_zx and mu_zy to 0 and correct
     * the other elements of mu to first order.
     */
    mu[YY][XX] += mu[XX][YY];
    mu[ZZ][XX] += mu[XX][ZZ];
    mu[ZZ][YY] += mu[YY][ZZ];
    mu[XX][YY]  = 0;
    mu[XX][ZZ]  = 0;
    mu[YY][ZZ]  = 0;

    if (debug)
    {
        pr_rvecs(debug, 0, "PC: pres ", pres, 3);
        pr_rvecs(debug, 0, "PC: mu   ", mu, 3);
    }

    if (mu[XX][XX] < 0.99 || mu[XX][XX] > 1.01 ||
        mu[YY][YY] < 0.99 || mu[YY][YY] > 1.01 ||
        mu[ZZ][ZZ] < 0.99 || mu[ZZ][ZZ] > 1.01)
    {
        char buf2[22];
        sprintf(buf, "\nStep %s  Warning: pressure scaling more than 1%%, "
                "mu: %g %g %g\n",
                gmx_step_str(step, buf2), mu[XX][XX], mu[YY][YY], mu[ZZ][ZZ]);
        if (fplog)
        {
            fprintf(fplog, "%s", buf);
        }
        fprintf(stderr, "%s", buf);
    }
}

void berendsen_pscale(t_inputrec *ir, matrix mu,
                      matrix box, matrix box_rel,
                      int start, int nr_atoms,
                      rvec x[], unsigned short cFREEZE[],
                      t_nrnb *nrnb)
{
    ivec   *nFreeze = ir->opts.nFreeze;
    int     n, d;
    int     nthreads gmx_unused;

#ifndef __clang_analyzer__
    // cppcheck-suppress unreadVariable
    nthreads = gmx_omp_nthreads_get(emntUpdate);
#endif

    /* Scale the positions */
#pragma omp parallel for num_threads(nthreads) schedule(static)
    for (n = start; n < start+nr_atoms; n++)
    {
        // Trivial OpenMP region that does not throw
        int g;

        if (cFREEZE == NULL)
        {
            g = 0;
        }
        else
        {
            g = cFREEZE[n];
        }

        if (!nFreeze[g][XX])
        {
            x[n][XX] = mu[XX][XX]*x[n][XX]+mu[YY][XX]*x[n][YY]+mu[ZZ][XX]*x[n][ZZ];
        }
        if (!nFreeze[g][YY])
        {
            x[n][YY] = mu[YY][YY]*x[n][YY]+mu[ZZ][YY]*x[n][ZZ];
        }
        if (!nFreeze[g][ZZ])
        {
            x[n][ZZ] = mu[ZZ][ZZ]*x[n][ZZ];
        }
    }
    /* compute final boxlengths */
    for (d = 0; d < DIM; d++)
    {
        box[d][XX] = mu[XX][XX]*box[d][XX]+mu[YY][XX]*box[d][YY]+mu[ZZ][XX]*box[d][ZZ];
        box[d][YY] = mu[YY][YY]*box[d][YY]+mu[ZZ][YY]*box[d][ZZ];
        box[d][ZZ] = mu[ZZ][ZZ]*box[d][ZZ];
    }

    preserve_box_shape(ir, box_rel, box);

    /* (un)shifting should NOT be done after this,
     * since the box vectors might have changed
     */
    inc_nrnb(nrnb, eNR_PCOUPL, nr_atoms);
}

void berendsen_tcoupl(t_inputrec *ir, gmx_ekindata_t *ekind, real dt)
{
    t_grpopts *opts;
    int        i;
    real       T, reft = 0, lll;

    opts = &ir->opts;

    for (i = 0; (i < opts->ngtc); i++)
    {
        if (ir->eI == eiVV)
        {
            T = ekind->tcstat[i].T;
        }
        else
        {
            T = ekind->tcstat[i].Th;
        }

        if ((opts->tau_t[i] > 0) && (T > 0.0))
        {
            reft                    = std::max<real>(0, opts->ref_t[i]);
            lll                     = std::sqrt(1.0 + (dt/opts->tau_t[i])*(reft/T-1.0));
            ekind->tcstat[i].lambda = std::max<real>(std::min<real>(lll, 1.25), 0.8);
        }
        else
        {
            ekind->tcstat[i].lambda = 1.0;
        }

        if (debug)
        {
            fprintf(debug, "TC: group %d: T: %g, Lambda: %g\n",
                    i, T, ekind->tcstat[i].lambda);
        }
    }
}

void andersen_tcoupl(t_inputrec *ir, gmx_int64_t step,
                     const t_commrec *cr, const t_mdatoms *md, t_state *state, real rate, const gmx_bool *randomize, const real *boltzfac)
{
    const int *gatindex = (DOMAINDECOMP(cr) ? cr->dd->gatindex : NULL);
    int        i;
    int        gc = 0;

    /* randomize the velocities of the selected particles */

    for (i = 0; i < md->homenr; i++)  /* now loop over the list of atoms */
    {
        int      ng = gatindex ? gatindex[i] : i;
        gmx_bool bRandomize;

        if (md->cTC)
        {
            gc = md->cTC[i];  /* assign the atom to a temperature group if there are more than one */
        }
        if (randomize[gc])
        {
            if (ir->etc == etcANDERSENMASSIVE)
            {
                /* Randomize particle always */
                bRandomize = TRUE;
            }
            else
            {
                /* Randomize particle probabilistically */
                double uniform[2];

                gmx_rng_cycle_2uniform(step*2, ng, ir->andersen_seed, RND_SEED_ANDERSEN, uniform);
                bRandomize = (uniform[0] < rate);
            }
            if (bRandomize)
            {
                real scal, gauss[3];
                int  d;

                scal = std::sqrt(boltzfac[gc]*md->invmass[i]);
                gmx_rng_cycle_3gaussian_table(step*2+1, ng, ir->andersen_seed, RND_SEED_ANDERSEN, gauss);
                for (d = 0; d < DIM; d++)
                {
                    state->v[i][d] = scal*gauss[d];
                }
            }
        }
    }
}


void nosehoover_tcoupl(t_grpopts *opts, gmx_ekindata_t *ekind, real dt,
                       double xi[], double vxi[], t_extmass *MassQ)
{
    int   i;
    real  reft, oldvxi;

    /* note that this routine does not include Nose-hoover chains yet. Should be easy to add. */

    for (i = 0; (i < opts->ngtc); i++)
    {
        reft     = std::max<real>(0, opts->ref_t[i]);
        oldvxi   = vxi[i];
        vxi[i]  += dt*MassQ->Qinv[i]*(ekind->tcstat[i].Th - reft);
        xi[i]   += dt*(oldvxi + vxi[i])*0.5;
    }
}

t_state *init_bufstate(const t_state *template_state)
{
    t_state *state;
    int      nc = template_state->nhchainlength;
    snew(state, 1);
    snew(state->nosehoover_xi, nc*template_state->ngtc);
    snew(state->nosehoover_vxi, nc*template_state->ngtc);
    snew(state->therm_integral, template_state->ngtc);
    snew(state->nhpres_xi, nc*template_state->nnhpres);
    snew(state->nhpres_vxi, nc*template_state->nnhpres);

    return state;
}

void destroy_bufstate(t_state *state)
{
    sfree(state->x);
    sfree(state->v);
    sfree(state->nosehoover_xi);
    sfree(state->nosehoover_vxi);
    sfree(state->therm_integral);
    sfree(state->nhpres_xi);
    sfree(state->nhpres_vxi);
    sfree(state);
}

void trotter_update(t_commrec *cr, t_inputrec *ir, t_idef *idef, gmx_int64_t step, gmx_ekindata_t *ekind,
                    gmx_enerdata_t *enerd, t_state *state,
                    tensor vir, t_mdatoms *md, t_vcm *vcm,
                    t_extmass *MassQ, int **trotter_seqlist, int trotter_seqno)
{

    int             n, i, d, ngtc, gc = 0, t;
    t_grp_tcstat   *tcstat;
    t_grpopts      *opts;
    gmx_int64_t     step_eff;
    real            dt;
    double         *scalefac, dtc;
    int            *trotter_seq;
    rvec            sumv = {0, 0, 0};
    gmx_bool        bCouple;

    if (trotter_seqno <= ettTSEQ2)
    {
        step_eff = step-1;  /* the velocity verlet calls are actually out of order -- the first half step
                               is actually the last half step from the previous step.  Thus the first half step
                               actually corresponds to the n-1 step*/
    }
    else
    {
        step_eff = step;
    }

    bCouple = (ir->nsttcouple == 1 ||
               do_per_step(step_eff+ir->nsttcouple, ir->nsttcouple));

    trotter_seq = trotter_seqlist[trotter_seqno];

    if ((trotter_seq[0] == etrtSKIPALL) || (!bCouple))
    {
        return;
    }
    dtc  = ir->nsttcouple*ir->delta_t; /* This is OK for NPT, because nsttcouple == nstpcouple is enforcesd */
    opts = &(ir->opts);                /* just for ease of referencing */
    ngtc = opts->ngtc;
    assert(ngtc > 0);
    snew(scalefac, opts->ngtc);

    if (debug)
    {
        fprintf(debug, "TROTTER: ngtc = %d\n", opts->ngtc);
    }

    for (i = 0; i < ngtc; i++)
    {
        scalefac[i] = 1;
    }
    /* execute the series of trotter updates specified in the trotterpart array */

    if (debug)
    {
        fprintf(debug, "TROTTER: b4 NHC_trotter: \n");
        for (i = 0; i < ngtc; i++)
        {
            fprintf(debug, "TROTTER: scalefac[%d] = %f\n", i, scalefac[i]);
        }
    }

    for (i = 0; i < NTROTTERPARTS; i++)
    {
        /* allow for doubled integrators by doubling dt instead of making 2 calls */
        if ((trotter_seq[i] == etrtBAROV2) || (trotter_seq[i] == etrtBARONHC2) || (trotter_seq[i] == etrtNHC2))
        {
            dt = 2 * dtc;
        }
        else
        {
            dt = dtc;
        }

        switch (trotter_seq[i])
        {
            case etrtBAROV:
            case etrtBAROV2:
                boxv_trotter(ir, &(state->veta), dt, state->box, ekind, vir,
                             enerd->term[F_PDISPCORR], MassQ);
                break;
            case etrtBARONHC:
            case etrtBARONHC2:
                if (ir->bDrude && ir->drude->drudemode == edrudeLagrangian)
                {
                    /* TODO: add this back with new barostat framework */
                    /* drude_tstat_for_barostat(ir, idef, md, state, MassQ, vcm, ekind, trotter_seq[i]); */
                    gmx_fatal(FARGS, "Pressure coupling not supported with Drude. This shouldn't happen.");
                }
                else
                {
                    NHC_trotter(opts, state->nnhpres, ekind, dt, state->nhpres_xi,
                                state->nhpres_vxi, NULL, &(state->veta), MassQ, FALSE, TRUE);
                }
                break;
            case etrtNHC:
            case etrtNHC2:
                if (ir->bDrude && ir->drude->drudemode == edrudeLagrangian)
                {
                    drude_tstat_for_particles(cr, ir, idef, md, state, MassQ, vcm, ekind, scalefac, trotter_seq[i]); 
                }
                else
                {
                    NHC_trotter(opts, opts->ngtc, ekind, dt, state->nosehoover_xi,
                                state->nosehoover_vxi, scalefac, NULL, MassQ, (ir->eI == eiVV), TRUE);
                }

<<<<<<< HEAD
                /*  need to rescale the kinetic energies and velocities here.  Could
                    scale the velocities later, but we need them scaled in order to
                    produce the correct outputs, so we'll scale them here. */
                for (i = 0; i < ngtc; i++)
=======
                for (t = 0; t < ngtc; t++)
>>>>>>> 5a7bb7e2
                {
                    tcstat                  = &ekind->tcstat[t];
                    tcstat->vscale_nhc      = scalefac[t];
                    tcstat->ekinscaleh_nhc *= (scalefac[t]*scalefac[t]);
                    tcstat->ekinscalef_nhc *= (scalefac[t]*scalefac[t]);
                }
                /* now that we've scaled the groupwise velocities, we can add them up to get the total */
                /* but do we actually need the total? */

                /* modify the velocities as well, unless we're doing Drude, in which case the 
                 * scaling is done in a special manner elsewhere */
                if (!(ir->bDrude && ir->drude->drudemode == edrudeLagrangian))
                {
                    for (n = 0; n < md->homenr; n++)
                    {
                        if (md->cTC) /* does this conditional need to be here? is this always true?*/
                        {
                            gc = md->cTC[n];
                        }
                        for (d = 0; d < DIM; d++)
                        {
                            state->v[n][d] *= scalefac[gc];
                        }

                        if (debug)
                        {
                            for (d = 0; d < DIM; d++)
                            {
                                sumv[d] += (state->v[n][d])/md->invmass[n];
                            }
                        }
                    }
                }
                break;
            default:
                break;
        }
    }
    /* check for conserved momentum -- worth looking at this again eventually, but not working right now.*/
#if 0
    if (debug)
    {
        if (bFirstHalf)
        {
            for (d = 0; d < DIM; d++)
            {
                consk[d] = sumv[d]*exp((1 + 1.0/opts->nrdf[0])*((1.0/DIM)*log(det(state->box)/state->vol0)) + state->nosehoover_xi[0]);
            }
            fprintf(debug, "Conserved kappa: %15.8f %15.8f %15.8f\n", consk[0], consk[1], consk[2]);
        }
    }
#endif
    sfree(scalefac);
}


extern void init_npt_masses(t_inputrec *ir, t_state *state, t_extmass *MassQ, gmx_bool bInit)
{
    int           n, i, j, d, ngtc, nh;
    t_grpopts    *opts;
    real          reft, kT, ndj, nd;

    opts    = &(ir->opts); /* just for ease of referencing */
    ngtc    = ir->opts.ngtc;
    nh      = state->nhchainlength;

    if (ir->eI == eiMD)
    {
        if (bInit)
        {
            snew(MassQ->Qinv, ngtc);
        }
        for (i = 0; (i < ngtc); i++)
        {
            if ((opts->tau_t[i] > 0) && (opts->ref_t[i] > 0))
            {
                MassQ->Qinv[i] = 1.0/(gmx::square(opts->tau_t[i]/M_2PI)*opts->ref_t[i]);
            }
            else
            {
                MassQ->Qinv[i] = 0.0;
            }
        }
    }
    else if (EI_VV(ir->eI))
    {
        /* Set pressure variables */

        if (bInit)
        {
            if (state->vol0 == 0)
            {
                state->vol0 = det(state->box);
                /* because we start by defining a fixed
                   compressibility, we need the volume at this
                   compressibility to solve the problem. */
            }
        }

        /* units are nm^3 * ns^2 / (nm^3 * bar / kJ/mol) = kJ/mol  */
        /* Consider evaluating eventually if this the right mass to use.  All are correct, some might be more stable  */
        MassQ->Winv = (PRESFAC*trace(ir->compress)*BOLTZ*opts->ref_t[0])/(DIM*state->vol0*gmx::square(ir->tau_p/M_2PI));
        /* An alternate mass definition, from Tuckerman et al. */
        /* MassQ->Winv = 1.0/(gmx::square(ir->tau_p/M_2PI)*(opts->nrdf[0]+DIM)*BOLTZ*opts->ref_t[0]); */
        for (d = 0; d < DIM; d++)
        {
            for (n = 0; n < DIM; n++)
            {
                MassQ->Winvm[d][n] = PRESFAC*ir->compress[d][n]/(state->vol0*gmx::square(ir->tau_p/M_2PI));
                /* not clear this is correct yet for the anisotropic case. Will need to reevaluate
                   before using MTTK for anisotropic states.*/
            }
        }
        /* Allocate space for thermostat variables */
        if (bInit)
        {
            snew(MassQ->Qinv, ngtc*nh);
        }

        /* now, set temperature variables */
        for (i = 0; i < ngtc; i++)
        {
            if ((opts->tau_t[i] > 0) && (opts->ref_t[i] > 0))
            {
                reft = std::max<real>(0, opts->ref_t[i]);
                nd   = opts->nrdf[i];
                kT   = BOLTZ*reft;
                for (j = 0; j < nh; j++)
                {
                    if (j == 0)
                    {
                        ndj = nd;
                    }
                    else
                    {
                        ndj = 1;
                    }
                    MassQ->Qinv[i*nh+j]   = 1.0/(gmx::square(opts->tau_t[i]/M_2PI)*ndj*kT);
                }
            }
            else
            {
                for (j = 0; j < nh; j++)
                {
                    MassQ->Qinv[i*nh+j] = 0.0;
                }
            }
        }
    }
}

int **init_npt_vars(t_inputrec *ir, t_state *state, t_extmass *MassQ, gmx_bool bTrotter)
{
    int           i, j, nnhpres, nh;
    t_grpopts    *opts;
    real          bmass, qmass, reft, kT;
    int         **trotter_seq;

    opts    = &(ir->opts); /* just for ease of referencing */
    nnhpres = state->nnhpres;
    nh      = state->nhchainlength;

    init_npt_masses(ir, state, MassQ, TRUE);

    /* first, initialize clear all the trotter calls */
    snew(trotter_seq, ettTSEQMAX);
    for (i = 0; i < ettTSEQMAX; i++)
    {
        snew(trotter_seq[i], NTROTTERPARTS);
        for (j = 0; j < NTROTTERPARTS; j++)
        {
            trotter_seq[i][j] = etrtNONE;
        }
        trotter_seq[i][0] = etrtSKIPALL;
    }

    if (!bTrotter)
    {
        /* no trotter calls, so we never use the values in the array.
         * We access them (so we need to define them, but ignore
         * then.*/

        return trotter_seq;
    }

    /* compute the kinetic energy by using the half step velocities or
     * the kinetic energies, depending on the order of the trotter calls */

    if (ir->eI == eiVV)
    {
        if (inputrecNptTrotter(ir))
        {
            /* This is the complicated version - there are 4 possible calls, depending on ordering.
               We start with the initial one. */
            /* first, a round that estimates veta. */
            trotter_seq[0][0] = etrtBAROV;

            /* trotter_seq[1] is etrtNHC for 1/2 step velocities - leave zero */

            /* The first half trotter update */
            trotter_seq[2][0] = etrtBAROV;
            trotter_seq[2][1] = etrtNHC;
            trotter_seq[2][2] = etrtBARONHC;

            /* The second half trotter update */
            trotter_seq[3][0] = etrtBARONHC;
            trotter_seq[3][1] = etrtNHC;
            trotter_seq[3][2] = etrtBAROV;

            /* trotter_seq[4] is etrtNHC for second 1/2 step velocities - leave zero */

        }
        else if (inputrecNvtTrotter(ir))
        {
            /* This is the easy version - there are only two calls, both the same.
               Otherwise, even easier -- no calls  */
            trotter_seq[2][0] = etrtNHC;
            trotter_seq[3][0] = etrtNHC;
        }
        else if (inputrecNphTrotter(ir))
        {
            /* This is the complicated version - there are 4 possible calls, depending on ordering.
               We start with the initial one. */
            /* first, a round that estimates veta. */
            trotter_seq[0][0] = etrtBAROV;

            /* trotter_seq[1] is etrtNHC for 1/2 step velocities - leave zero */

            /* The first half trotter update */
            trotter_seq[2][0] = etrtBAROV;
            trotter_seq[2][1] = etrtBARONHC;

            /* The second half trotter update */
            trotter_seq[3][0] = etrtBARONHC;
            trotter_seq[3][1] = etrtBAROV;

            /* trotter_seq[4] is etrtNHC for second 1/2 step velocities - leave zero */
        }
    }
    else if (ir->eI == eiVVAK)
    {
        if (inputrecNptTrotter(ir))
        {
            /* This is the complicated version - there are 4 possible calls, depending on ordering.
               We start with the initial one. */
            /* first, a round that estimates veta. */
            trotter_seq[0][0] = etrtBAROV;

            /* The first half trotter update, part 1 -- double update, because it commutes */
            trotter_seq[1][0] = etrtNHC;

            /* The first half trotter update, part 2 */
            trotter_seq[2][0] = etrtBAROV;
            trotter_seq[2][1] = etrtBARONHC;

            /* The second half trotter update, part 1 */
            trotter_seq[3][0] = etrtBARONHC;
            trotter_seq[3][1] = etrtBAROV;

            /* The second half trotter update */
            trotter_seq[4][0] = etrtNHC;
        }
        else if (inputrecNvtTrotter(ir))
        {
            /* This is the easy version - there is only one call, both the same.
               Otherwise, even easier -- no calls  */
            trotter_seq[1][0] = etrtNHC;
            trotter_seq[4][0] = etrtNHC;
        }
        else if (inputrecNphTrotter(ir))
        {
            /* This is the complicated version - there are 4 possible calls, depending on ordering.
               We start with the initial one. */
            /* first, a round that estimates veta. */
            trotter_seq[0][0] = etrtBAROV;

            /* The first half trotter update, part 1 -- leave zero */
            trotter_seq[1][0] = etrtNHC;

            /* The first half trotter update, part 2 */
            trotter_seq[2][0] = etrtBAROV;
            trotter_seq[2][1] = etrtBARONHC;

            /* The second half trotter update, part 1 */
            trotter_seq[3][0] = etrtBARONHC;
            trotter_seq[3][1] = etrtBAROV;

            /* The second half trotter update -- blank for now */
        }
    }

    switch (ir->epct)
    {
        case epctISOTROPIC:
        default:
            bmass = DIM*DIM; /* recommended mass parameters for isotropic barostat */
    }

    snew(MassQ->QPinv, nnhpres*opts->nhchainlength);

    /* barostat temperature */
    if ((ir->tau_p > 0) && (opts->ref_t[0] > 0))
    {
        reft = std::max<real>(0, opts->ref_t[0]);
        kT   = BOLTZ*reft;
        for (i = 0; i < nnhpres; i++)
        {
            for (j = 0; j < nh; j++)
            {
                if (j == 0)
                {
                    qmass = bmass;
                }
                else
                {
                    qmass = 1;
                }
                MassQ->QPinv[i*opts->nhchainlength+j]   = 1.0/(gmx::square(opts->tau_t[0]/M_2PI)*qmass*kT);
            }
        }
    }
    else
    {
        for (i = 0; i < nnhpres; i++)
        {
            for (j = 0; j < nh; j++)
            {
                MassQ->QPinv[i*nh+j] = 0.0;
            }
        }
    }
    return trotter_seq;
}

real NPT_energy(t_inputrec *ir, t_state *state, t_extmass *MassQ)
{
    int     i, j;
    real    nd, ndj;
    real    ener_npt, reft, kT;
    double *ivxi, *ixi;
    double *iQinv;
    real    vol;
    int     nh = state->nhchainlength;

    ener_npt = 0;

    /* now we compute the contribution of the pressure to the conserved quantity*/

    if (ir->epc == epcMTTK)
    {
        /* find the volume, and the kinetic energy of the volume */

        switch (ir->epct)
        {

            case epctISOTROPIC:
                /* contribution from the pressure momenenta */
                ener_npt += 0.5*gmx::square(state->veta)/MassQ->Winv;

                /* contribution from the PV term */
                vol       = det(state->box);
                ener_npt += vol*trace(ir->ref_p)/(DIM*PRESFAC);

                break;
            case epctANISOTROPIC:

                break;

            case epctSURFACETENSION:

                break;
            case epctSEMIISOTROPIC:

                break;
            default:
                break;
        }
    }

    if (inputrecNptTrotter(ir) || inputrecNphTrotter(ir))
    {
        /* add the energy from the barostat thermostat chain */
        for (i = 0; i < state->nnhpres; i++)
        {

            /* note -- assumes only one degree of freedom that is thermostatted in barostat */
            ivxi  = &state->nhpres_vxi[i*nh];
            ixi   = &state->nhpres_xi[i*nh];
            iQinv = &(MassQ->QPinv[i*nh]);
            reft  = std::max<real>(ir->opts.ref_t[0], 0.0); /* using 'System' temperature */
            kT    = BOLTZ * reft;

            for (j = 0; j < nh; j++)
            {
                if (iQinv[j] > 0)
                {
                    ener_npt += 0.5*gmx::square(ivxi[j])/iQinv[j];
                    /* contribution from the thermal variable of the NH chain */
                    ener_npt += ixi[j]*kT;
                }
                if (debug)
                {
                    fprintf(debug, "P-T-group: %10d Chain %4d ThermV: %15.8f ThermX: %15.8f", i, j, ivxi[j], ixi[j]);
                }
            }
        }
    }

    if (ir->etc)
    {
        for (i = 0; i < ir->opts.ngtc; i++)
        {
            ixi   = &state->nosehoover_xi[i*nh];
            ivxi  = &state->nosehoover_vxi[i*nh];
            iQinv = &(MassQ->Qinv[i*nh]);

            nd   = ir->opts.nrdf[i];
            reft = std::max<real>(ir->opts.ref_t[i], 0);
            kT   = BOLTZ * reft;

            if (nd > 0.0)
            {
                if (inputrecNvtTrotter(ir))
                {
                    /* contribution from the thermal momenta of the NH chain */
                    for (j = 0; j < nh; j++)
                    {
                        if (iQinv[j] > 0)
                        {
                            ener_npt += 0.5*gmx::square(ivxi[j])/iQinv[j];
                            /* contribution from the thermal variable of the NH chain */
                            if (j == 0)
                            {
                                ndj = nd;
                            }
                            else
                            {
                                ndj = 1.0;
                            }
                            ener_npt += ndj*ixi[j]*kT;
                        }
                    }
                }
                else  /* Other non Trotter temperature NH control  -- no chains yet. */
                {
                    ener_npt += 0.5*BOLTZ*nd*gmx::square(ivxi[0])/iQinv[0];
                    ener_npt += nd*ixi[0]*kT;
                }
            }
        }
    }
    return ener_npt;
}

static real vrescale_gamdev(real ia,
                            gmx_int64_t step, gmx_int64_t *count,
                            gmx_int64_t seed1, gmx_int64_t seed2)
/* Gamma distribution, adapted from numerical recipes */
{
    real   am, e, s, v1, v2, x, y;
    double rnd[2];

    assert(ia > 1);

    do
    {
        do
        {
            do
            {
                gmx_rng_cycle_2uniform(step, (*count)++, seed1, seed2, rnd);
                v1 = rnd[0];
                v2 = 2.0*rnd[1] - 1.0;
            }
            while (v1*v1 + v2*v2 > 1.0 ||
                   v1*v1*GMX_REAL_MAX < 3.0*ia);
            /* The last check above ensures that both x (3.0 > 2.0 in s)
             * and the pre-factor for e do not go out of range.
             */
            y  = v2/v1;
            am = ia - 1;
            s  = std::sqrt(2.0*am + 1.0);
            x  = s*y + am;
        }
        while (x <= 0.0);

        e = (1.0 + y*y)*exp(am*log(x/am) - s*y);

        gmx_rng_cycle_2uniform(step, (*count)++, seed1, seed2, rnd);
    }
    while (rnd[0] > e);

    return x;
}

static real gaussian_count(gmx_int64_t step, gmx_int64_t *count,
                           gmx_int64_t seed1, gmx_int64_t seed2)
{
    double rnd[2], x, y, r;

    do
    {
        gmx_rng_cycle_2uniform(step, (*count)++, seed1, seed2, rnd);
        x = 2.0*rnd[0] - 1.0;
        y = 2.0*rnd[1] - 1.0;
        r = x*x + y*y;
    }
    while (r > 1.0 || r == 0.0);

    r = std::sqrt(-2.0*log(r)/r);

    return x*r;
}

static real vrescale_sumnoises(real nn,
                               gmx_int64_t step, gmx_int64_t *count,
                               gmx_int64_t seed1, gmx_int64_t seed2)
{
/*
 * Returns the sum of nn independent gaussian noises squared
 * (i.e. equivalent to summing the square of the return values
 * of nn calls to gmx_rng_gaussian_real).
 */
    const real ndeg_tol = 0.0001;
    real       r;

    if (nn < 2 + ndeg_tol)
    {
        int  nn_int, i;
        real gauss;

        nn_int = (int)(nn + 0.5);

        if (nn - nn_int < -ndeg_tol || nn - nn_int > ndeg_tol)
        {
            gmx_fatal(FARGS, "The v-rescale thermostat was called with a group with #DOF=%f, but for #DOF<3 only integer #DOF are supported", nn + 1);
        }

        r = 0;
        for (i = 0; i < nn_int; i++)
        {
            gauss = gaussian_count(step, count, seed1, seed2);

            r += gauss*gauss;
        }
    }
    else
    {
        /* Use a gamma distribution for any real nn > 2 */
        r = 2.0*vrescale_gamdev(0.5*nn, step, count, seed1, seed2);
    }

    return r;
}

static real vrescale_resamplekin(real kk, real sigma, real ndeg, real taut,
                                 gmx_int64_t step, gmx_int64_t seed)
{
/*
 * Generates a new value for the kinetic energy,
 * according to Bussi et al JCP (2007), Eq. (A7)
 * kk:    present value of the kinetic energy of the atoms to be thermalized (in arbitrary units)
 * sigma: target average value of the kinetic energy (ndeg k_b T/2)  (in the same units as kk)
 * ndeg:  number of degrees of freedom of the atoms to be thermalized
 * taut:  relaxation time of the thermostat, in units of 'how often this routine is called'
 */
    /* rnd_count tracks the step-local state for the cycle random
     * number generator.
     */
    gmx_int64_t rnd_count = 0;
    real        factor, rr, ekin_new;

    if (taut > 0.1)
    {
        factor = exp(-1.0/taut);
    }
    else
    {
        factor = 0.0;
    }

    rr = gaussian_count(step, &rnd_count, seed, RND_SEED_VRESCALE);

    ekin_new =
        kk +
        (1.0 - factor)*(sigma*(vrescale_sumnoises(ndeg-1, step, &rnd_count, seed, RND_SEED_VRESCALE) + rr*rr)/ndeg - kk) +
        2.0*rr*std::sqrt(kk*sigma/ndeg*(1.0 - factor)*factor);

    return ekin_new;
}

void vrescale_tcoupl(t_inputrec *ir, gmx_int64_t step,
                     gmx_ekindata_t *ekind, real dt,
                     double therm_integral[])
{
    t_grpopts *opts;
    int        i;
    real       Ek, Ek_ref1, Ek_ref, Ek_new;

    opts = &ir->opts;

    for (i = 0; (i < opts->ngtc); i++)
    {
        if (ir->eI == eiVV)
        {
            Ek = trace(ekind->tcstat[i].ekinf);
        }
        else
        {
            Ek = trace(ekind->tcstat[i].ekinh);
        }

        if (opts->tau_t[i] >= 0 && opts->nrdf[i] > 0 && Ek > 0)
        {
            Ek_ref1 = 0.5*opts->ref_t[i]*BOLTZ;
            Ek_ref  = Ek_ref1*opts->nrdf[i];

            Ek_new  = vrescale_resamplekin(Ek, Ek_ref, opts->nrdf[i],
                                           opts->tau_t[i]/dt,
                                           step, ir->ld_seed);

            /* Analytically Ek_new>=0, but we check for rounding errors */
            if (Ek_new <= 0)
            {
                ekind->tcstat[i].lambda = 0.0;
            }
            else
            {
                ekind->tcstat[i].lambda = std::sqrt(Ek_new/Ek);
            }

            therm_integral[i] -= Ek_new - Ek;

            if (debug)
            {
                fprintf(debug, "TC: group %d: Ekr %g, Ek %g, Ek_new %g, Lambda: %g\n",
                        i, Ek_ref, Ek, Ek_new, ekind->tcstat[i].lambda);
            }
        }
        else
        {
            ekind->tcstat[i].lambda = 1.0;
        }
    }
}

real vrescale_energy(t_grpopts *opts, double therm_integral[])
{
    int  i;
    real ener;

    ener = 0;
    for (i = 0; i < opts->ngtc; i++)
    {
        ener += therm_integral[i];
    }

    return ener;
}

void rescale_velocities(gmx_ekindata_t *ekind, t_mdatoms *mdatoms,
                        int start, int end, rvec v[])
{
    t_grp_acc      *gstat;
    t_grp_tcstat   *tcstat;
    unsigned short *cACC, *cTC;
    int             ga, gt, n, d;
    real            lg;
    rvec            vrel;

    tcstat = ekind->tcstat;
    cTC    = mdatoms->cTC;

    if (ekind->bNEMD)
    {
        gstat  = ekind->grpstat;
        cACC   = mdatoms->cACC;

        ga = 0;
        gt = 0;
        for (n = start; n < end; n++)
        {
            if (cACC)
            {
                ga   = cACC[n];
            }
            if (cTC)
            {
                gt   = cTC[n];
            }
            /* Only scale the velocity component relative to the COM velocity */
            rvec_sub(v[n], gstat[ga].u, vrel);
            lg = tcstat[gt].lambda;
            for (d = 0; d < DIM; d++)
            {
                v[n][d] = gstat[ga].u[d] + lg*vrel[d];
            }
        }
    }
    else
    {
        gt = 0;
        for (n = start; n < end; n++)
        {
            if (cTC)
            {
                gt   = cTC[n];
            }
            lg = tcstat[gt].lambda;
            for (d = 0; d < DIM; d++)
            {
                v[n][d] *= lg;
            }
        }
    }
}


/* set target temperatures if we are annealing */
void update_annealing_target_temp(t_grpopts *opts, real t)
{
    int  i, j, n, npoints;
    real pert, thist = 0, x;

    for (i = 0; i < opts->ngtc; i++)
    {
        npoints = opts->anneal_npoints[i];
        switch (opts->annealing[i])
        {
            case eannNO:
                continue;
            case  eannPERIODIC:
                /* calculate time modulo the period */
                pert  = opts->anneal_time[i][npoints-1];
                n     = static_cast<int>(t / pert);
                thist = t - n*pert; /* modulo time */
                /* Make sure rounding didn't get us outside the interval */
                if (fabs(thist-pert) < GMX_REAL_EPS*100)
                {
                    thist = 0;
                }
                break;
            case eannSINGLE:
                thist = t;
                break;
            default:
                gmx_fatal(FARGS, "Death horror in update_annealing_target_temp (i=%d/%d npoints=%d)", i, opts->ngtc, npoints);
        }
        /* We are doing annealing for this group if we got here,
         * and we have the (relative) time as thist.
         * calculate target temp */
        j = 0;
        while ((j < npoints-1) && (thist > (opts->anneal_time[i][j+1])))
        {
            j++;
        }
        if (j < npoints-1)
        {
            /* Found our position between points j and j+1.
             * Interpolate: x is the amount from j+1, (1-x) from point j
             * First treat possible jumps in temperature as a special case.
             */
            if ((opts->anneal_time[i][j+1]-opts->anneal_time[i][j]) < GMX_REAL_EPS*100)
            {
                opts->ref_t[i] = opts->anneal_temp[i][j+1];
            }
            else
            {
                x = ((thist-opts->anneal_time[i][j])/
                     (opts->anneal_time[i][j+1]-opts->anneal_time[i][j]));
                opts->ref_t[i] = x*opts->anneal_temp[i][j+1]+(1-x)*opts->anneal_temp[i][j];
            }
        }
        else
        {
            opts->ref_t[i] = opts->anneal_temp[i][npoints-1];
        }
    }
}<|MERGE_RESOLUTION|>--- conflicted
+++ resolved
@@ -40,22 +40,9 @@
 
 #include <algorithm>
 
-<<<<<<< HEAD
-#include "gromacs/legacyheaders/gmx_omp_nthreads.h"
-#include "gromacs/legacyheaders/names.h"
-#include "gromacs/legacyheaders/nrnb.h"
-#include "gromacs/legacyheaders/txtdump.h"
-#include "gromacs/legacyheaders/typedefs.h"
-#include "gromacs/legacyheaders/types/commrec.h"
-#include "gromacs/legacyheaders/types/energy.h"
-#include "gromacs/legacyheaders/types/group.h"
-#include "gromacs/legacyheaders/types/ifunc.h"
-#include "gromacs/legacyheaders/types/nrnb.h"
-=======
 #include "gromacs/domdec/domdec_struct.h"
 #include "gromacs/gmxlib/nrnb.h"
 #include "gromacs/math/functions.h"
->>>>>>> 5a7bb7e2
 #include "gromacs/math/units.h"
 #include "gromacs/math/vec.h"
 #include "gromacs/math/vecdump.h"
@@ -70,6 +57,8 @@
 #include "gromacs/pbcutil/boxutilities.h"
 #include "gromacs/pbcutil/pbc.h"
 #include "gromacs/random/random.h"
+#include "gromacs/topology/atoms.h"
+#include "gromacs/topology/ifunc.h"
 #include "gromacs/trajectory/energy.h"
 #include "gromacs/utility/cstringutil.h"
 #include "gromacs/utility/fatalerror.h"
@@ -516,7 +505,7 @@
 {
 
     int             i, j, k, m, d;
-    atom_id         ia, ib;
+    int             ia, ib;
     int             ti;             /* thermostat index */
     int             ngtc;
     real            ma, mb, mtot;   /* masses of atom, Drude, and pair */
@@ -762,7 +751,7 @@
     int             nc;                     /* time steps for thermostat */
     int             ti;                     /* thermostat index */
     int             nh;                     /* NH chain lengths */
-    atom_id         ia, ib;                 /* atom indices */
+    int             ia, ib;                 /* atom indices */
     real           *grpmass;                /* masses of tc-grps */
     double          dtsy;                   /* subdivided time step */
     double         *expfac;                 /* array of factors for (size: ngtc) */
@@ -1025,7 +1014,7 @@
     int             nc;                     /* time steps for thermostat */
     int             ti;                     /* thermostat index */
     int             nh;                     /* NH chain lengths */
-    atom_id         ia, ib;                 /* atom indices */
+    int             ia, ib;                 /* atom indices */
     real            dt;                     /* time step */
     real           *grpmass;                /* masses of tc-grps */
     double          dtsy;                   /* subdivided time step */
@@ -1764,14 +1753,7 @@
                                 state->nosehoover_vxi, scalefac, NULL, MassQ, (ir->eI == eiVV), TRUE);
                 }
 
-<<<<<<< HEAD
-                /*  need to rescale the kinetic energies and velocities here.  Could
-                    scale the velocities later, but we need them scaled in order to
-                    produce the correct outputs, so we'll scale them here. */
-                for (i = 0; i < ngtc; i++)
-=======
                 for (t = 0; t < ngtc; t++)
->>>>>>> 5a7bb7e2
                 {
                     tcstat                  = &ekind->tcstat[t];
                     tcstat->vscale_nhc      = scalefac[t];
