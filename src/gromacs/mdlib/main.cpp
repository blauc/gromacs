/*
 * This file is part of the GROMACS molecular simulation package.
 *
 * Copyright (c) 1991-2000, University of Groningen, The Netherlands.
 * Copyright (c) 2001-2004, The GROMACS development team.
 * Copyright (c) 2013,2014,2015,2016,2017,2018, by the GROMACS development team, led by
 * Mark Abraham, David van der Spoel, Berk Hess, and Erik Lindahl,
 * and including many others, as listed in the AUTHORS file in the
 * top-level source directory and at http://www.gromacs.org.
 *
 * GROMACS is free software; you can redistribute it and/or
 * modify it under the terms of the GNU Lesser General Public License
 * as published by the Free Software Foundation; either version 2.1
 * of the License, or (at your option) any later version.
 *
 * GROMACS is distributed in the hope that it will be useful,
 * but WITHOUT ANY WARRANTY; without even the implied warranty of
 * MERCHANTABILITY or FITNESS FOR A PARTICULAR PURPOSE.  See the GNU
 * Lesser General Public License for more details.
 *
 * You should have received a copy of the GNU Lesser General Public
 * License along with GROMACS; if not, see
 * http://www.gnu.org/licenses, or write to the Free Software Foundation,
 * Inc., 51 Franklin Street, Fifth Floor, Boston, MA  02110-1301  USA.
 *
 * If you want to redistribute modifications to GROMACS, please
 * consider that scientific software is very special. Version
 * control is crucial - bugs must be traceable. We will be happy to
 * consider code for inclusion in the official distribution, but
 * derived work must not be called official GROMACS. Details are found
 * in the README & COPYING files - if they are missing, get the
 * official version at http://www.gromacs.org.
 *
 * To help us fund GROMACS development, we humbly ask that you cite
 * the research papers on the package. Check out http://www.gromacs.org.
 */
#include "gmxpre.h"

#include "main.h"

#include "config.h"

#include <cstdio>
#include <cstdlib>
#include <cstring>

#include <string>

#include "gromacs/commandline/filenm.h"
#include "gromacs/fileio/gmxfio.h"
#include "gromacs/gmxlib/network.h"
#include "gromacs/mdtypes/commrec.h"
#include "gromacs/utility/binaryinformation.h"
#include "gromacs/utility/cstringutil.h"
#include "gromacs/utility/exceptions.h"
#include "gromacs/utility/fatalerror.h"
#include "gromacs/utility/futil.h"
#include "gromacs/utility/gmxassert.h"
#include "gromacs/utility/gmxmpi.h"
#include "gromacs/utility/path.h"
#include "gromacs/utility/programcontext.h"
#include "gromacs/utility/smalloc.h"
#include "gromacs/utility/snprintf.h"
#include "gromacs/utility/stringutil.h"
#include "gromacs/utility/sysinfo.h"

/* The source code in this file should be thread-safe.
         Please keep it that way. */

// TODO move this to multi-sim module
void check_multi_int(FILE *log, const gmx_multisim_t *ms, int val,
                     const char *name,
                     gmx_bool bQuiet)
{
    int     *ibuf, p;
    gmx_bool bCompatible;

    if (nullptr != log && !bQuiet)
    {
        fprintf(log, "Multi-checking %s ... ", name);
    }

    if (ms == nullptr)
    {
        gmx_fatal(FARGS,
                  "check_multi_int called with a NULL communication pointer");
    }

    snew(ibuf, ms->nsim);
    ibuf[ms->sim] = val;
    gmx_sumi_sim(ms->nsim, ibuf, ms);

    bCompatible = TRUE;
    for (p = 1; p < ms->nsim; p++)
    {
        bCompatible = bCompatible && (ibuf[p-1] == ibuf[p]);
    }

    if (bCompatible)
    {
        if (nullptr != log && !bQuiet)
        {
            fprintf(log, "OK\n");
        }
    }
    else
    {
        if (nullptr != log)
        {
            fprintf(log, "\n%s is not equal for all subsystems\n", name);
            for (p = 0; p < ms->nsim; p++)
            {
                fprintf(log, "  subsystem %d: %d\n", p, ibuf[p]);
            }
        }
        gmx_fatal(FARGS, "The %d subsystems are not compatible\n", ms->nsim);
    }

    sfree(ibuf);
}

// TODO move this to multi-sim module
void check_multi_int64(FILE *log, const gmx_multisim_t *ms,
                       gmx_int64_t val, const char *name,
                       gmx_bool bQuiet)
{
    gmx_int64_t      *ibuf;
    int               p;
    gmx_bool          bCompatible;

    if (nullptr != log && !bQuiet)
    {
        fprintf(log, "Multi-checking %s ... ", name);
    }

    if (ms == nullptr)
    {
        gmx_fatal(FARGS,
                  "check_multi_int called with a NULL communication pointer");
    }

    snew(ibuf, ms->nsim);
    ibuf[ms->sim] = val;
    gmx_sumli_sim(ms->nsim, ibuf, ms);

    bCompatible = TRUE;
    for (p = 1; p < ms->nsim; p++)
    {
        bCompatible = bCompatible && (ibuf[p-1] == ibuf[p]);
    }

    if (bCompatible)
    {
        if (nullptr != log && !bQuiet)
        {
            fprintf(log, "OK\n");
        }
    }
    else
    {
        // TODO Part of this error message would also be good to go to
        // stderr (from one rank of one sim only)
        if (nullptr != log)
        {
            fprintf(log, "\n%s is not equal for all subsystems\n", name);
            for (p = 0; p < ms->nsim; p++)
            {
                char strbuf[255];
                /* first make the format string */
                snprintf(strbuf, 255, "  subsystem %%d: %s\n",
                         "%" GMX_PRId64);
                fprintf(log, strbuf, p, ibuf[p]);
            }
        }
        gmx_fatal(FARGS, "The %d subsystems are not compatible\n", ms->nsim);
    }

    sfree(ibuf);
}


void gmx_log_open(const char *lognm, const t_commrec *cr,
                  gmx_bool bAppendFiles, FILE** fplog)
{
    int    pid;
    char   host[256];
    char   timebuf[STRLEN];
    FILE  *fp = *fplog;

    if (!bAppendFiles)
    {
        fp = gmx_fio_fopen(lognm, bAppendFiles ? "a+" : "w+" );
    }

    gmx_fatal_set_log_file(fp);

    /* Get some machine parameters */
    gmx_gethostname(host, 256);
    pid = gmx_getpid();
    gmx_format_current_time(timebuf, STRLEN);

    if (bAppendFiles)
    {
        fprintf(fp,
                "\n"
                "\n"
                "-----------------------------------------------------------\n"
                "Restarting from checkpoint, appending to previous log file.\n"
                "\n"
                );
    }

    fprintf(fp,
            "Log file opened on %s"
            "Host: %s  pid: %d  rank ID: %d  number of ranks:  %d\n",
            timebuf, host, pid, cr->nodeid, cr->nnodes);
    try
    {
        gmx::BinaryInformationSettings settings;
        settings.extendedInfo(true);
        settings.copyright(!bAppendFiles);
        gmx::printBinaryInformation(fp, gmx::getProgramContext(), settings);
    }
    GMX_CATCH_ALL_AND_EXIT_WITH_FATAL_ERROR;
    fprintf(fp, "\n");

    fflush(fp);

    *fplog = fp;
}

void gmx_log_close(FILE *fp)
{
    if (fp)
    {
        gmx_fatal_set_log_file(nullptr);
        gmx_fio_fclose(fp);
    }
}

// TODO move this to multi-sim module
gmx_multisim_t *init_multisystem(MPI_Comm                         comm,
                                 gmx::ArrayRef<const std::string> multidirs)
{
    gmx_multisim_t *ms;
#if GMX_MPI
    MPI_Group       mpi_group_world;
    int            *rank;
#endif

    if (multidirs.size() <= 1)
    {
        return nullptr;
    }
    if (!GMX_LIB_MPI && multidirs.size() > 1)
    {
        gmx_fatal(FARGS, "mdrun -multidir is only supported when GROMACS has been "
                  "configured with a proper external MPI library.");
    }

<<<<<<< HEAD
#if GMX_MPI
    int numRanks;
    MPI_Comm_size(comm, &numRanks);
    if (numRanks % multidirs.size() != 0)
=======
    if (nsim == 1)
    {
        /* NOTE: It would be nice if this special case worked, but this requires checks/tests. */
        gmx_fatal(FARGS, "To run mdrun in multiple simulation mode, more then one actual simulation is required. The single simulation case is not supported.");
    }

    nnodes  = cr->nnodes;
    if (nnodes % nsim != 0)
>>>>>>> f1712c37
    {
        gmx_fatal(FARGS, "The number of ranks (%d) is not a multiple of the number of simulations (%zu)", numRanks, multidirs.size());
    }

    int numRanksPerSim = numRanks/multidirs.size();
    int rankWithinComm;
    MPI_Comm_rank(comm, &rankWithinComm);

    if (debug)
    {
        fprintf(debug, "We have %zu simulations, %d ranks per simulation, local simulation is %d\n", multidirs.size(), numRanksPerSim, rankWithinComm/numRanksPerSim);
    }

    ms       = new gmx_multisim_t;
    ms->nsim = multidirs.size();
    ms->sim  = rankWithinComm/numRanksPerSim;
    /* Create a communicator for the master nodes */
    snew(rank, ms->nsim);
    for (int i = 0; i < ms->nsim; i++)
    {
        rank[i] = i*numRanksPerSim;
    }
    MPI_Comm_group(comm, &mpi_group_world);
    MPI_Group_incl(mpi_group_world, ms->nsim, rank, &ms->mpi_group_masters);
    sfree(rank);
    MPI_Comm_create(MPI_COMM_WORLD, ms->mpi_group_masters,
                    &ms->mpi_comm_masters);

#if !MPI_IN_PLACE_EXISTS
    /* initialize the MPI_IN_PLACE replacement buffers */
    snew(ms->mpb, 1);
    ms->mpb->ibuf        = NULL;
    ms->mpb->libuf       = NULL;
    ms->mpb->fbuf        = NULL;
    ms->mpb->dbuf        = NULL;
    ms->mpb->ibuf_alloc  = 0;
    ms->mpb->libuf_alloc = 0;
    ms->mpb->fbuf_alloc  = 0;
    ms->mpb->dbuf_alloc  = 0;
#endif

    // TODO This should throw upon error
    gmx_chdir(multidirs[ms->sim].c_str());
#else
    GMX_UNUSED_VALUE(comm);
    ms = nullptr;
#endif

    return ms;
}

void done_multisim(gmx_multisim_t *ms)
{
    if (nullptr != ms)
    {
        done_mpi_in_place_buf(ms->mpb);
        delete ms;
    }
}<|MERGE_RESOLUTION|>--- conflicted
+++ resolved
@@ -248,31 +248,28 @@
     int            *rank;
 #endif
 
-    if (multidirs.size() <= 1)
+    if (multidirs.empty())
     {
         return nullptr;
     }
-    if (!GMX_LIB_MPI && multidirs.size() > 1)
+
+    if (!GMX_LIB_MPI && multidirs.size() >= 1)
     {
         gmx_fatal(FARGS, "mdrun -multidir is only supported when GROMACS has been "
                   "configured with a proper external MPI library.");
     }
 
-<<<<<<< HEAD
+    if (multidirs.size() == 1)
+    {
+        /* NOTE: It would be nice if this special case worked, but this requires checks/tests. */
+        gmx_fatal(FARGS, "To run mdrun in multiple simulation mode, more then one "
+                  "actual simulation is required. The single simulation case is not supported.");
+    }
+
 #if GMX_MPI
     int numRanks;
     MPI_Comm_size(comm, &numRanks);
     if (numRanks % multidirs.size() != 0)
-=======
-    if (nsim == 1)
-    {
-        /* NOTE: It would be nice if this special case worked, but this requires checks/tests. */
-        gmx_fatal(FARGS, "To run mdrun in multiple simulation mode, more then one actual simulation is required. The single simulation case is not supported.");
-    }
-
-    nnodes  = cr->nnodes;
-    if (nnodes % nsim != 0)
->>>>>>> f1712c37
     {
         gmx_fatal(FARGS, "The number of ranks (%d) is not a multiple of the number of simulations (%zu)", numRanks, multidirs.size());
     }
