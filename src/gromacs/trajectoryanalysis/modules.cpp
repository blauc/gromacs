--- conflicted
+++ resolved
@@ -98,11 +98,8 @@
     registerModule<RdfInfo>(manager, group);
     registerModule<SasaInfo>(manager, group);
     registerModule<SelectInfo>(manager, group);
-<<<<<<< HEAD
     registerModule<MapInfo>(manager, group);
-=======
     registerModule<TrajectoryInfo>(manager, group);
->>>>>>> eb6ba977
 }
 //! \endcond
 
