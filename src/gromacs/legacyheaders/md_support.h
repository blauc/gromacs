--- conflicted
+++ resolved
@@ -118,13 +118,8 @@
                      t_nrnb *nrnb, t_vcm *vcm, gmx_wallcycle_t wcycle,
                      gmx_enerdata_t *enerd, tensor force_vir, tensor shake_vir, tensor total_vir,
                      tensor pres, rvec mu_tot, gmx_constr_t constr,
-<<<<<<< HEAD
-                     globsig_t *gs, gmx_bool bInterSimGS,
+                     struct gmx_signalling_t *gs, gmx_bool bInterSimGS,
                      matrix box, gmx_mtop_t *top_global, t_idef *idef, gmx_bool *bSumEkinhOld, int flags);
-=======
-                     struct gmx_signalling_t *gs, gmx_bool bInterSimGS,
-                     matrix box, gmx_mtop_t *top_global, gmx_bool *bSumEkinhOld, int flags);
->>>>>>> 4cf66de4
 /* Compute global variables during integration */
 
 #ifdef __cplusplus
