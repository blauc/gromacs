#
# This file is part of the GROMACS molecular simulation package.
#
# Copyright (c) 2013,2014,2015,2016, by the GROMACS development team, led by
# Mark Abraham, David van der Spoel, Berk Hess, and Erik Lindahl,
# and including many others, as listed in the AUTHORS file in the
# top-level source directory and at http://www.gromacs.org.
#
# GROMACS is free software; you can redistribute it and/or
# modify it under the terms of the GNU Lesser General Public License
# as published by the Free Software Foundation; either version 2.1
# of the License, or (at your option) any later version.
#
# GROMACS is distributed in the hope that it will be useful,
# but WITHOUT ANY WARRANTY; without even the implied warranty of
# MERCHANTABILITY or FITNESS FOR A PARTICULAR PURPOSE.  See the GNU
# Lesser General Public License for more details.
#
# You should have received a copy of the GNU Lesser General Public
# License along with GROMACS; if not, see
# http://www.gnu.org/licenses, or write to the Free Software Foundation,
# Inc., 51 Franklin Street, Fifth Floor, Boston, MA  02110-1301  USA.
#
# If you want to redistribute modifications to GROMACS, please
# consider that scientific software is very special. Version
# control is crucial - bugs must be traceable. We will be happy to
# consider code for inclusion in the official distribution, but
# derived work must not be called official GROMACS. Details are found
# in the README & COPYING files - if they are missing, get the
# official version at http://www.gromacs.org.
#
# To help us fund GROMACS development, we humbly ask that you cite
# the research papers on the package. Check out http://www.gromacs.org.

file(GLOB MATH_SOURCES *.cpp volumedata/*.cpp)
set(LIBGROMACS_SOURCES ${LIBGROMACS_SOURCES} ${MATH_SOURCES} PARENT_SCOPE)

gmx_install_headers(
    3dtransforms.h
    calculate-ewald-splitting-coefficient.h
    do_fit.h
    functions.h
    gmxcomplex.h
    units.h
    utilities.h
    vec.h
    vectypes.h
<<<<<<< HEAD
    quaternion.h
=======
    paddedvector.h
>>>>>>> eb6ba977
    )

add_subdirectory(volumedata)

if (BUILD_TESTING)
    add_subdirectory(tests)
endif()<|MERGE_RESOLUTION|>--- conflicted
+++ resolved
@@ -45,11 +45,8 @@
     utilities.h
     vec.h
     vectypes.h
-<<<<<<< HEAD
     quaternion.h
-=======
     paddedvector.h
->>>>>>> eb6ba977
     )
 
 add_subdirectory(volumedata)
