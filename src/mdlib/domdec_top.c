--- conflicted
+++ resolved
@@ -1571,23 +1571,14 @@
 void dd_init_local_state(gmx_domdec_t *dd,
                          t_state *state_global,t_state *state_local)
 {
-<<<<<<< HEAD
     int buf[4];
 
-=======
-    int i,j, buf[4];
-    
->>>>>>> e4779c72
     if (DDMASTER(dd))
     {
         buf[0] = state_global->flags;
         buf[1] = state_global->ngtc;
         buf[2] = state_global->nnhpres;
         buf[3] = state_global->nhchainlength;
-<<<<<<< HEAD
-
-=======
->>>>>>> e4779c72
     }
     dd_bcast(dd,4*sizeof(int),buf);
     
