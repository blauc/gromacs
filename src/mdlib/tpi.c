/* -*- mode: c; tab-width: 4; indent-tabs-mode: nil; c-basic-offset: 4; c-file-style: "stroustrup"; -*-
 *
 * 
 *                This source code is part of
 * 
 *                 G   R   O   M   A   C   S
 * 
 *          GROningen MAchine for Chemical Simulations
 * 
 *                        VERSION 3.2.0
 * Written by David van der Spoel, Erik Lindahl, Berk Hess, and others.
 * Copyright (c) 1991-2000, University of Groningen, The Netherlands.
 * Copyright (c) 2001-2004, The GROMACS development team,
 * check out http://www.gromacs.org for more information.

 * This program is free software; you can redistribute it and/or
 * modify it under the terms of the GNU General Public License
 * as published by the Free Software Foundation; either version 2
 * of the License, or (at your option) any later version.
 * 
 * If you want to redistribute modifications, please consider that
 * scientific software is very special. Version control is crucial -
 * bugs must be traceable. We will be happy to consider code for
 * inclusion in the official distribution, but derived work must not
 * be called official GROMACS. Details are found in the README & COPYING
 * files - if they are missing, get the official version at www.gromacs.org.
 * 
 * To help us fund GROMACS development, we humbly ask that you cite
 * the papers on the package - you can find them in the top README file.
 * 
 * For more info, check our website at http://www.gromacs.org
 * 
 * And Hey:
 * GROwing Monsters And Cloning Shrimps
 */
#ifdef HAVE_CONFIG_H
#include <config.h>
#endif

#include <string.h>
#include <time.h>
#include <math.h>
#include "sysstuff.h"
#include "string2.h"
#include "network.h"
#include "confio.h"
#include "copyrite.h"
#include "smalloc.h"
#include "nrnb.h"
#include "main.h"
#include "chargegroup.h"
#include "force.h"
#include "macros.h"
#include "random.h"
#include "names.h"
#include "gmx_fatal.h"
#include "txtdump.h"
#include "typedefs.h"
#include "update.h"
#include "random.h"
#include "constr.h"
#include "vec.h"
#include "statutil.h"
#include "tgroup.h"
#include "mdebin.h"
#include "vsite.h"
#include "force.h"
#include "mdrun.h"
#include "domdec.h"
#include "partdec.h"
#include "gmx_random.h"
#include "physics.h"
#include "xvgr.h"
#include "mdatoms.h"
#include "ns.h"
#include "gmx_wallcycle.h"
#include "mtop_util.h"
#include "gmxfio.h"
#include "pme.h"
#include "gbutil.h"

#ifdef GMX_X86_SSE2
#include "gmx_x86_sse2.h"
#endif


static void global_max(t_commrec *cr,int *n)
{
  int *sum,i;

  snew(sum,cr->nnodes);
  sum[cr->nodeid] = *n;
  gmx_sumi(cr->nnodes,sum,cr);
  for(i=0; i<cr->nnodes; i++)
    *n = max(*n,sum[i]);
  
  sfree(sum);
}

static void realloc_bins(double **bin,int *nbin,int nbin_new)
{
  int i;

  if (nbin_new != *nbin) {
    srenew(*bin,nbin_new);
    for(i=*nbin; i<nbin_new; i++)
      (*bin)[i] = 0;
    *nbin = nbin_new;
  }
}

double do_tpi(FILE *fplog,t_commrec *cr,
              int nfile, const t_filenm fnm[],
              const output_env_t oenv, gmx_bool bVerbose,gmx_bool bCompact,
              int nstglobalcomm,
              gmx_vsite_t *vsite,gmx_constr_t constr,
              int stepout,
              t_inputrec *inputrec,
              gmx_mtop_t *top_global,t_fcdata *fcd,
              t_state *state,
              t_mdatoms *mdatoms,
              t_nrnb *nrnb,gmx_wallcycle_t wcycle,
              gmx_edsam_t ed,
              t_forcerec *fr,
              int repl_ex_nst, int repl_ex_nex, int repl_ex_seed,
              gmx_membed_t membed,
              real cpt_period,real max_hours,
              const char *deviceOptions,
              unsigned long Flags,
              gmx_runtime_t *runtime)
{
  const char *TPI="Test Particle Insertion"; 
  gmx_localtop_t *top;
  gmx_groups_t *groups;
  gmx_enerdata_t *enerd;
  rvec   *f;
  real   lambda,t,temp,beta,drmax,epot;
  double embU,sum_embU,*sum_UgembU,V,V_all,VembU_all;
  t_trxstatus   *status;
  t_trxframe rerun_fr;
  gmx_bool   bDispCorr,bCharge,bRFExcl,bNotLastFrame,bStateChanged,bNS,bOurStep;
  tensor force_vir,shake_vir,vir,pres;
  int    cg_tp,a_tp0,a_tp1,ngid,gid_tp,nener,e;
  rvec   *x_mol;
  rvec   mu_tot,x_init,dx,x_tp;
  int    nnodes,frame,nsteps,step;
  int    i,start,end;
  gmx_rng_t tpi_rand;
  FILE   *fp_tpi=NULL;
  char   *ptr,*dump_pdb,**leg,str[STRLEN],str2[STRLEN];
  double dbl,dump_ener;
  gmx_bool   bCavity;
  int    nat_cavity=0,d;
  real   *mass_cavity=NULL,mass_tot;
  int    nbin;
  double invbinw,*bin,refvolshift,logV,bUlogV;
  real dvdl,prescorr,enercorr,dvdlcorr;
  gmx_bool bEnergyOutOfBounds;
  const char *tpid_leg[2]={"direct","reweighted"};

  /* Since there is no upper limit to the insertion energies,
   * we need to set an upper limit for the distribution output.
   */
  real bU_bin_limit      = 50;
  real bU_logV_bin_limit = bU_bin_limit + 10;

  nnodes = cr->nnodes;

  top = gmx_mtop_generate_local_top(top_global,inputrec);

  groups = &top_global->groups;

  bCavity = (inputrec->eI == eiTPIC);
  if (bCavity) {
    ptr = getenv("GMX_TPIC_MASSES");
    if (ptr == NULL) {
      nat_cavity = 1;
    } else {
      /* Read (multiple) masses from env var GMX_TPIC_MASSES,
       * The center of mass of the last atoms is then used for TPIC.
       */
      nat_cavity = 0;
      while (sscanf(ptr,"%lf%n",&dbl,&i) > 0) {
	srenew(mass_cavity,nat_cavity+1);
	mass_cavity[nat_cavity] = dbl;
	fprintf(fplog,"mass[%d] = %f\n",
		nat_cavity+1,mass_cavity[nat_cavity]);
	nat_cavity++;
	ptr += i;
      }
      if (nat_cavity == 0)
	gmx_fatal(FARGS,"Found %d masses in GMX_TPIC_MASSES",nat_cavity);
    }
  }

  /*
  init_em(fplog,TPI,inputrec,&lambda,nrnb,mu_tot,
  state->box,fr,mdatoms,top,cr,nfile,fnm,NULL,NULL);*/
  /* We never need full pbc for TPI */
  fr->ePBC = epbcXYZ;
  /* Determine the temperature for the Boltzmann weighting */
  temp = inputrec->opts.ref_t[0];
  if (fplog) {
    for(i=1; (i<inputrec->opts.ngtc); i++) {
      if (inputrec->opts.ref_t[i] != temp) {
	fprintf(fplog,"\nWARNING: The temperatures of the different temperature coupling groups are not identical\n\n");
	fprintf(stderr,"\nWARNING: The temperatures of the different temperature coupling groups are not identical\n\n");
      }
    }
    fprintf(fplog,
	    "\n  The temperature for test particle insertion is %.3f K\n\n",
	    temp);
  }
  beta = 1.0/(BOLTZ*temp);

  /* Number of insertions per frame */
  nsteps = inputrec->nsteps; 

  /* Use the same neighborlist with more insertions points
   * in a sphere of radius drmax around the initial point
   */
  /* This should be a proper mdp parameter */
  drmax = inputrec->rtpi;

  /* An environment variable can be set to dump all configurations
   * to pdb with an insertion energy <= this value.
   */
  dump_pdb = getenv("GMX_TPI_DUMP");
  dump_ener = 0;
  if (dump_pdb)
    sscanf(dump_pdb,"%lf",&dump_ener);

  atoms2md(top_global,inputrec,0,NULL,0,top_global->natoms,mdatoms);
  update_mdatoms(mdatoms,inputrec->fepvals->init_lambda);

  snew(enerd,1);
  init_enerdata(groups->grps[egcENER].nr,inputrec->fepvals->n_lambda,enerd);
  snew(f,top_global->natoms);

  /* Print to log file  */
  runtime_start(runtime);
  print_date_and_time(fplog,cr->nodeid,
                      "Started Test Particle Insertion",runtime); 
  wallcycle_start(wcycle,ewcRUN);

  /* The last charge group is the group to be inserted */
  cg_tp = top->cgs.nr - 1;
  a_tp0 = top->cgs.index[cg_tp];
  a_tp1 = top->cgs.index[cg_tp+1];
  if (debug)
    fprintf(debug,"TPI cg %d, atoms %d-%d\n",cg_tp,a_tp0,a_tp1);
  if (a_tp1 - a_tp0 > 1 &&
      (inputrec->rlist < inputrec->rcoulomb ||
       inputrec->rlist < inputrec->rvdw))
    gmx_fatal(FARGS,"Can not do TPI for multi-atom molecule with a twin-range cut-off");
  snew(x_mol,a_tp1-a_tp0);

  bDispCorr = (inputrec->eDispCorr != edispcNO);
  bCharge = FALSE;
  for(i=a_tp0; i<a_tp1; i++) {
    /* Copy the coordinates of the molecule to be insterted */
    copy_rvec(state->x[i],x_mol[i-a_tp0]);
    /* Check if we need to print electrostatic energies */
    bCharge |= (mdatoms->chargeA[i] != 0 ||
		(mdatoms->chargeB && mdatoms->chargeB[i] != 0));
  }
  bRFExcl = (bCharge && EEL_RF(fr->eeltype) && fr->eeltype!=eelRF_NEC);

  calc_cgcm(fplog,cg_tp,cg_tp+1,&(top->cgs),state->x,fr->cg_cm);
  if (bCavity) {
    if (norm(fr->cg_cm[cg_tp]) > 0.5*inputrec->rlist && fplog) {
      fprintf(fplog, "WARNING: Your TPI molecule is not centered at 0,0,0\n");
      fprintf(stderr,"WARNING: Your TPI molecule is not centered at 0,0,0\n");
    }
  } else {
    /* Center the molecule to be inserted at zero */
     for(i=0; i<a_tp1-a_tp0; i++)
      rvec_dec(x_mol[i],fr->cg_cm[cg_tp]);
  }

  if (fplog) {
    fprintf(fplog,"\nWill insert %d atoms %s partial charges\n",
	    a_tp1-a_tp0,bCharge ? "with" : "without");
    
    fprintf(fplog,"\nWill insert %d times in each frame of %s\n",
	    nsteps,opt2fn("-rerun",nfile,fnm));
  }
  
    if (!bCavity)
    {
        if (inputrec->nstlist > 1)
        {
            if (drmax==0 && a_tp1-a_tp0==1)
            {
                gmx_fatal(FARGS,"Re-using the neighborlist %d times for insertions of a single atom in a sphere of radius %f does not make sense",inputrec->nstlist,drmax);
            }
            if (fplog)
            {
                fprintf(fplog,"Will use the same neighborlist for %d insertions in a sphere of radius %f\n",inputrec->nstlist,drmax);
            }
        }
    }
    else
    {
        if (fplog)
        {
            fprintf(fplog,"Will insert randomly in a sphere of radius %f around the center of the cavity\n",drmax);
        }
    }

  ngid = groups->grps[egcENER].nr;
  gid_tp = GET_CGINFO_GID(fr->cginfo[cg_tp]);
  nener = 1 + ngid;
  if (bDispCorr)
    nener += 1;
  if (bCharge) {
    nener += ngid;
    if (bRFExcl)
      nener += 1;
    if (EEL_FULL(fr->eeltype))
      nener += 1;
  }
  snew(sum_UgembU,nener);

  /* Initialize random generator */
  tpi_rand = gmx_rng_init(inputrec->ld_seed);

  if (MASTER(cr)) {
    fp_tpi = xvgropen(opt2fn("-tpi",nfile,fnm),
		      "TPI energies","Time (ps)",
		      "(kJ mol\\S-1\\N) / (nm\\S3\\N)",oenv);
    xvgr_subtitle(fp_tpi,"f. are averages over one frame",oenv);
    snew(leg,4+nener);
    e = 0;
    sprintf(str,"-kT log(<Ve\\S-\\betaU\\N>/<V>)");
    leg[e++] = strdup(str);
    sprintf(str,"f. -kT log<e\\S-\\betaU\\N>");
    leg[e++] = strdup(str);
    sprintf(str,"f. <e\\S-\\betaU\\N>");
    leg[e++] = strdup(str);
    sprintf(str,"f. V");
    leg[e++] = strdup(str);
    sprintf(str,"f. <Ue\\S-\\betaU\\N>");
    leg[e++] = strdup(str);
    for(i=0; i<ngid; i++) {
      sprintf(str,"f. <U\\sVdW %s\\Ne\\S-\\betaU\\N>",
	      *(groups->grpname[groups->grps[egcENER].nm_ind[i]]));
      leg[e++] = strdup(str);
    }
    if (bDispCorr) {
      sprintf(str,"f. <U\\sdisp c\\Ne\\S-\\betaU\\N>");
      leg[e++] = strdup(str);
    }
    if (bCharge) {
      for(i=0; i<ngid; i++) {
	sprintf(str,"f. <U\\sCoul %s\\Ne\\S-\\betaU\\N>",
		*(groups->grpname[groups->grps[egcENER].nm_ind[i]]));
	leg[e++] = strdup(str);
      }
      if (bRFExcl) {
	sprintf(str,"f. <U\\sRF excl\\Ne\\S-\\betaU\\N>");
	leg[e++] = strdup(str);
      }
      if (EEL_FULL(fr->eeltype)) {
	sprintf(str,"f. <U\\sCoul recip\\Ne\\S-\\betaU\\N>");
	leg[e++] = strdup(str);
      }
    }
    xvgr_legend(fp_tpi,4+nener,(const char**)leg,oenv);
    for(i=0; i<4+nener; i++)
      sfree(leg[i]);
    sfree(leg);
  }
  clear_rvec(x_init);
  V_all = 0;
  VembU_all = 0;

  invbinw = 10;
  nbin = 10;
  snew(bin,nbin);

  bNotLastFrame = read_first_frame(oenv,&status,opt2fn("-rerun",nfile,fnm),
				   &rerun_fr,TRX_NEED_X);
  frame = 0;

  if (rerun_fr.natoms - (bCavity ? nat_cavity : 0) !=
      mdatoms->nr - (a_tp1 - a_tp0))
    gmx_fatal(FARGS,"Number of atoms in trajectory (%d)%s "
	      "is not equal the number in the run input file (%d) "
	      "minus the number of atoms to insert (%d)\n",
	      rerun_fr.natoms,bCavity ? " minus one" : "",
	      mdatoms->nr,a_tp1-a_tp0);

  refvolshift = log(det(rerun_fr.box));

#ifdef GMX_X86_SSE2
    /* Make sure we don't detect SSE overflow generated before this point */
    gmx_mm_check_and_reset_overflow();
#endif

    while (bNotLastFrame)
    {
        lambda = rerun_fr.lambda;
        t = rerun_fr.time;
        
        sum_embU = 0;
        for(e=0; e<nener; e++)
        {
            sum_UgembU[e] = 0;
        }
        
        /* Copy the coordinates from the input trajectory */
        for(i=0; i<rerun_fr.natoms; i++)
        {
            copy_rvec(rerun_fr.x[i],state->x[i]);
        }
        copy_mat(rerun_fr.box,state->box);
        
        V = det(state->box);
        logV = log(V);
        
        bStateChanged = TRUE;
        bNS = TRUE;
        for(step=0; step<nsteps; step++)
        {
            /* In parallel all nodes generate all random configurations.
             * In that way the result is identical to a single cpu tpi run.
             */
            if (!bCavity)
            {
                /* Random insertion in the whole volume */
                bNS = (step % inputrec->nstlist == 0);
                if (bNS)
                {
                    /* Generate a random position in the box */
                    x_init[XX] = gmx_rng_uniform_real(tpi_rand)*state->box[XX][XX];
                    x_init[YY] = gmx_rng_uniform_real(tpi_rand)*state->box[YY][YY];
                    x_init[ZZ] = gmx_rng_uniform_real(tpi_rand)*state->box[ZZ][ZZ];
                }
                if (inputrec->nstlist == 1)
                {
                    copy_rvec(x_init,x_tp);
                }
                else
                {
                    /* Generate coordinates within |dx|=drmax of x_init */
                    do
                    {
                        dx[XX] = (2*gmx_rng_uniform_real(tpi_rand) - 1)*drmax;
                        dx[YY] = (2*gmx_rng_uniform_real(tpi_rand) - 1)*drmax;
                        dx[ZZ] = (2*gmx_rng_uniform_real(tpi_rand) - 1)*drmax;
                    }
                    while (norm2(dx) > drmax*drmax);
                    rvec_add(x_init,dx,x_tp);
                }
            }
            else
            {
                /* Random insertion around a cavity location
                 * given by the last coordinate of the trajectory.
                 */
                if (step == 0)
                {
                    if (nat_cavity == 1)
                    {
                        /* Copy the location of the cavity */
                        copy_rvec(rerun_fr.x[rerun_fr.natoms-1],x_init);
                    }
                    else
                    {
                        /* Determine the center of mass of the last molecule */
                        clear_rvec(x_init);
                        mass_tot = 0;
                        for(i=0; i<nat_cavity; i++)
                        {
                            for(d=0; d<DIM; d++)
                            {
                                x_init[d] +=
                                    mass_cavity[i]*rerun_fr.x[rerun_fr.natoms-nat_cavity+i][d];
                            }
                            mass_tot += mass_cavity[i];
                        }
                        for(d=0; d<DIM; d++)
                        {
                            x_init[d] /= mass_tot;
                        }
                    }
                }
                /* Generate coordinates within |dx|=drmax of x_init */
                do
                {
                    dx[XX] = (2*gmx_rng_uniform_real(tpi_rand) - 1)*drmax;
                    dx[YY] = (2*gmx_rng_uniform_real(tpi_rand) - 1)*drmax;
                    dx[ZZ] = (2*gmx_rng_uniform_real(tpi_rand) - 1)*drmax;
                }
                while (norm2(dx) > drmax*drmax);
                rvec_add(x_init,dx,x_tp);
            }
            
            if (a_tp1 - a_tp0 == 1)
            {
                /* Insert a single atom, just copy the insertion location */
	copy_rvec(x_tp,state->x[a_tp0]);
            }
            else
            {
                /* Copy the coordinates from the top file */
                for(i=a_tp0; i<a_tp1; i++)
                {
                    copy_rvec(x_mol[i-a_tp0],state->x[i]);
                }
                /* Rotate the molecule randomly */
                rotate_conf(a_tp1-a_tp0,state->x+a_tp0,NULL,
                            2*M_PI*gmx_rng_uniform_real(tpi_rand),
                            2*M_PI*gmx_rng_uniform_real(tpi_rand),
                            2*M_PI*gmx_rng_uniform_real(tpi_rand));
                /* Shift to the insertion location */
                for(i=a_tp0; i<a_tp1; i++)
                {
                    rvec_inc(state->x[i],x_tp);
                }
            }
            
            /* Check if this insertion belongs to this node */
            bOurStep = TRUE;
            if (PAR(cr))
            {
                switch (inputrec->eI)
                {
                case eiTPI:
                    bOurStep = ((step / inputrec->nstlist) % nnodes == cr->nodeid);
                    break;
                case eiTPIC:
                    bOurStep = (step % nnodes == cr->nodeid);
                    break;
                default:
                    gmx_fatal(FARGS,"Unknown integrator %s",ei_names[inputrec->eI]);
                }
            }
            if (bOurStep)
            {
                /* Clear some matrix variables  */
                clear_mat(force_vir); 
                clear_mat(shake_vir);
                clear_mat(vir);
                clear_mat(pres);
                
                /* Set the charge group center of mass of the test particle */
                copy_rvec(x_init,fr->cg_cm[top->cgs.nr-1]);
                
                /* Calc energy (no forces) on new positions.
                 * Since we only need the intermolecular energy
                 * and the RF exclusion terms of the inserted molecule occur
                 * within a single charge group we can pass NULL for the graph.
                 * This also avoids shifts that would move charge groups
                 * out of the box.
                 *
                 * Some checks above ensure than we can not have
                 * twin-range interactions together with nstlist > 1,
                 * therefore we do not need to remember the LR energies.
                 */
                /* Make do_force do a single node force calculation */
                cr->nnodes = 1;
                do_force(fplog,cr,inputrec,
                         step,nrnb,wcycle,top,top_global,&top_global->groups,
                         state->box,state->x,&state->hist,
                         f,force_vir,mdatoms,enerd,fcd,
                         state->lambda,
                         NULL,fr,NULL,mu_tot,t,NULL,NULL,FALSE,
                         GMX_FORCE_NONBONDED |
                         (bNS ? GMX_FORCE_DYNAMICBOX | GMX_FORCE_NS | GMX_FORCE_DOLR : 0) |
                         (bStateChanged ? GMX_FORCE_STATECHANGED : 0)); 
                cr->nnodes = nnodes;
                bStateChanged = FALSE;
                bNS = FALSE;
                
                /* Calculate long range corrections to pressure and energy */
<<<<<<< HEAD
                calc_dispcorr(fplog,inputrec,fr,step,top_global->natoms,
                              rerun_fr.box,
=======
                calc_dispcorr(fplog,inputrec,fr,step,top_global->natoms,state->box,
>>>>>>> 70346c0e
                              lambda,pres,vir,&prescorr,&enercorr,&dvdlcorr);
                /* figure out how to rearrange the next 4 lines MRS 8/4/2009 */
                enerd->term[F_DISPCORR] = enercorr;
                enerd->term[F_EPOT] += enercorr;
                enerd->term[F_PRES] += prescorr;
                enerd->term[F_DVDL_VDW] += dvdlcorr;

                epot = enerd->term[F_EPOT];
                bEnergyOutOfBounds = FALSE;
#ifdef GMX_X86_SSE2
                /* With SSE the energy can overflow, check for this */
                if (gmx_mm_check_and_reset_overflow())
                {
                    if (debug)
                    {
                        fprintf(debug,"Found an SSE overflow, assuming the energy is out of bounds\n");
                    }
                    bEnergyOutOfBounds = TRUE;
                }
#endif
                /* If the compiler doesn't optimize this check away
                 * we catch the NAN energies.
                 * The epot>GMX_REAL_MAX check catches inf values,
                 * which should nicely result in embU=0 through the exp below,
                 * but it does not hurt to check anyhow.
                 */
                /* Non-bonded Interaction usually diverge at r=0.
                 * With tabulated interaction functions the first few entries
                 * should be capped in a consistent fashion between
                 * repulsion, dispersion and Coulomb to avoid accidental
                 * negative values in the total energy.
                 * The table generation code in tables.c does this.
                 * With user tbales the user should take care of this.
                 */
                if (epot != epot || epot > GMX_REAL_MAX)
                {
                    bEnergyOutOfBounds = TRUE;
                }
                if (bEnergyOutOfBounds)
                {
                    if (debug)
                    {
                        fprintf(debug,"\n  time %.3f, step %d: non-finite energy %f, using exp(-bU)=0\n",t,step,epot);
                    }
                    embU = 0;
                }
                else
                {
                    embU = exp(-beta*epot);
                    sum_embU += embU;
                    /* Determine the weighted energy contributions of each energy group */
                    e = 0;
                    sum_UgembU[e++] += epot*embU;
                    if (fr->bBHAM)
                    {
                        for(i=0; i<ngid; i++)
                        {
                            sum_UgembU[e++] +=
                                (enerd->grpp.ener[egBHAMSR][GID(i,gid_tp,ngid)] +
                                 enerd->grpp.ener[egBHAMLR][GID(i,gid_tp,ngid)])*embU;
                        }
                    }
                    else
                    {
                        for(i=0; i<ngid; i++)
                        {
                            sum_UgembU[e++] +=
                                (enerd->grpp.ener[egLJSR][GID(i,gid_tp,ngid)] +
                                 enerd->grpp.ener[egLJLR][GID(i,gid_tp,ngid)])*embU;
                        }
                    }
                    if (bDispCorr)
                    {
                        sum_UgembU[e++] += enerd->term[F_DISPCORR]*embU;
                    }
                    if (bCharge)
                    {
                        for(i=0; i<ngid; i++)
                        {
                            sum_UgembU[e++] +=
                                (enerd->grpp.ener[egCOULSR][GID(i,gid_tp,ngid)] +
                                 enerd->grpp.ener[egCOULLR][GID(i,gid_tp,ngid)])*embU;
                        }
                        if (bRFExcl)
                        {
                            sum_UgembU[e++] += enerd->term[F_RF_EXCL]*embU;
                        }
                        if (EEL_FULL(fr->eeltype))
                        {
                            sum_UgembU[e++] += enerd->term[F_COUL_RECIP]*embU;
                        }
                    }
                }
                
                if (embU == 0 || beta*epot > bU_bin_limit)
                {
                    bin[0]++;
                }
                else
                {
                    i = (int)((bU_logV_bin_limit
                               - (beta*epot - logV + refvolshift))*invbinw
                              + 0.5);
                    if (i < 0)
                    {
                        i = 0;
                    }
                    if (i >= nbin)
                    {
                        realloc_bins(&bin,&nbin,i+10);
                    }
                    bin[i]++;
                }
                
                if (debug)
                {
                    fprintf(debug,"TPI %7d %12.5e %12.5f %12.5f %12.5f\n",
                            step,epot,x_tp[XX],x_tp[YY],x_tp[ZZ]);
                }

                if (dump_pdb && epot <= dump_ener)
                {
                    sprintf(str,"t%g_step%d.pdb",t,step);
                    sprintf(str2,"t: %f step %d ener: %f",t,step,epot);
                    write_sto_conf_mtop(str,str2,top_global,state->x,state->v,
                                        inputrec->ePBC,state->box);
                }
            }
        }
        
        if (PAR(cr))
        {
            /* When running in parallel sum the energies over the processes */
            gmx_sumd(1,    &sum_embU, cr);
            gmx_sumd(nener,sum_UgembU,cr);
        }

        frame++;
        V_all += V;
        VembU_all += V*sum_embU/nsteps;
        
        if (fp_tpi)
        {
            if (bVerbose || frame%10==0 || frame<10)
            {
                fprintf(stderr,"mu %10.3e <mu> %10.3e\n",
                        -log(sum_embU/nsteps)/beta,-log(VembU_all/V_all)/beta);
            }
            
            fprintf(fp_tpi,"%10.3f %12.5e %12.5e %12.5e %12.5e",
                    t,
                    VembU_all==0 ? 20/beta : -log(VembU_all/V_all)/beta,
                    sum_embU==0  ? 20/beta : -log(sum_embU/nsteps)/beta,
                    sum_embU/nsteps,V);
            for(e=0; e<nener; e++)
            {
                fprintf(fp_tpi," %12.5e",sum_UgembU[e]/nsteps);
            }
            fprintf(fp_tpi,"\n");
            fflush(fp_tpi);
        }
        
        bNotLastFrame = read_next_frame(oenv, status,&rerun_fr);
    } /* End of the loop  */
    runtime_end(runtime);

    close_trj(status);

    if (fp_tpi != NULL)
    {
        gmx_fio_fclose(fp_tpi);
    }

    if (fplog != NULL)
    {
        fprintf(fplog,"\n");
        fprintf(fplog,"  <V>  = %12.5e nm^3\n",V_all/frame);
        fprintf(fplog,"  <mu> = %12.5e kJ/mol\n",-log(VembU_all/V_all)/beta);
    }
  
    /* Write the Boltzmann factor histogram */
    if (PAR(cr))
    {
        /* When running in parallel sum the bins over the processes */
        i = nbin;
        global_max(cr,&i);
        realloc_bins(&bin,&nbin,i);
        gmx_sumd(nbin,bin,cr);
    }
    if (MASTER(cr))
    {
        fp_tpi = xvgropen(opt2fn("-tpid",nfile,fnm),
                          "TPI energy distribution",
                          "\\betaU - log(V/<V>)","count",oenv);
        sprintf(str,"number \\betaU > %g: %9.3e",bU_bin_limit,bin[0]);
        xvgr_subtitle(fp_tpi,str,oenv);
        xvgr_legend(fp_tpi,2,(const char **)tpid_leg,oenv);
        for(i=nbin-1; i>0; i--)
        {
            bUlogV = -i/invbinw + bU_logV_bin_limit - refvolshift + log(V_all/frame);
            fprintf(fp_tpi,"%6.2f %10d %12.5e\n",
                    bUlogV,
                    (int)(bin[i]+0.5),
                    bin[i]*exp(-bUlogV)*V_all/VembU_all);
        }
        gmx_fio_fclose(fp_tpi);
    }
    sfree(bin);

    sfree(sum_UgembU);

    runtime->nsteps_done = frame*inputrec->nsteps;

    return 0;
}<|MERGE_RESOLUTION|>--- conflicted
+++ resolved
@@ -575,12 +575,7 @@
                 bNS = FALSE;
                 
                 /* Calculate long range corrections to pressure and energy */
-<<<<<<< HEAD
-                calc_dispcorr(fplog,inputrec,fr,step,top_global->natoms,
-                              rerun_fr.box,
-=======
                 calc_dispcorr(fplog,inputrec,fr,step,top_global->natoms,state->box,
->>>>>>> 70346c0e
                               lambda,pres,vir,&prescorr,&enercorr,&dvdlcorr);
                 /* figure out how to rearrange the next 4 lines MRS 8/4/2009 */
                 enerd->term[F_DISPCORR] = enercorr;
