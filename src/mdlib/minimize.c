--- conflicted
+++ resolved
@@ -341,15 +341,11 @@
         }
         *f_global = *f;
 
-<<<<<<< HEAD
         forcerec_set_excl_load(fr,*top,cr);
 
         init_bonded_thread_force_reduction(fr,&(*top)->idef);      
         
         if (ir->ePBC != epbcNONE && !fr->bMolPBC)
-=======
-        if (ir->ePBC != epbcNONE && !ir->bPeriodicMols)
->>>>>>> c7a82654
         {
             *graph = mk_graph(fplog,&((*top)->idef),0,top_global->natoms,FALSE,FALSE);
         }
@@ -397,13 +393,8 @@
             dvdlambda=0;
             constrain(PAR(cr) ? NULL : fplog,TRUE,TRUE,constr,&(*top)->idef,
                       ir,NULL,cr,-1,0,mdatoms,
-<<<<<<< HEAD
                       ems->s.x,ems->s.x,NULL,fr->bMolPBC,ems->s.box,
-                      ems->s.lambda,&dvdlambda,
-=======
-                      ems->s.x,ems->s.x,NULL,ems->s.box,
                       ems->s.lambda[efptFEP],&dvdlambda,
->>>>>>> c7a82654
                       NULL,NULL,nrnb,econqCoord,FALSE,0,0);
         }
     }
@@ -508,6 +499,7 @@
 
 {
     t_state *s1,*s2;
+    int  i;
     int  start,end;
     rvec *x1,*x2;
     real dvdlambda;
@@ -522,7 +514,6 @@
 
     s2->flags = s1->flags;
 
-<<<<<<< HEAD
     if (s2->nalloc != s1->nalloc)
     {
         s2->nalloc = s1->nalloc;
@@ -535,25 +526,13 @@
     }
   
     s2->natoms = s1->natoms;
-    s2->lambda = s1->lambda;
     copy_mat(s1->box,s2->box);
-=======
-  if (s2->nalloc != s1->nalloc) {
-    s2->nalloc = s1->nalloc;
-    srenew(s2->x,s1->nalloc);
-    srenew(ems2->f,  s1->nalloc);
-    if (s2->flags & (1<<estCGP))
-      srenew(s2->cg_p,  s1->nalloc);
-  }
-
-  s2->natoms = s1->natoms;
-  /* Copy free energy state -> is this necessary? */
-  for (i=0;i<efptNR;i++)
-  {
-      s2->lambda[i] = s1->lambda[i];
-  }
-  copy_mat(s1->box,s2->box);
->>>>>>> c7a82654
+    /* Copy free energy state */
+    for (i=0;i<efptNR;i++)
+    {
+        s2->lambda[i] = s1->lambda[i];
+    }
+    copy_mat(s1->box,s2->box);
 
     start = md->start;
     end   = md->start + md->homenr;
@@ -586,7 +565,6 @@
             }
         }
 
-<<<<<<< HEAD
         if (s2->flags & (1<<estCGP))
         {
             /* Copy the CG p vector */
@@ -625,21 +603,11 @@
         dvdlambda = 0;
         constrain(NULL,TRUE,TRUE,constr,&top->idef,	
                   ir,NULL,cr,count,0,md,
-                  s1->x,s2->x,NULL,bMolPBC,s2->box,s2->lambda,
-                  &dvdlambda,NULL,NULL,nrnb,econqCoord,FALSE,0,0);
+                  s1->x,s2->x,NULL,bMolPBC,s2->box,
+                  s2->lambda[efptBONDED],&dvdlambda,
+                  NULL,NULL,nrnb,econqCoord,FALSE,0,0);
         wallcycle_stop(wcycle,ewcCONSTR);
     }
-=======
-  if (constr) {
-    wallcycle_start(wcycle,ewcCONSTR);
-    dvdlambda = 0;
-    constrain(NULL,TRUE,TRUE,constr,&top->idef,
-              ir,NULL,cr,count,0,md,
-              s1->x,s2->x,NULL,s2->box,s2->lambda[efptBONDED],
-              &dvdlambda,NULL,NULL,nrnb,econqCoord,FALSE,0,0);
-    wallcycle_stop(wcycle,ewcCONSTR);
-  }
->>>>>>> c7a82654
 }
 
 static void em_dd_partition_system(FILE *fplog,int step,t_commrec *cr,
@@ -762,11 +730,8 @@
     dvdlambda = 0;
     constrain(NULL,FALSE,FALSE,constr,&top->idef,
               inputrec,NULL,cr,count,0,mdatoms,
-<<<<<<< HEAD
-              ems->s.x,ems->f,ems->f,fr->bMolPBC,ems->s.box,ems->s.lambda,&dvdl,
-=======
-              ems->s.x,ems->f,ems->f,ems->s.box,ems->s.lambda[efptBONDED],&dvdlambda,
->>>>>>> c7a82654
+              ems->s.x,ems->f,ems->f,fr->bMolPBC,ems->s.box,
+              ems->s.lambda[efptBONDED],&dvdlambda,
               NULL,&shake_vir,nrnb,econqForceDispl,FALSE,0,0);
     if (fr->bSepDVDL && fplog)
       fprintf(fplog,sepdvdlformat,"Constraints",t,dvdlambda);
@@ -1120,15 +1085,9 @@
     }
 
     /* Take a trial step (new coords in s_c) */
-<<<<<<< HEAD
     do_em_step(cr,inputrec,mdatoms,fr->bMolPBC,s_min,c,s_min->s.cg_p,s_c,
                constr,top,nrnb,wcycle,-1);
-    
-=======
-    do_em_step(cr,inputrec,mdatoms,s_min,c,s_min->s.cg_p,s_c,
-	       constr,top,nrnb,wcycle,-1);
-
->>>>>>> c7a82654
+
     neval++;
     /* Calculate energy for the trial step */
     evaluate_energy(fplog,bVerbose,cr,
@@ -1213,15 +1172,9 @@
 	}
 
 	/* Take a trial step to this new point - new coords in s_b */
-<<<<<<< HEAD
 	do_em_step(cr,inputrec,mdatoms,fr->bMolPBC,s_min,b,s_min->s.cg_p,s_b,
                constr,top,nrnb,wcycle,-1);
-	
-=======
-	do_em_step(cr,inputrec,mdatoms,s_min,b,s_min->s.cg_p,s_b,
-		   constr,top,nrnb,wcycle,-1);
-
->>>>>>> c7a82654
+
 	neval++;
 	/* Calculate energy for the trial step */
 	evaluate_energy(fplog,bVerbose,cr,
