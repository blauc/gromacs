--- conflicted
+++ resolved
@@ -799,8 +799,7 @@
                     gmx_enerdata_t *enerd,
                     gmx_bool bMaster)
 {
-<<<<<<< HEAD
-    bool bKeepLR;
+    gmx_bool bKeepLR;
     int  i,j;
     
     /* First reset all energy components, except for the long range terms
@@ -838,19 +837,5 @@
         {
             enerd->enerpart_lambda[i] = 0.0;
         }
-=======
-  gmx_bool bKeepLR;
-  int  i,j;
-  
-  /* First reset all energy components, except for the long range terms
-   * on the master at non neighbor search steps, since the long range
-   * terms have already been summed at the last neighbor search step.
-   */
-  bKeepLR = (fr->bTwinRange && !bNS);
-  for(i=0; (i<egNR); i++) {
-    if (!(bKeepLR && bMaster && (i == egCOULLR || i == egLJLR))) {
-      for(j=0; (j<enerd->grpp.nener); j++)
-	enerd->grpp.ener[i][j] = 0.0;
->>>>>>> be66ba7f
     }
 }