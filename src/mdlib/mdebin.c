/* -*- mode: c; tab-width: 4; indent-tabs-mode: nil; c-basic-offset: 4; c-file-style: "stroustrup"; -*-
 *
 *
 *                This source code is part of
 *
 *                 G   R   O   M   A   C   S
 *
 *          GROningen MAchine for Chemical Simulations
 *
 *                        VERSION 3.2.0
 * Written by David van der Spoel, Erik Lindahl, Berk Hess, and others.
 * Copyright (c) 1991-2000, University of Groningen, The Netherlands.
 * Copyright (c) 2001-2004, The GROMACS development team,
 * check out http://www.gromacs.org for more information.

 * This program is free software; you can redistribute it and/or
 * modify it under the terms of the GNU General Public License
 * as published by the Free Software Foundation; either version 2
 * of the License, or (at your option) any later version.
 *
 * If you want to redistribute modifications, please consider that
 * scientific software is very special. Version control is crucial -
 * bugs must be traceable. We will be happy to consider code for
 * inclusion in the official distribution, but derived work must not
 * be called official GROMACS. Details are found in the README & COPYING
 * files - if they are missing, get the official version at www.gromacs.org.
 *
 * To help us fund GROMACS development, we humbly ask that you cite
 * the papers on the package - you can find them in the top README file.
 *
 * For more info, check our website at http://www.gromacs.org
 *
 * And Hey:
 * GROwing Monsters And Cloning Shrimps
 */
#ifdef HAVE_CONFIG_H
#include <config.h>
#endif

#include <string.h>
#include <float.h>
#include "typedefs.h"
#include "string2.h"
#include "mdebin.h"
#include "smalloc.h"
#include "physics.h"
#include "enxio.h"
#include "vec.h"
#include "disre.h"
#include "main.h"
#include "network.h"
#include "names.h"
#include "orires.h"
#include "constr.h"
#include "mtop_util.h"
#include "xvgr.h"
#include "gmxfio.h"
#include "mdrun.h"
#include "mdebin_bar.h"


static const char *conrmsd_nm[] = { "Constr. rmsd", "Constr.2 rmsd" };

static const char *boxs_nm[] = { "Box-X", "Box-Y", "Box-Z" };

static const char *tricl_boxs_nm[] = {
    "Box-XX", "Box-YY", "Box-ZZ",
    "Box-YX", "Box-ZX", "Box-ZY"
};

static const char *vol_nm[] = { "Volume" };

static const char *dens_nm[] = {"Density" };

static const char *pv_nm[] = {"pV" };

static const char *enthalpy_nm[] = {"Enthalpy" };

static const char *boxvel_nm[] = {
    "Box-Vel-XX", "Box-Vel-YY", "Box-Vel-ZZ",
    "Box-Vel-YX", "Box-Vel-ZX", "Box-Vel-ZY"
};

#define NBOXS asize(boxs_nm)
#define NTRICLBOXS asize(tricl_boxs_nm)

t_mdebin *init_mdebin(ener_file_t fp_ene,
                      const gmx_mtop_t *mtop,
                      const t_inputrec *ir,
                      FILE *fp_dhdl)
{
    const char *ener_nm[F_NRE];
    static const char *vir_nm[] = {
        "Vir-XX", "Vir-XY", "Vir-XZ",
        "Vir-YX", "Vir-YY", "Vir-YZ",
        "Vir-ZX", "Vir-ZY", "Vir-ZZ"
    };
    static const char *sv_nm[] = {
        "ShakeVir-XX", "ShakeVir-XY", "ShakeVir-XZ",
        "ShakeVir-YX", "ShakeVir-YY", "ShakeVir-YZ",
        "ShakeVir-ZX", "ShakeVir-ZY", "ShakeVir-ZZ"
    };
    static const char *fv_nm[] = {
        "ForceVir-XX", "ForceVir-XY", "ForceVir-XZ",
        "ForceVir-YX", "ForceVir-YY", "ForceVir-YZ",
        "ForceVir-ZX", "ForceVir-ZY", "ForceVir-ZZ"
    };
    static const char *pres_nm[] = {
        "Pres-XX","Pres-XY","Pres-XZ",
        "Pres-YX","Pres-YY","Pres-YZ",
        "Pres-ZX","Pres-ZY","Pres-ZZ"
    };
    static const char *surft_nm[] = {
        "#Surf*SurfTen"
    };
    static const char *mu_nm[] = {
        "Mu-X", "Mu-Y", "Mu-Z"
    };
    static const char *vcos_nm[] = {
        "2CosZ*Vel-X"
    };
    static const char *visc_nm[] = {
        "1/Viscosity"
    };
    static const char *baro_nm[] = {
        "Barostat"
    };

    char     **grpnms;
    const gmx_groups_t *groups;
    char     **gnm;
    char     buf[256];
    const char     *bufi;
    t_mdebin *md;
    int      i,j,ni,nj,n,nh,k,kk,ncon,nset;
    gmx_bool     bBHAM,bNoseHoover,b14;

    snew(md,1);

    md->bVir=TRUE;
    md->bPress=TRUE;
    md->bSurft=TRUE;
    md->bMu=TRUE;

    if (EI_DYNAMICS(ir->eI))
    {
        md->delta_t = ir->delta_t;
    }
    else
    {
        md->delta_t = 0;
    }

    groups = &mtop->groups;

    bBHAM = (mtop->ffparams.functype[0] == F_BHAM);
    b14   = (gmx_mtop_ftype_count(mtop,F_LJ14) > 0 ||
             gmx_mtop_ftype_count(mtop,F_LJC14_Q) > 0);

    ncon = gmx_mtop_ftype_count(mtop,F_CONSTR);
    nset = gmx_mtop_ftype_count(mtop,F_SETTLE);
    md->bConstr    = (ncon > 0 || nset > 0);
    md->bConstrVir = FALSE;
    if (md->bConstr) {
        if (ncon > 0 && ir->eConstrAlg == econtLINCS) {
            if (ir->eI == eiSD2)
                md->nCrmsd = 2;
            else
                md->nCrmsd = 1;
        }
        md->bConstrVir = (getenv("GMX_CONSTRAINTVIR") != NULL);
    } else {
        md->nCrmsd = 0;
    }

    /* Energy monitoring */
    for(i=0;i<egNR;i++)
    {
        md->bEInd[i]=FALSE;
    }

#ifndef GMX_OPENMM
    for(i=0; i<F_NRE; i++)
    {
        md->bEner[i] = FALSE;
        if (i == F_LJ)
            md->bEner[i] = !bBHAM;
        else if (i == F_BHAM)
            md->bEner[i] = bBHAM;
        else if (i == F_EQM)
            md->bEner[i] = ir->bQMMM;
        else if (i == F_COUL_LR)
            md->bEner[i] = (ir->rcoulomb > ir->rlist);
        else if (i == F_LJ_LR)
            md->bEner[i] = (!bBHAM && ir->rvdw > ir->rlist);
        else if (i == F_BHAM_LR)
            md->bEner[i] = (bBHAM && ir->rvdw > ir->rlist);
        else if (i == F_RF_EXCL)
            md->bEner[i] = (EEL_RF(ir->coulombtype) && ir->coulombtype != eelRF_NEC && ir->cutoff_scheme == ecutsGROUP);
        else if (i == F_COUL_RECIP)
            md->bEner[i] = EEL_FULL(ir->coulombtype);
        else if (i == F_LJ14)
            md->bEner[i] = b14;
        else if (i == F_COUL14)
            md->bEner[i] = b14;
        else if (i == F_LJC14_Q || i == F_LJC_PAIRS_NB)
            md->bEner[i] = FALSE;
        else if ((i == F_DVDL_COUL && ir->fepvals->separate_dvdl[efptCOUL]) ||
                 (i == F_DVDL_VDW  && ir->fepvals->separate_dvdl[efptVDW]) ||
                 (i == F_DVDL_BONDED && ir->fepvals->separate_dvdl[efptBONDED]) ||
                 (i == F_DVDL_RESTRAINT && ir->fepvals->separate_dvdl[efptRESTRAINT]) ||
                 (i == F_DKDL && ir->fepvals->separate_dvdl[efptMASS]) ||
                 (i == F_DVDL && ir->fepvals->separate_dvdl[efptFEP]))
            md->bEner[i] = (ir->efep != efepNO);
        else if ((interaction_function[i].flags & IF_VSITE) ||
                 (i == F_CONSTR) || (i == F_CONSTRNC) || (i == F_SETTLE))
            md->bEner[i] = FALSE;
        else if ((i == F_COUL_SR) || (i == F_EPOT) || (i == F_PRES)  || (i==F_EQM))
            md->bEner[i] = TRUE;
        else if ((i == F_GBPOL) && ir->implicit_solvent==eisGBSA)
            md->bEner[i] = TRUE;
        else if ((i == F_NPSOLVATION) && ir->implicit_solvent==eisGBSA && (ir->sa_algorithm != esaNO))
            md->bEner[i] = TRUE;
        else if ((i == F_GB12) || (i == F_GB13) || (i == F_GB14))
            md->bEner[i] = FALSE;
        else if ((i == F_ETOT) || (i == F_EKIN) || (i == F_TEMP))
            md->bEner[i] = EI_DYNAMICS(ir->eI);
        else if (i==F_VTEMP)
            md->bEner[i] =  (EI_DYNAMICS(ir->eI) && getenv("GMX_VIRIAL_TEMPERATURE"));
        else if (i == F_DISPCORR || i == F_PDISPCORR)
            md->bEner[i] = (ir->eDispCorr != edispcNO);
        else if (i == F_DISRESVIOL)
            md->bEner[i] = (gmx_mtop_ftype_count(mtop,F_DISRES) > 0);
        else if (i == F_ORIRESDEV)
            md->bEner[i] = (gmx_mtop_ftype_count(mtop,F_ORIRES) > 0);
        else if (i == F_CONNBONDS)
            md->bEner[i] = FALSE;
        else if (i == F_COM_PULL)
            md->bEner[i] = (ir->ePull == epullUMBRELLA || ir->ePull == epullCONST_F || ir->bRot);
        else if (i == F_ECONSERVED)
            md->bEner[i] = ((ir->etc == etcNOSEHOOVER || ir->etc == etcVRESCALE) &&
                            (ir->epc == epcNO || ir->epc==epcMTTK));
        else
            md->bEner[i] = (gmx_mtop_ftype_count(mtop,i) > 0);
    }
#else
    /* OpenMM always produces only the following 4 energy terms */
    md->bEner[F_EPOT] = TRUE;
    md->bEner[F_EKIN] = TRUE;
    md->bEner[F_ETOT] = TRUE;
    md->bEner[F_TEMP] = TRUE;
#endif

    /* for adress simulations, most energy terms are not meaningfull, and thus disabled*/
    if (ir->bAdress && !debug) {
        for (i = 0; i < F_NRE; i++) {
            md->bEner[i] = FALSE;
            if(i == F_EKIN){ md->bEner[i] = TRUE;}
            if(i == F_TEMP){ md->bEner[i] = TRUE;}
        }
        md->bVir=FALSE;
        md->bPress=FALSE;
        md->bSurft=FALSE;
        md->bMu=FALSE;
    }

    md->f_nre=0;
    for(i=0; i<F_NRE; i++)
    {
        if (md->bEner[i])
        {
            /* FIXME: The constness should not be cast away */
            /*ener_nm[f_nre]=(char *)interaction_function[i].longname;*/
            ener_nm[md->f_nre]=interaction_function[i].longname;
            md->f_nre++;
        }
    }

    md->epc = ir->epc;
    md->bDiagPres = !TRICLINIC(ir->ref_p);
    md->ref_p = (ir->ref_p[XX][XX]+ir->ref_p[YY][YY]+ir->ref_p[ZZ][ZZ])/DIM;
    md->bTricl = TRICLINIC(ir->compress) || TRICLINIC(ir->deform);
    md->bDynBox = DYNAMIC_BOX(*ir);
    md->etc = ir->etc;
    md->bNHC_trotter = IR_NVT_TROTTER(ir);
<<<<<<< HEAD
    md->bMTTK = IR_NPT_TROTTER(ir);
    md->bMu = NEED_MUTOT(*ir);
=======
    md->bPrintNHChains = ir-> bPrintNHChains;
    md->bMTTK = (IR_NPT_TROTTER(ir) || IR_NPH_TROTTER(ir));
>>>>>>> c7a82654

    md->ebin  = mk_ebin();
    /* Pass NULL for unit to let get_ebin_space determine the units
     * for interaction_function[i].longname
     */
    md->ie    = get_ebin_space(md->ebin,md->f_nre,ener_nm,NULL);
    if (md->nCrmsd)
    {
        /* This should be called directly after the call for md->ie,
         * such that md->iconrmsd follows directly in the list.
         */
        md->iconrmsd = get_ebin_space(md->ebin,md->nCrmsd,conrmsd_nm,"");
    }
    if (md->bDynBox)
    {
        md->ib    = get_ebin_space(md->ebin,
                                   md->bTricl ? NTRICLBOXS : NBOXS,
                                   md->bTricl ? tricl_boxs_nm : boxs_nm,
                                   unit_length);
        md->ivol  = get_ebin_space(md->ebin, 1, vol_nm,  unit_volume);
        md->idens = get_ebin_space(md->ebin, 1, dens_nm, unit_density_SI);
        if (md->bDiagPres)
        {
            md->ipv   = get_ebin_space(md->ebin, 1, pv_nm,   unit_energy);
            md->ienthalpy = get_ebin_space(md->ebin, 1, enthalpy_nm,   unit_energy);
        }
    }
    if (md->bConstrVir)
    {
        md->isvir = get_ebin_space(md->ebin,asize(sv_nm),sv_nm,unit_energy);
        md->ifvir = get_ebin_space(md->ebin,asize(fv_nm),fv_nm,unit_energy);
    }
    if (md->bVir)
        md->ivir   = get_ebin_space(md->ebin,asize(vir_nm),vir_nm,unit_energy);
    if (md->bPress)
        md->ipres  = get_ebin_space(md->ebin,asize(pres_nm),pres_nm,unit_pres_bar);
    if (md->bSurft)
        md->isurft = get_ebin_space(md->ebin,asize(surft_nm),surft_nm,
                                unit_surft_bar);
    if (md->epc == epcPARRINELLORAHMAN || md->epc == epcMTTK)
    {
        md->ipc = get_ebin_space(md->ebin,md->bTricl ? 6 : 3,
                                 boxvel_nm,unit_vel);
    }
    if (md->bMu)
    {
        md->imu    = get_ebin_space(md->ebin,asize(mu_nm),mu_nm,unit_dipole_D);
    }
    if (ir->cos_accel != 0)
    {
        md->ivcos = get_ebin_space(md->ebin,asize(vcos_nm),vcos_nm,unit_vel);
        md->ivisc = get_ebin_space(md->ebin,asize(visc_nm),visc_nm,
                                   unit_invvisc_SI);
    }

    /* Energy monitoring */
    for(i=0;i<egNR;i++)
    {
        md->bEInd[i] = FALSE;
    }
    md->bEInd[egCOULSR] = TRUE;
    md->bEInd[egLJSR  ] = TRUE;

    if (ir->rcoulomb > ir->rlist)
    {
        md->bEInd[egCOULLR] = TRUE;
    }
    if (!bBHAM)
    {
        if (ir->rvdw > ir->rlist)
        {
            md->bEInd[egLJLR]   = TRUE;
        }
    }
    else
    {
        md->bEInd[egLJSR]   = FALSE;
        md->bEInd[egBHAMSR] = TRUE;
        if (ir->rvdw > ir->rlist)
        {
            md->bEInd[egBHAMLR]   = TRUE;
        }
    }
    if (b14)
    {
        md->bEInd[egLJ14] = TRUE;
        md->bEInd[egCOUL14] = TRUE;
    }
    md->nEc=0;
    for(i=0; (i<egNR); i++)
    {
        if (md->bEInd[i])
        {
            md->nEc++;
        }
    }

    n=groups->grps[egcENER].nr;
    /* for adress simulations, most energy terms are not meaningfull, and thus disabled*/
    if (!ir->bAdress){
        /*standard simulation*/
        md->nEg=n;
        md->nE=(n*(n+1))/2;
    }
    else if (!debug) {
        /*AdResS simulation*/
       md->nU=0;
       md->nEg=0;
       md->nE=0;
       md->nEc=0;
       md->isvir=FALSE;
    }
    snew(md->igrp,md->nE);
    if (md->nE > 1)
    {
        n=0;
        snew(gnm,md->nEc);
        for(k=0; (k<md->nEc); k++)
        {
            snew(gnm[k],STRLEN);
        }
        for(i=0; (i<groups->grps[egcENER].nr); i++)
        {
            ni=groups->grps[egcENER].nm_ind[i];
            for(j=i; (j<groups->grps[egcENER].nr); j++)
            {
                nj=groups->grps[egcENER].nm_ind[j];
                for(k=kk=0; (k<egNR); k++)
                {
                    if (md->bEInd[k])
                    {
                        sprintf(gnm[kk],"%s:%s-%s",egrp_nm[k],
                                *(groups->grpname[ni]),*(groups->grpname[nj]));
                        kk++;
                    }
                }
                md->igrp[n]=get_ebin_space(md->ebin,md->nEc,
                                           (const char **)gnm,unit_energy);
                n++;
            }
        }
        for(k=0; (k<md->nEc); k++)
        {
            sfree(gnm[k]);
        }
        sfree(gnm);

        if (n != md->nE)
        {
            gmx_incons("Number of energy terms wrong");
        }
    }

    md->nTC=groups->grps[egcTC].nr;
    md->nNHC = ir->opts.nhchainlength; /* shorthand for number of NH chains */
    if (md->bMTTK)
    {
        md->nTCP = 1;  /* assume only one possible coupling system for barostat
                          for now */
    }
    else
    {
        md->nTCP = 0;
    }
    if (md->etc == etcNOSEHOOVER)
    {
        if (md->bNHC_trotter)
        {
            md->mde_n = 2*md->nNHC*md->nTC;
        }
        else
        {
            md->mde_n = 2*md->nTC;
        }
        if (md->epc == epcMTTK)
        {
            md->mdeb_n = 2*md->nNHC*md->nTCP;
        }
    } else {
        md->mde_n = md->nTC;
        md->mdeb_n = 0;
    }

    snew(md->tmp_r,md->mde_n);
    snew(md->tmp_v,md->mde_n);
    snew(md->grpnms,md->mde_n);
    grpnms = md->grpnms;

    for(i=0; (i<md->nTC); i++)
    {
        ni=groups->grps[egcTC].nm_ind[i];
        sprintf(buf,"T-%s",*(groups->grpname[ni]));
        grpnms[i]=strdup(buf);
    }
    md->itemp=get_ebin_space(md->ebin,md->nTC,(const char **)grpnms,
                             unit_temp_K);

    if (md->etc == etcNOSEHOOVER)
    {
        if (md->bPrintNHChains)
        {
            if (md->bNHC_trotter)
            {
                for(i=0; (i<md->nTC); i++)
                {
                    ni=groups->grps[egcTC].nm_ind[i];
                    bufi = *(groups->grpname[ni]);
                    for(j=0; (j<md->nNHC); j++)
                    {
                        sprintf(buf,"Xi-%d-%s",j,bufi);
                        grpnms[2*(i*md->nNHC+j)]=strdup(buf);
                        sprintf(buf,"vXi-%d-%s",j,bufi);
                        grpnms[2*(i*md->nNHC+j)+1]=strdup(buf);
                    }
                }
                md->itc=get_ebin_space(md->ebin,md->mde_n,
                                       (const char **)grpnms,unit_invtime);
                if (md->bMTTK)
                {
                    for(i=0; (i<md->nTCP); i++)
                    {
                        bufi = baro_nm[0];  /* All barostat DOF's together for now. */
                        for(j=0; (j<md->nNHC); j++)
                        {
                            sprintf(buf,"Xi-%d-%s",j,bufi);
                            grpnms[2*(i*md->nNHC+j)]=strdup(buf);
                            sprintf(buf,"vXi-%d-%s",j,bufi);
                            grpnms[2*(i*md->nNHC+j)+1]=strdup(buf);
                        }
                    }
                    md->itcb=get_ebin_space(md->ebin,md->mdeb_n,
                                            (const char **)grpnms,unit_invtime);
                }
            }
            else
            {
                for(i=0; (i<md->nTC); i++)
                {
                    ni=groups->grps[egcTC].nm_ind[i];
                    bufi = *(groups->grpname[ni]);
                    sprintf(buf,"Xi-%s",bufi);
                    grpnms[2*i]=strdup(buf);
                    sprintf(buf,"vXi-%s",bufi);
                    grpnms[2*i+1]=strdup(buf);
                }
                md->itc=get_ebin_space(md->ebin,md->mde_n,
                                       (const char **)grpnms,unit_invtime);
            }
        }
    }
    else if (md->etc == etcBERENDSEN || md->etc == etcYES ||
             md->etc == etcVRESCALE)
    {
        for(i=0; (i<md->nTC); i++)
        {
            ni=groups->grps[egcTC].nm_ind[i];
            sprintf(buf,"Lamb-%s",*(groups->grpname[ni]));
            grpnms[i]=strdup(buf);
        }
        md->itc=get_ebin_space(md->ebin,md->mde_n,(const char **)grpnms,"");
    }

    sfree(grpnms);


    md->nU=groups->grps[egcACC].nr;
    if (md->nU > 1)
    {
        snew(grpnms,3*md->nU);
        for(i=0; (i<md->nU); i++)
        {
            ni=groups->grps[egcACC].nm_ind[i];
            sprintf(buf,"Ux-%s",*(groups->grpname[ni]));
            grpnms[3*i+XX]=strdup(buf);
            sprintf(buf,"Uy-%s",*(groups->grpname[ni]));
            grpnms[3*i+YY]=strdup(buf);
            sprintf(buf,"Uz-%s",*(groups->grpname[ni]));
            grpnms[3*i+ZZ]=strdup(buf);
        }
        md->iu=get_ebin_space(md->ebin,3*md->nU,(const char **)grpnms,unit_vel);
        sfree(grpnms);
    }

    if ( fp_ene )
    {
        do_enxnms(fp_ene,&md->ebin->nener,&md->ebin->enm);
    }

    md->print_grpnms=NULL;

    /* check whether we're going to write dh histograms */
    md->dhc=NULL;
    if (ir->fepvals->separate_dhdl_file == esepdhdlfileNO )
    {
        snew(md->dhc, 1);

        mde_delta_h_coll_init(md->dhc, ir);
        md->fp_dhdl = NULL;
    }
    else
    {
        md->fp_dhdl = fp_dhdl;
    }
    if (ir->bSimTemp) {
        int i;
        snew(md->temperatures,ir->fepvals->n_lambda);
        for (i=0;i<ir->fepvals->n_lambda;i++)
        {
            md->temperatures[i] = ir->simtempvals->temperatures[i];
        }
    }
    return md;
}

extern FILE *open_dhdl(const char *filename,const t_inputrec *ir,
                       const output_env_t oenv)
{
    FILE *fp;
    const char *dhdl="dH/d\\lambda",*deltag="\\DeltaH",*lambda="\\lambda",
        *lambdastate="\\lambda state",*remain="remaining";
    char title[STRLEN],label_x[STRLEN],label_y[STRLEN];
    int  i,np,nps,nsets,nsets_de,nsetsbegin;
    t_lambda *fep;
    char **setname;
    char buf[STRLEN];
    int bufplace=0;

    int nsets_dhdl = 0;
    int s = 0;
    int nsetsextend;

    /* for simplicity */
    fep = ir->fepvals;

    if (fep->n_lambda == 0)
    {
        sprintf(title,"%s",dhdl);
        sprintf(label_x,"Time (ps)");
        sprintf(label_y,"%s (%s %s)",
                dhdl,unit_energy,"[\\lambda]\\S-1\\N");
    }
    else
    {
        sprintf(title,"%s and %s",dhdl,deltag);
        sprintf(label_x,"Time (ps)");
        sprintf(label_y,"%s and %s (%s %s)",
                dhdl,deltag,unit_energy,"[\\8l\\4]\\S-1\\N");
    }
    fp = gmx_fio_fopen(filename,"w+");
    xvgr_header(fp,title,label_x,label_y,exvggtXNY,oenv);

    if (!(ir->bSimTemp))
    {
        bufplace = sprintf(buf,"T = %g (K) ",
                ir->opts.ref_t[0]);
    }
    if (ir->efep != efepSLOWGROWTH)
    {
        if (fep->n_lambda == 0)
        {
            sprintf(&(buf[bufplace]),"%s = %g",
                    lambda,fep->init_lambda);
        }
        else
        {
            sprintf(&(buf[bufplace]),"%s = %d",
                    lambdastate,fep->init_fep_state);
        }
    }
    xvgr_subtitle(fp,buf,oenv);

    for (i=0;i<efptNR;i++)
    {
        if (fep->separate_dvdl[i]) {nsets_dhdl++;}
    }

    /* count the number of delta_g states */
    nsets_de = fep->n_lambda;

    nsets = nsets_dhdl + nsets_de; /* dhdl + fep differences */

    if (fep->n_lambda>0 && ir->bExpanded)
    {
        nsets += 1;   /*add fep state for expanded ensemble */
    }

    if (fep->bPrintEnergy)
    {
        nsets += 1;  /* add energy to the dhdl as well */
    }

    nsetsextend = nsets;
    if ((ir->epc!=epcNO) && (fep->n_lambda>0))
    {
        nsetsextend += 1; /* for PV term, other terms possible if required for the reduced potential (only needed with foreign lambda) */
    }
    snew(setname,nsetsextend);

    if (ir->bExpanded)
    {
        /* state for the fep_vals, if we have alchemical sampling */
        sprintf(buf,"%s","Thermodynamic state");
        setname[s] = strdup(buf);
        s+=1;
    }

    if (fep->bPrintEnergy)
    {
        sprintf(buf,"%s (%s)","Energy",unit_energy);
        setname[s] = strdup(buf);
        s+=1;
    }

    for (i=0;i<efptNR;i++)
    {
        if (fep->separate_dvdl[i]) {
            sprintf(buf,"%s (%s)",dhdl,efpt_names[i]);
            setname[s] = strdup(buf);
            s+=1;
        }
    }

    if (fep->n_lambda > 0)
    {
        /* g_bar has to determine the lambda values used in this simulation
         * from this xvg legend.
         */

        if (ir->bExpanded) {
            nsetsbegin = 1;  /* for including the expanded ensemble */
        } else {
            nsetsbegin = 0;
        }

        if (fep->bPrintEnergy)
        {
            nsetsbegin += 1;
        }
        nsetsbegin += nsets_dhdl;

        for(s=nsetsbegin; s<nsets; s++)
        {
            nps = sprintf(buf,"%s %s (",deltag,lambda);
            for (i=0;i<efptNR;i++)
            {
                if (fep->separate_dvdl[i])
                {
                    np = sprintf(&buf[nps],"%g,",fep->all_lambda[i][s-(nsetsbegin)]);
                    nps += np;
                }
            }
            if (ir->bSimTemp)
            {
                /* print the temperature for this state if doing simulated annealing */
                sprintf(&buf[nps],"T = %g (%s))",ir->simtempvals->temperatures[s-(nsetsbegin)],unit_temp_K);
            }
            else
            {
                sprintf(&buf[nps-1],")");  /* -1 to overwrite the last comma */
            }
            setname[s] = strdup(buf);
        }
        if (ir->epc!=epcNO) {
            np = sprintf(buf,"pV (%s)",unit_energy);
            setname[nsetsextend-1] = strdup(buf);  /* the first entry after nsets */
        }

        xvgr_legend(fp,nsetsextend,(const char **)setname,oenv);

        for(s=0; s<nsetsextend; s++)
        {
            sfree(setname[s]);
        }
        sfree(setname);
    }

    return fp;
}

static void copy_energy(t_mdebin *md, real e[],real ecpy[])
{
    int i,j;

    for(i=j=0; (i<F_NRE); i++)
        if (md->bEner[i])
            ecpy[j++] = e[i];
    if (j != md->f_nre)
        gmx_incons("Number of energy terms wrong");
}

void upd_mdebin(t_mdebin *md,
                gmx_bool bDoDHDL,
                gmx_bool bSum,
                double time,
                real tmass,
                gmx_enerdata_t *enerd,
                t_state *state,
                t_lambda *fep,
                t_expanded *expand,
                matrix  box,
                tensor svir,
                tensor fvir,
                tensor vir,
                tensor pres,
                gmx_ekindata_t *ekind,
                rvec mu_tot,
                gmx_constr_t constr)
{
    int    i,j,k,kk,m,n,gid;
    real   crmsd[2],tmp6[6];
    real   bs[NTRICLBOXS],vol,dens,pv,enthalpy;
    real   eee[egNR];
    real   ecopy[F_NRE];
    double store_dhdl[efptNR];
    double *dE=NULL;
    real   store_energy=0;
    real   tmp;

    /* Do NOT use the box in the state variable, but the separate box provided
     * as an argument. This is because we sometimes need to write the box from
     * the last timestep to match the trajectory frames.
     */
    copy_energy(md, enerd->term,ecopy);
    add_ebin(md->ebin,md->ie,md->f_nre,ecopy,bSum);
    if (md->nCrmsd)
    {
        crmsd[0] = constr_rmsd(constr,FALSE);
        if (md->nCrmsd > 1)
        {
            crmsd[1] = constr_rmsd(constr,TRUE);
        }
        add_ebin(md->ebin,md->iconrmsd,md->nCrmsd,crmsd,FALSE);
    }
    if (md->bDynBox)
    {
        int nboxs;
        if(md->bTricl)
        {
            bs[0] = box[XX][XX];
            bs[1] = box[YY][YY];
            bs[2] = box[ZZ][ZZ];
            bs[3] = box[YY][XX];
            bs[4] = box[ZZ][XX];
            bs[5] = box[ZZ][YY];
            nboxs=NTRICLBOXS;
        }
        else
        {
            bs[0] = box[XX][XX];
            bs[1] = box[YY][YY];
            bs[2] = box[ZZ][ZZ];
            nboxs=NBOXS;
        }
        vol  = box[XX][XX]*box[YY][YY]*box[ZZ][ZZ];
        dens = (tmass*AMU)/(vol*NANO*NANO*NANO);
        add_ebin(md->ebin,md->ib   ,nboxs,bs   ,bSum);
        add_ebin(md->ebin,md->ivol ,1    ,&vol ,bSum);
        add_ebin(md->ebin,md->idens,1    ,&dens,bSum);

        if (md->bDiagPres)
        {
            /* This is pV (in kJ/mol).  The pressure is the reference pressure,
               not the instantaneous pressure */
            pv = vol*md->ref_p/PRESFAC;

            add_ebin(md->ebin,md->ipv  ,1    ,&pv  ,bSum);
            enthalpy = pv + enerd->term[F_ETOT];
            add_ebin(md->ebin,md->ienthalpy  ,1    ,&enthalpy  ,bSum);
        }
    }
    if (md->bConstrVir)
    {
        add_ebin(md->ebin,md->isvir,9,svir[0],bSum);
        add_ebin(md->ebin,md->ifvir,9,fvir[0],bSum);
    }
    if (md->bVir)
        add_ebin(md->ebin,md->ivir,9,vir[0],bSum);
    if (md->bPress)
        add_ebin(md->ebin,md->ipres,9,pres[0],bSum);
    if (md->bSurft){
        tmp = (pres[ZZ][ZZ]-(pres[XX][XX]+pres[YY][YY])*0.5)*box[ZZ][ZZ];
        add_ebin(md->ebin,md->isurft,1,&tmp,bSum);
    }
    if (md->epc == epcPARRINELLORAHMAN || md->epc == epcMTTK)
    {
        tmp6[0] = state->boxv[XX][XX];
        tmp6[1] = state->boxv[YY][YY];
        tmp6[2] = state->boxv[ZZ][ZZ];
        tmp6[3] = state->boxv[YY][XX];
        tmp6[4] = state->boxv[ZZ][XX];
        tmp6[5] = state->boxv[ZZ][YY];
        add_ebin(md->ebin,md->ipc,md->bTricl ? 6 : 3,tmp6,bSum);
    }
    if (md->bMu)
    {
        add_ebin(md->ebin,md->imu,3,mu_tot,bSum);
    }
    if (ekind && ekind->cosacc.cos_accel != 0)
    {
        vol  = box[XX][XX]*box[YY][YY]*box[ZZ][ZZ];
        dens = (tmass*AMU)/(vol*NANO*NANO*NANO);
        add_ebin(md->ebin,md->ivcos,1,&(ekind->cosacc.vcos),bSum);
        /* 1/viscosity, unit 1/(kg m^-1 s^-1) */
        tmp = 1/(ekind->cosacc.cos_accel/(ekind->cosacc.vcos*PICO)
                 *dens*vol*sqr(box[ZZ][ZZ]*NANO/(2*M_PI)));
        add_ebin(md->ebin,md->ivisc,1,&tmp,bSum);
    }
    if (md->nE > 1)
    {
        n=0;
        for(i=0; (i<md->nEg); i++)
        {
            for(j=i; (j<md->nEg); j++)
            {
                gid=GID(i,j,md->nEg);
                for(k=kk=0; (k<egNR); k++)
                {
                    if (md->bEInd[k])
                    {
                        eee[kk++] = enerd->grpp.ener[k][gid];
                    }
                }
                add_ebin(md->ebin,md->igrp[n],md->nEc,eee,bSum);
                n++;
            }
        }
    }

    if (ekind)
    {
        for(i=0; (i<md->nTC); i++)
        {
            md->tmp_r[i] = ekind->tcstat[i].T;
        }
        add_ebin(md->ebin,md->itemp,md->nTC,md->tmp_r,bSum);

        if (md->etc == etcNOSEHOOVER)
        {
            /* whether to print Nose-Hoover chains: */
            if (md->bPrintNHChains)
            {
                if (md->bNHC_trotter)
                {
                    for(i=0; (i<md->nTC); i++)
                    {
                        for (j=0;j<md->nNHC;j++)
                        {
                            k = i*md->nNHC+j;
                            md->tmp_r[2*k] = state->nosehoover_xi[k];
                            md->tmp_r[2*k+1] = state->nosehoover_vxi[k];
                        }
                    }
                    add_ebin(md->ebin,md->itc,md->mde_n,md->tmp_r,bSum);

                    if (md->bMTTK) {
                        for(i=0; (i<md->nTCP); i++)
                        {
                            for (j=0;j<md->nNHC;j++)
                            {
                                k = i*md->nNHC+j;
                                md->tmp_r[2*k] = state->nhpres_xi[k];
                                md->tmp_r[2*k+1] = state->nhpres_vxi[k];
                            }
                        }
                        add_ebin(md->ebin,md->itcb,md->mdeb_n,md->tmp_r,bSum);
                    }
                }
                else
                {
                    for(i=0; (i<md->nTC); i++)
                    {
                        md->tmp_r[2*i] = state->nosehoover_xi[i];
                        md->tmp_r[2*i+1] = state->nosehoover_vxi[i];
                    }
                    add_ebin(md->ebin,md->itc,md->mde_n,md->tmp_r,bSum);
                }
            }
        }
        else if (md->etc == etcBERENDSEN || md->etc == etcYES ||
                 md->etc == etcVRESCALE)
        {
            for(i=0; (i<md->nTC); i++)
            {
                md->tmp_r[i] = ekind->tcstat[i].lambda;
            }
            add_ebin(md->ebin,md->itc,md->nTC,md->tmp_r,bSum);
        }
    }

    if (ekind && md->nU > 1)
    {
        for(i=0; (i<md->nU); i++)
        {
            copy_rvec(ekind->grpstat[i].u,md->tmp_v[i]);
        }
        add_ebin(md->ebin,md->iu,3*md->nU,md->tmp_v[0],bSum);
    }

    ebin_increase_count(md->ebin,bSum);

    /* BAR + thermodynamic integration values */
    if ((md->fp_dhdl || md->dhc) && bDoDHDL && (enerd->n_lambda > 0))
    {
        snew(dE,enerd->n_lambda-1);
        for(i=0; i<enerd->n_lambda-1; i++) {
            dE[i] = enerd->enerpart_lambda[i+1]-enerd->enerpart_lambda[0];  /* zero for simulated tempering */
            if (md->temperatures!=NULL)
            {
                /* MRS: is this right, given the way we have defined the exchange probabilities? */
                /* is this even useful to have at all? */
                dE[i] += (md->temperatures[i]/md->temperatures[state->fep_state]-1.0)*enerd->term[F_EKIN];
            }
        }
    }

    if (md->fp_dhdl && bDoDHDL)
    {
        fprintf(md->fp_dhdl,"%.4f",time);
        /* the current free energy state */

        /* print the current state if we are doing expanded ensemble */
        if (expand->elmcmove > elmcmoveNO) {
            fprintf(md->fp_dhdl," %4d",state->fep_state);
        }
        /* total energy (for if the temperature changes */
        if (fep->bPrintEnergy)
        {
            store_energy = enerd->term[F_ETOT];
            fprintf(md->fp_dhdl," %#.8g",store_energy);
        }

        for (i=0;i<efptNR;i++)
        {
            if (fep->separate_dvdl[i])
            {
                fprintf(md->fp_dhdl," %#.8g",enerd->term[F_DVDL+i]); /* assumes F_DVDL is first */
            }
        }
        for(i=1; i<enerd->n_lambda; i++)
        {
            fprintf(md->fp_dhdl," %#.8g",dE[i-1]);

        }
        if ((md->epc!=epcNO)  && (enerd->n_lambda > 0))
        {
            fprintf(md->fp_dhdl," %#.8g",pv);   /* PV term only needed when there are alternate state lambda */
        }
        fprintf(md->fp_dhdl,"\n");
        /* and the binary free energy output */
    }
    if (md->dhc && bDoDHDL)
    {
        int idhdl = 0;
        for (i=0;i<efptNR;i++)
        {
            if (fep->separate_dvdl[i])
            {
                store_dhdl[idhdl] = enerd->term[F_DVDL+i]; /* assumes F_DVDL is first */
                idhdl+=1;
            }
        }
        /* store_dh is dE */
        mde_delta_h_coll_add_dh(md->dhc,
                                (double)state->fep_state,
                                store_energy,
                                pv,
                                (expand->elamstats>elamstatsNO),
                                (fep->bPrintEnergy),
                                (md->epc!=epcNO),
                                idhdl,
                                fep->n_lambda,
                                store_dhdl,
                                dE,
                                time);
    }
    if ((md->fp_dhdl || md->dhc) && bDoDHDL && (enerd->n_lambda >0))
    {
        sfree(dE);
    }
}


void upd_mdebin_step(t_mdebin *md)
{
    ebin_increase_count(md->ebin,FALSE);
}

static void npr(FILE *log,int n,char c)
{
    for(; (n>0); n--) fprintf(log,"%c",c);
}

static void pprint(FILE *log,const char *s,t_mdebin *md)
{
    char CHAR='#';
    int  slen;
    char buf1[22],buf2[22];

    slen = strlen(s);
    fprintf(log,"\t<======  ");
    npr(log,slen,CHAR);
    fprintf(log,"  ==>\n");
    fprintf(log,"\t<====  %s  ====>\n",s);
    fprintf(log,"\t<==  ");
    npr(log,slen,CHAR);
    fprintf(log,"  ======>\n\n");

    fprintf(log,"\tStatistics over %s steps using %s frames\n",
            gmx_step_str(md->ebin->nsteps_sim,buf1),
            gmx_step_str(md->ebin->nsum_sim,buf2));
    fprintf(log,"\n");
}

void print_ebin_header(FILE *log,gmx_large_int_t steps,double time,real lambda)
{
    char buf[22];

    fprintf(log,"   %12s   %12s   %12s\n"
            "   %12s   %12.5f   %12.5f\n\n",
            "Step","Time","Lambda",gmx_step_str(steps,buf),time,lambda);
}

void print_ebin(ener_file_t fp_ene,gmx_bool bEne,gmx_bool bDR,gmx_bool bOR,
                FILE *log,
                gmx_large_int_t step,double time,
                int mode,gmx_bool bCompact,
                t_mdebin *md,t_fcdata *fcd,
                gmx_groups_t *groups,t_grpopts *opts)
{
    /*static char **grpnms=NULL;*/
    char        buf[246];
    int         i,j,n,ni,nj,ndr,nor,b;
    int         ndisre=0;
    real        *disre_rm3tav, *disre_rt;

    /* these are for the old-style blocks (1 subblock, only reals), because
       there can be only one per ID for these */
    int         nr[enxNR];
    int         id[enxNR];
    real        *block[enxNR];

    /* temporary arrays for the lambda values to write out */
    double      enxlambda_data[2];

    t_enxframe  fr;

    switch (mode)
    {
        case eprNORMAL:
            init_enxframe(&fr);
            fr.t            = time;
            fr.step         = step;
            fr.nsteps       = md->ebin->nsteps;
            fr.dt           = md->delta_t;
            fr.nsum         = md->ebin->nsum;
            fr.nre          = (bEne) ? md->ebin->nener : 0;
            fr.ener         = md->ebin->e;
            ndisre          = bDR ? fcd->disres.npair : 0;
            disre_rm3tav    = fcd->disres.rm3tav;
            disre_rt        = fcd->disres.rt;
            /* Optional additional old-style (real-only) blocks. */
            for(i=0; i<enxNR; i++)
            {
                nr[i] = 0;
            }
            if (fcd->orires.nr > 0 && bOR)
            {
                diagonalize_orires_tensors(&(fcd->orires));
                nr[enxOR]     = fcd->orires.nr;
                block[enxOR]  = fcd->orires.otav;
                id[enxOR]     = enxOR;
                nr[enxORI]    = (fcd->orires.oinsl != fcd->orires.otav) ?
                          fcd->orires.nr : 0;
                block[enxORI] = fcd->orires.oinsl;
                id[enxORI]    = enxORI;
                nr[enxORT]    = fcd->orires.nex*12;
                block[enxORT] = fcd->orires.eig;
                id[enxORT]    = enxORT;
            }

            /* whether we are going to wrte anything out: */
            if (fr.nre || ndisre || nr[enxOR] || nr[enxORI])
            {

                /* the old-style blocks go first */
                fr.nblock = 0;
                for(i=0; i<enxNR; i++)
                {
                    if (nr[i] > 0)
                    {
                        fr.nblock = i + 1;
                    }
                }
                add_blocks_enxframe(&fr, fr.nblock);
                for(b=0;b<fr.nblock;b++)
                {
                    add_subblocks_enxblock(&(fr.block[b]), 1);
                    fr.block[b].id=id[b];
                    fr.block[b].sub[0].nr = nr[b];
#ifndef GMX_DOUBLE
                    fr.block[b].sub[0].type = xdr_datatype_float;
                    fr.block[b].sub[0].fval = block[b];
#else
                    fr.block[b].sub[0].type = xdr_datatype_double;
                    fr.block[b].sub[0].dval = block[b];
#endif
                }

                /* check for disre block & fill it. */
                if (ndisre>0)
                {
                    int db = fr.nblock;
                    fr.nblock+=1;
                    add_blocks_enxframe(&fr, fr.nblock);

                    add_subblocks_enxblock(&(fr.block[db]), 2);
                    fr.block[db].id=enxDISRE;
                    fr.block[db].sub[0].nr=ndisre;
                    fr.block[db].sub[1].nr=ndisre;
#ifndef GMX_DOUBLE
                    fr.block[db].sub[0].type=xdr_datatype_float;
                    fr.block[db].sub[1].type=xdr_datatype_float;
                    fr.block[db].sub[0].fval=disre_rt;
                    fr.block[db].sub[1].fval=disre_rm3tav;
#else
                    fr.block[db].sub[0].type=xdr_datatype_double;
                    fr.block[db].sub[1].type=xdr_datatype_double;
                    fr.block[db].sub[0].dval=disre_rt;
                    fr.block[db].sub[1].dval=disre_rm3tav;
#endif
                }
                /* here we can put new-style blocks */

                /* Free energy perturbation blocks */
                if (md->dhc)
                {
                    mde_delta_h_coll_handle_block(md->dhc, &fr, fr.nblock);
                }

                /* we can now free & reset the data in the blocks */
                if (md->dhc)
                {
                    mde_delta_h_coll_reset(md->dhc);
                }

                /* do the actual I/O */
                do_enx(fp_ene,&fr);
                gmx_fio_check_file_position(enx_file_pointer(fp_ene));
                if (fr.nre)
                {
                    /* We have stored the sums, so reset the sum history */
                    reset_ebin_sums(md->ebin);
                }
            }
            free_enxframe(&fr);
            break;
        case eprAVER:
            if (log)
            {
                pprint(log,"A V E R A G E S",md);
            }
            break;
        case eprRMS:
            if (log)
            {
                pprint(log,"R M S - F L U C T U A T I O N S",md);
            }
            break;
        default:
            gmx_fatal(FARGS,"Invalid print mode (%d)",mode);
    }

    if (log)
    {
        for(i=0;i<opts->ngtc;i++)
        {
            if(opts->annealing[i]!=eannNO)
            {
                fprintf(log,"Current ref_t for group %s: %8.1f\n",
                        *(groups->grpname[groups->grps[egcTC].nm_ind[i]]),
                        opts->ref_t[i]);
            }
        }
        if (mode==eprNORMAL && fcd->orires.nr>0)
        {
            print_orires_log(log,&(fcd->orires));
        }
        fprintf(log,"   Energies (%s)\n",unit_energy);
        pr_ebin(log,md->ebin,md->ie,md->f_nre+md->nCrmsd,5,mode,TRUE);
        fprintf(log,"\n");

        if (!bCompact)
        {
            if (md->bDynBox)
            {
                pr_ebin(log,md->ebin,md->ib, md->bTricl ? NTRICLBOXS : NBOXS,5,
                        mode,TRUE);
                fprintf(log,"\n");
            }
            if (md->bConstrVir)
            {
                fprintf(log,"   Constraint Virial (%s)\n",unit_energy);
                pr_ebin(log,md->ebin,md->isvir,9,3,mode,FALSE);
                fprintf(log,"\n");
                fprintf(log,"   Force Virial (%s)\n",unit_energy);
                pr_ebin(log,md->ebin,md->ifvir,9,3,mode,FALSE);
                fprintf(log,"\n");
            }
            fprintf(log,"   Total Virial (%s)\n",unit_energy);
            pr_ebin(log,md->ebin,md->ivir,9,3,mode,FALSE);
            fprintf(log,"\n");
            fprintf(log,"   Pressure (%s)\n",unit_pres_bar);
            pr_ebin(log,md->ebin,md->ipres,9,3,mode,FALSE);
            fprintf(log,"\n");
<<<<<<< HEAD
            if (md->bMu)
            {
                fprintf(log,"   Total Dipole (%s)\n",unit_dipole_D);
                pr_ebin(log,md->ebin,md->imu,3,3,mode,FALSE);
                fprintf(log,"\n");
            }
=======
            fprintf(log,"   Total Dipole (%s)\n",unit_dipole_D);
            pr_ebin(log,md->ebin,md->imu,3,3,mode,FALSE);
            fprintf(log,"\n");
>>>>>>> c7a82654

            if (md->nE > 1)
            {
                if (md->print_grpnms==NULL)
                {
                    snew(md->print_grpnms,md->nE);
                    n=0;
                    for(i=0; (i<md->nEg); i++)
                    {
                        ni=groups->grps[egcENER].nm_ind[i];
                        for(j=i; (j<md->nEg); j++)
                        {
                            nj=groups->grps[egcENER].nm_ind[j];
                            sprintf(buf,"%s-%s",*(groups->grpname[ni]),
                                    *(groups->grpname[nj]));
                            md->print_grpnms[n++]=strdup(buf);
                        }
                    }
                }
                sprintf(buf,"Epot (%s)",unit_energy);
                fprintf(log,"%15s   ",buf);
                for(i=0; (i<egNR); i++)
                {
                    if (md->bEInd[i])
                    {
                        fprintf(log,"%12s   ",egrp_nm[i]);
                    }
                }
                fprintf(log,"\n");
                for(i=0; (i<md->nE); i++)
                {
                    fprintf(log,"%15s",md->print_grpnms[i]);
                    pr_ebin(log,md->ebin,md->igrp[i],md->nEc,md->nEc,mode,
                            FALSE);
                }
                fprintf(log,"\n");
            }
            if (md->nTC > 1)
            {
                pr_ebin(log,md->ebin,md->itemp,md->nTC,4,mode,TRUE);
                fprintf(log,"\n");
            }
            if (md->nU > 1)
            {
                fprintf(log,"%15s   %12s   %12s   %12s\n",
                        "Group","Ux","Uy","Uz");
                for(i=0; (i<md->nU); i++)
                {
                    ni=groups->grps[egcACC].nm_ind[i];
                    fprintf(log,"%15s",*groups->grpname[ni]);
                    pr_ebin(log,md->ebin,md->iu+3*i,3,3,mode,FALSE);
                }
                fprintf(log,"\n");
            }
        }
    }

}

void update_energyhistory(energyhistory_t * enerhist,t_mdebin * mdebin)
{
    int i;

    enerhist->nsteps     = mdebin->ebin->nsteps;
    enerhist->nsum       = mdebin->ebin->nsum;
    enerhist->nsteps_sim = mdebin->ebin->nsteps_sim;
    enerhist->nsum_sim   = mdebin->ebin->nsum_sim;
    enerhist->nener      = mdebin->ebin->nener;

    if (mdebin->ebin->nsum > 0)
    {
        /* Check if we need to allocate first */
        if(enerhist->ener_ave == NULL)
        {
            snew(enerhist->ener_ave,enerhist->nener);
            snew(enerhist->ener_sum,enerhist->nener);
        }

        for(i=0;i<enerhist->nener;i++)
        {
            enerhist->ener_ave[i] = mdebin->ebin->e[i].eav;
            enerhist->ener_sum[i] = mdebin->ebin->e[i].esum;
        }
    }

    if (mdebin->ebin->nsum_sim > 0)
    {
        /* Check if we need to allocate first */
        if(enerhist->ener_sum_sim == NULL)
        {
            snew(enerhist->ener_sum_sim,enerhist->nener);
        }

        for(i=0;i<enerhist->nener;i++)
        {
            enerhist->ener_sum_sim[i] = mdebin->ebin->e_sim[i].esum;
        }
    }
    if (mdebin->dhc)
    {
        mde_delta_h_coll_update_energyhistory(mdebin->dhc, enerhist);
    }
}

void restore_energyhistory_from_state(t_mdebin * mdebin,
                                      energyhistory_t * enerhist)
{
    int i;

    if ((enerhist->nsum > 0 || enerhist->nsum_sim > 0) &&
        mdebin->ebin->nener != enerhist->nener)
    {
        gmx_fatal(FARGS,"Mismatch between number of energies in run input (%d) and checkpoint file (%d).",
                  mdebin->ebin->nener,enerhist->nener);
    }

    mdebin->ebin->nsteps     = enerhist->nsteps;
    mdebin->ebin->nsum       = enerhist->nsum;
    mdebin->ebin->nsteps_sim = enerhist->nsteps_sim;
    mdebin->ebin->nsum_sim   = enerhist->nsum_sim;

    for(i=0; i<mdebin->ebin->nener; i++)
    {
        mdebin->ebin->e[i].eav  =
                  (enerhist->nsum > 0 ? enerhist->ener_ave[i] : 0);
        mdebin->ebin->e[i].esum =
                  (enerhist->nsum > 0 ? enerhist->ener_sum[i] : 0);
        mdebin->ebin->e_sim[i].esum =
                  (enerhist->nsum_sim > 0 ? enerhist->ener_sum_sim[i] : 0);
    }
    if (mdebin->dhc)
    {
        mde_delta_h_coll_restore_energyhistory(mdebin->dhc, enerhist);
    }
}<|MERGE_RESOLUTION|>--- conflicted
+++ resolved
@@ -283,13 +283,8 @@
     md->bDynBox = DYNAMIC_BOX(*ir);
     md->etc = ir->etc;
     md->bNHC_trotter = IR_NVT_TROTTER(ir);
-<<<<<<< HEAD
-    md->bMTTK = IR_NPT_TROTTER(ir);
+    md->bMTTK = (IR_NPT_TROTTER(ir) || IR_NPH_TROTTER(ir));
     md->bMu = NEED_MUTOT(*ir);
-=======
-    md->bPrintNHChains = ir-> bPrintNHChains;
-    md->bMTTK = (IR_NPT_TROTTER(ir) || IR_NPH_TROTTER(ir));
->>>>>>> c7a82654
 
     md->ebin  = mk_ebin();
     /* Pass NULL for unit to let get_ebin_space determine the units
@@ -1304,18 +1299,12 @@
             fprintf(log,"   Pressure (%s)\n",unit_pres_bar);
             pr_ebin(log,md->ebin,md->ipres,9,3,mode,FALSE);
             fprintf(log,"\n");
-<<<<<<< HEAD
             if (md->bMu)
             {
                 fprintf(log,"   Total Dipole (%s)\n",unit_dipole_D);
                 pr_ebin(log,md->ebin,md->imu,3,3,mode,FALSE);
                 fprintf(log,"\n");
             }
-=======
-            fprintf(log,"   Total Dipole (%s)\n",unit_dipole_D);
-            pr_ebin(log,md->ebin,md->imu,3,3,mode,FALSE);
-            fprintf(log,"\n");
->>>>>>> c7a82654
 
             if (md->nE > 1)
             {
