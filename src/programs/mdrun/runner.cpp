/*
 * This file is part of the GROMACS molecular simulation package.
 *
 * Copyright (c) 1991-2000, University of Groningen, The Netherlands.
 * Copyright (c) 2001-2004, The GROMACS development team.
 * Copyright (c) 2011,2012,2013,2014,2015,2016,2017, by the GROMACS development team, led by
 * Mark Abraham, David van der Spoel, Berk Hess, and Erik Lindahl,
 * and including many others, as listed in the AUTHORS file in the
 * top-level source directory and at http://www.gromacs.org.
 *
 * GROMACS is free software; you can redistribute it and/or
 * modify it under the terms of the GNU Lesser General Public License
 * as published by the Free Software Foundation; either version 2.1
 * of the License, or (at your option) any later version.
 *
 * GROMACS is distributed in the hope that it will be useful,
 * but WITHOUT ANY WARRANTY; without even the implied warranty of
 * MERCHANTABILITY or FITNESS FOR A PARTICULAR PURPOSE.  See the GNU
 * Lesser General Public License for more details.
 *
 * You should have received a copy of the GNU Lesser General Public
 * License along with GROMACS; if not, see
 * http://www.gnu.org/licenses, or write to the Free Software Foundation,
 * Inc., 51 Franklin Street, Fifth Floor, Boston, MA  02110-1301  USA.
 *
 * If you want to redistribute modifications to GROMACS, please
 * consider that scientific software is very special. Version
 * control is crucial - bugs must be traceable. We will be happy to
 * consider code for inclusion in the official distribution, but
 * derived work must not be called official GROMACS. Details are found
 * in the README & COPYING files - if they are missing, get the
 * official version at http://www.gromacs.org.
 *
 * To help us fund GROMACS development, we humbly ask that you cite
 * the research papers on the package. Check out http://www.gromacs.org.
 */
/*! \internal \file
 *
 * \brief Implements the MD runner routine calling all integrators.
 *
 * \author David van der Spoel <david.vanderspoel@icm.uu.se>
 * \ingroup module_mdlib
 */
#include "gmxpre.h"

#include "runner.h"

#include "config.h"

#include <cassert>
#include <csignal>
#include <cstdlib>
#include <cstring>

#include <algorithm>

#include "gromacs/commandline/filenm.h"
#include "gromacs/domdec/domdec.h"
#include "gromacs/domdec/domdec_struct.h"
#include "gromacs/ewald/pme.h"
#include "gromacs/externalpotential/externalpotentialmanager.h"
#include "gromacs/fileio/checkpoint.h"
#include "gromacs/fileio/oenv.h"
#include "gromacs/fileio/tpxio.h"
#include "gromacs/gmxlib/network.h"
#include "gromacs/gpu_utils/gpu_utils.h"
#include "gromacs/hardware/cpuinfo.h"
#include "gromacs/hardware/detecthardware.h"
#include "gromacs/hardware/printhardware.h"
#include "gromacs/listed-forces/disre.h"
#include "gromacs/listed-forces/orires.h"
#include "gromacs/math/calculate-ewald-splitting-coefficient.h"
#include "gromacs/math/functions.h"
#include "gromacs/math/utilities.h"
#include "gromacs/math/vec.h"
#include "gromacs/mdlib/calc_verletbuf.h"
#include "gromacs/mdlib/constr.h"
#include "gromacs/mdlib/force.h"
#include "gromacs/mdlib/forcerec.h"
#include "gromacs/mdlib/gmx_omp_nthreads.h"
#include "gromacs/mdlib/integrator.h"
#include "gromacs/mdlib/main.h"
#include "gromacs/mdlib/md_support.h"
#include "gromacs/mdlib/mdatoms.h"
#include "gromacs/mdlib/mdrun.h"
#include "gromacs/mdlib/minimize.h"
#include "gromacs/mdlib/nb_verlet.h"
#include "gromacs/mdlib/nbnxn_search.h"
#include "gromacs/mdlib/nbnxn_tuning.h"
#include "gromacs/mdlib/qmmm.h"
#include "gromacs/mdlib/sighandler.h"
#include "gromacs/mdlib/sim_util.h"
#include "gromacs/mdlib/tpi.h"
#include "gromacs/mdrunutility/mdmodules.h"
#include "gromacs/mdrunutility/threadaffinity.h"
#include "gromacs/mdtypes/commrec.h"
#include "gromacs/mdtypes/edsamhistory.h"
#include "gromacs/mdtypes/energyhistory.h"
#include "gromacs/mdtypes/inputrec.h"
#include "gromacs/mdtypes/md_enums.h"
#include "gromacs/mdtypes/observableshistory.h"
#include "gromacs/mdtypes/state.h"
#include "gromacs/mdtypes/swaphistory.h"
#include "gromacs/pbcutil/pbc.h"
#include "gromacs/pulling/pull.h"
#include "gromacs/pulling/pull_rotation.h"
#include "gromacs/taskassignment/hardwareassign.h"
#include "gromacs/taskassignment/resourcedivision.h"
#include "gromacs/timing/wallcycle.h"
#include "gromacs/topology/mtop_util.h"
#include "gromacs/trajectory/trajectoryframe.h"
#include "gromacs/utility/cstringutil.h"
#include "gromacs/utility/exceptions.h"
#include "gromacs/utility/fatalerror.h"
#include "gromacs/utility/filestream.h"
#include "gromacs/utility/gmxassert.h"
#include "gromacs/utility/gmxmpi.h"
#include "gromacs/utility/logger.h"
#include "gromacs/utility/loggerbuilder.h"
#include "gromacs/utility/pleasecite.h"
#include "gromacs/utility/programcontext.h"
#include "gromacs/utility/smalloc.h"

#include "deform.h"
#include "md.h"
#include "membed.h"
#include "repl_ex.h"

#ifdef GMX_FAHCORE
#include "corewrap.h"
#endif

//! First step used in pressure scaling
gmx_int64_t         deform_init_init_step_tpx;
//! Initial box for pressure scaling
matrix              deform_init_box_tpx;
//! MPI variable for use in pressure scaling
tMPI_Thread_mutex_t deform_init_box_mutex = TMPI_THREAD_MUTEX_INITIALIZER;

#ifdef GMX_THREAD_MPI
/* The minimum number of atoms per tMPI thread. With fewer atoms than this,
 * the number of threads will get lowered.
 */
#define MIN_ATOMS_PER_MPI_THREAD    90
#define MIN_ATOMS_PER_GPU           900

namespace gmx
{

void Mdrunner::reinitializeOnSpawnedThread()
{
    // TODO This duplication is formally necessary if any thread might
    // modify any memory in fnm or the pointers it contains. If the
    // contents are ever provably const, then we can remove this
    // allocation (and memory leak).
    // TODO This should probably become part of a copy constructor for
    // Mdrunner.
    fnm = dup_tfn(nfile, fnm);

    cr  = reinitialize_commrec_for_this_thread(cr);

    if (!MASTER(cr))
    {
        // Only the master rank writes to the log files
        fplog = nullptr;
    }
}

/*! \brief The callback used for running on spawned threads.
 *
 * Obtains the pointer to the master mdrunner object from the one
 * argument permitted to the thread-launch API call, copies it to make
 * a new runner for this thread, reinitializes necessary data, and
 * proceeds to the simulation. */
static void mdrunner_start_fn(void *arg)
{
    try
    {
        auto masterMdrunner = reinterpret_cast<const gmx::Mdrunner *>(arg);
        /* copy the arg list to make sure that it's thread-local. This
           doesn't copy pointed-to items, of course, but those are all
           const. */
        gmx::Mdrunner mdrunner = *masterMdrunner;
        mdrunner.reinitializeOnSpawnedThread();
        mdrunner.mdrunner();
    }
    GMX_CATCH_ALL_AND_EXIT_WITH_FATAL_ERROR;
}


/*! \brief Start thread-MPI threads.
 *
 * Called by mdrunner() to start a specific number of threads
 * (including the main thread) for thread-parallel runs. This in turn
 * calls mdrunner() for each thread. All options are the same as for
 * mdrunner(). */
t_commrec *Mdrunner::spawnThreads(int numThreadsToLaunch)
{

    /* first check whether we even need to start tMPI */
    if (numThreadsToLaunch < 2)
    {
        return cr;
    }

    gmx::Mdrunner spawnedMdrunner = *this;
    // TODO This duplication is formally necessary if any thread might
    // modify any memory in fnm or the pointers it contains. If the
    // contents are ever provably const, then we can remove this
    // allocation (and memory leak).
    // TODO This should probably become part of a copy constructor for
    // Mdrunner.
    spawnedMdrunner.fnm = dup_tfn(this->nfile, fnm);

    /* now spawn new threads that start mdrunner_start_fn(), while
       the main thread returns, we set thread affinity later */
    if (tMPI_Init_fn(TRUE, numThreadsToLaunch, TMPI_AFFINITY_NONE,
                     mdrunner_start_fn, static_cast<void*>(&spawnedMdrunner)) != TMPI_SUCCESS)
    {
        GMX_THROW(gmx::InternalError("Failed to spawn thread-MPI threads"));
    }

    return reinitialize_commrec_for_this_thread(cr);
}

}      // namespace

#endif /* GMX_THREAD_MPI */

/*! \brief Initialize variables for Verlet scheme simulation */
static void prepare_verlet_scheme(FILE                           *fplog,
                                  t_commrec                      *cr,
                                  t_inputrec                     *ir,
                                  int                             nstlist_cmdline,
                                  const gmx_mtop_t               *mtop,
                                  const matrix                    box,
                                  bool                            makeGpuPairList,
                                  const gmx::CpuInfo             &cpuinfo)
{
    /* For NVE simulations, we will retain the initial list buffer */
    if (EI_DYNAMICS(ir->eI) &&
        ir->verletbuf_tol > 0 &&
        !(EI_MD(ir->eI) && ir->etc == etcNO))
    {
        /* Update the Verlet buffer size for the current run setup */
        verletbuf_list_setup_t ls;
        real                   rlist_new;

        /* Here we assume SIMD-enabled kernels are being used. But as currently
         * calc_verlet_buffer_size gives the same results for 4x8 and 4x4
         * and 4x2 gives a larger buffer than 4x4, this is ok.
         */
        verletbuf_get_list_setup(true, makeGpuPairList, &ls);

        calc_verlet_buffer_size(mtop, det(box), ir, ir->nstlist, ir->nstlist - 1, -1, &ls, nullptr, &rlist_new);

        if (rlist_new != ir->rlist)
        {
            if (fplog != nullptr)
            {
                fprintf(fplog, "\nChanging rlist from %g to %g for non-bonded %dx%d atom kernels\n\n",
                        ir->rlist, rlist_new,
                        ls.cluster_size_i, ls.cluster_size_j);
            }
            ir->rlist     = rlist_new;
        }
    }

    if (nstlist_cmdline > 0 && (!EI_DYNAMICS(ir->eI) || ir->verletbuf_tol <= 0))
    {
        gmx_fatal(FARGS, "Can not set nstlist without %s",
                  !EI_DYNAMICS(ir->eI) ? "dynamics" : "verlet-buffer-tolerance");
    }

    if (EI_DYNAMICS(ir->eI))
    {
        /* Set or try nstlist values */
        increaseNstlist(fplog, cr, ir, nstlist_cmdline, mtop, box, makeGpuPairList, cpuinfo);
    }
}

/*! \brief Override the nslist value in inputrec
 *
 * with value passed on the command line (if any)
 */
static void override_nsteps_cmdline(const gmx::MDLogger &mdlog,
                                    gmx_int64_t          nsteps_cmdline,
                                    t_inputrec          *ir)
{
    assert(ir);

    /* override with anything else than the default -2 */
    if (nsteps_cmdline > -2)
    {
        char sbuf_steps[STEPSTRSIZE];
        char sbuf_msg[STRLEN];

        ir->nsteps = nsteps_cmdline;
        if (EI_DYNAMICS(ir->eI) && nsteps_cmdline != -1)
        {
            sprintf(sbuf_msg, "Overriding nsteps with value passed on the command line: %s steps, %.3g ps",
                    gmx_step_str(nsteps_cmdline, sbuf_steps),
                    fabs(nsteps_cmdline*ir->delta_t));
        }
        else
        {
            sprintf(sbuf_msg, "Overriding nsteps with value passed on the command line: %s steps",
                    gmx_step_str(nsteps_cmdline, sbuf_steps));
        }

        GMX_LOG(mdlog.warning).asParagraph().appendText(sbuf_msg);
    }
    else if (nsteps_cmdline < -2)
    {
        gmx_fatal(FARGS, "Invalid nsteps value passed on the command line: %d",
                  nsteps_cmdline);
    }
    /* Do nothing if nsteps_cmdline == -2 */
}

namespace gmx
{

//! Halt the run if there are inconsistences between user choices to run with GPUs and/or hardware detection.
static void exitIfCannotForceGpuRun(bool                requirePhysicalGpu,
                                    EmulateGpuNonbonded emulateGpuNonbonded,
                                    bool                useVerletScheme,
                                    bool                compatibleGpusFound)
{
    /* Was GPU acceleration either explicitly (-nb gpu) or implicitly
     * (gpu ID passed) requested? */
    if (!requirePhysicalGpu)
    {
        return;
    }

    if (GMX_GPU == GMX_GPU_NONE)
    {
        gmx_fatal(FARGS, "GPU acceleration requested, but %s was compiled without GPU support!",
                  gmx::getProgramContext().displayName());
    }

    if (emulateGpuNonbonded == EmulateGpuNonbonded::Yes)
    {
        gmx_fatal(FARGS, "GPU emulation cannot be requested together with GPU acceleration!");
    }

    if (!useVerletScheme)
    {
        gmx_fatal(FARGS, "GPU acceleration requested, but can't be used without cutoff-scheme=Verlet");
    }

    if (!compatibleGpusFound)
    {
        gmx_fatal(FARGS, "GPU acceleration requested, but no compatible GPUs were detected.");
    }
}

/*! \brief Return whether GPU acceleration is useful with the given settings.
 *
 * If not, logs a message about falling back to CPU code. */
static bool gpuAccelerationIsUseful(const MDLogger   &mdlog,
                                    const t_inputrec *ir,
                                    bool              doRerun)
{
    if (doRerun && ir->opts.ngener > 1)
    {
        /* Rerun execution time is dominated by I/O and pair search,
         * so GPUs are not very useful, plus they do not support more
         * than one energy group. If the user requested GPUs
         * explicitly, a fatal error is given later.  With non-reruns,
         * we fall back to a single whole-of system energy group
         * (which runs much faster than a multiple-energy-groups
         * implementation would), and issue a note in the .log
         * file. Users can re-run if they want the information. */
        GMX_LOG(mdlog.warning).asParagraph().appendText("Multiple energy groups is not implemented for GPUs, so is not useful for this rerun, so falling back to the CPU");
        return false;
    }

    return true;
}

//! \brief Return the correct integrator function.
static integrator_t *my_integrator(unsigned int ei)
{
    switch (ei)
    {
        case eiMD:
        case eiBD:
        case eiSD1:
        case eiVV:
        case eiVVAK:
            if (!EI_DYNAMICS(ei))
            {
                GMX_THROW(APIError("do_md integrator would be called for a non-dynamical integrator"));
            }
            return do_md;
        case eiSteep:
            return do_steep;
        case eiCG:
            return do_cg;
        case eiNM:
            return do_nm;
        case eiLBFGS:
            return do_lbfgs;
        case eiTPI:
        case eiTPIC:
            if (!EI_TPI(ei))
            {
                GMX_THROW(APIError("do_tpi integrator would be called for a non-TPI integrator"));
            }
            return do_tpi;
        case eiSD2_REMOVED:
            GMX_THROW(NotImplementedError("SD2 integrator has been removed"));
        default:
            GMX_THROW(APIError("Non existing integrator selected"));
    }
}

//! Initializes the logger for mdrun.
static gmx::LoggerOwner buildLogger(FILE *fplog, const t_commrec *cr)
{
    gmx::LoggerBuilder builder;
    if (fplog != nullptr)
    {
        builder.addTargetFile(gmx::MDLogger::LogLevel::Info, fplog);
    }
    if (cr == nullptr || SIMMASTER(cr))
    {
        builder.addTargetStream(gmx::MDLogger::LogLevel::Warning,
                                &gmx::TextOutputFile::standardError());
    }
    return builder.build();
}

int Mdrunner::mdrunner()
{
    matrix                    box;
    gmx_ddbox_t               ddbox = {0};
    int                       npme_major, npme_minor;
    t_nrnb                   *nrnb;
    gmx_mtop_t               *mtop          = nullptr;
    t_mdatoms                *mdatoms       = nullptr;
    t_forcerec               *fr            = nullptr;
    t_fcdata                 *fcd           = nullptr;
    real                      ewaldcoeff_q  = 0;
    real                      ewaldcoeff_lj = 0;
    struct gmx_pme_t        **pmedata       = nullptr;
    gmx_vsite_t              *vsite         = nullptr;
    gmx_constr_t              constr;
    int                       nChargePerturbed = -1, nTypePerturbed = 0, status;
    gmx_wallcycle_t           wcycle;
    gmx_walltime_accounting_t walltime_accounting = nullptr;
    int                       rc;
    gmx_int64_t               reset_counters;
    int                       nthreads_pme = 1;
    gmx_membed_t *            membed       = nullptr;
    gmx_hw_info_t            *hwinfo       = nullptr;

    /* CAUTION: threads may be started later on in this function, so
       cr doesn't reflect the final parallel state right now */
    gmx::MDModules mdModules;
    t_inputrec     inputrecInstance;
    t_inputrec    *inputrec = &inputrecInstance;
    snew(mtop, 1);

    if (mdrunOptions.continuationOptions.appendFiles)
    {
        fplog = nullptr;
    }

    bool doMembed = opt2bSet("-membed", nfile, fnm);
    bool doRerun  = mdrunOptions.rerun;

    /* Handle GPU-related user options. Later, we check consistency
     * with things like whether support is compiled, or tMPI thread
     * count. */
    EmulateGpuNonbonded emulateGpuNonbonded = (getenv("GMX_EMULATE_GPU") != nullptr ?
                                               EmulateGpuNonbonded::Yes : EmulateGpuNonbonded::No);
    bool                forceUseCpu           = (strncmp(nbpu_opt, "cpu", 3) == 0);
    if (!hw_opt.gpuIdTaskAssignment.empty() && forceUseCpu)
    {
        gmx_fatal(FARGS, "GPU IDs were specified, and short-ranged interactions were assigned to the CPU. Make no more than one of these choices.");
    }
    bool forceUsePhysicalGpu = (strncmp(nbpu_opt, "gpu", 3) == 0) || !hw_opt.gpuIdTaskAssignment.empty();
    bool tryUsePhysicalGpu   = (strncmp(nbpu_opt, "auto", 4) == 0) && hw_opt.gpuIdTaskAssignment.empty() && (emulateGpuNonbonded == EmulateGpuNonbonded::No);
    GMX_RELEASE_ASSERT(!(forceUsePhysicalGpu && tryUsePhysicalGpu), "Must either force use of "
                       "GPUs for short-ranged interactions, or try to use them, not both.");

    // Here we assume that SIMMASTER(cr) does not change even after the
    // threads are started.
    gmx::LoggerOwner logOwner(buildLogger(fplog, cr));
    gmx::MDLogger    mdlog(logOwner.logger());

    hwinfo = gmx_detect_hardware(mdlog, cr);

    gmx_print_detected_hardware(fplog, cr, mdlog, hwinfo);

    if (fplog != nullptr)
    {
        /* Print references after all software/hardware printing */
        please_cite(fplog, "Abraham2015");
        please_cite(fplog, "Pall2015");
        please_cite(fplog, "Pronk2013");
        please_cite(fplog, "Hess2008b");
        please_cite(fplog, "Spoel2005a");
        please_cite(fplog, "Lindahl2001a");
        please_cite(fplog, "Berendsen95a");
    }

    std::unique_ptr<t_state> globalState;

    if (SIMMASTER(cr))
    {
        /* Only the master rank has the global state */
        globalState = std::unique_ptr<t_state>(new t_state);

        /* Read (nearly) all data required for the simulation */
        read_tpx_state(ftp2fn(efTPR, nfile, fnm), inputrec, globalState.get(), mtop);

        exitIfCannotForceGpuRun(forceUsePhysicalGpu,
                                emulateGpuNonbonded,
                                inputrec->cutoff_scheme == ecutsVERLET,
                                compatibleGpusFound(hwinfo->gpu_info));

        if (inputrec->cutoff_scheme == ecutsVERLET)
        {
            /* TODO This logic could run later, e.g. before -npme -1
               is handled. If inputrec has already been communicated,
               then the resulting tryUsePhysicalGpu does not need to
               be communicated. */
            if ((tryUsePhysicalGpu || forceUsePhysicalGpu) &&
                !gpuAccelerationIsUseful(mdlog, inputrec, doRerun))
            {
                /* Fallback message printed by nbnxn_acceleration_supported */
                if (forceUsePhysicalGpu)
                {
                    gmx_fatal(FARGS, "GPU acceleration requested, but not supported with the given input settings");
                }
                tryUsePhysicalGpu = false;
            }
        }
        else
        {
            if (nstlist_cmdline > 0)
            {
                gmx_fatal(FARGS, "Can not set nstlist with the group cut-off scheme");
            }

            if (compatibleGpusFound(hwinfo->gpu_info))
            {
                GMX_LOG(mdlog.warning).asParagraph().appendText(
                        "NOTE: GPU(s) found, but the current simulation can not use GPUs\n"
                        "      To use a GPU, set the mdp option: cutoff-scheme = Verlet");
            }
            tryUsePhysicalGpu = false;
        }
    }
    bool nonbondedOnGpu = (tryUsePhysicalGpu || forceUsePhysicalGpu) && compatibleGpusFound(hwinfo->gpu_info);

    /* Check and update the hardware options for internal consistency */
    check_and_update_hw_opt_1(&hw_opt, cr, domdecOptions.numPmeRanks);

    /* Early check for externally set process affinity. */
    gmx_check_thread_affinity_set(mdlog, cr,
                                  &hw_opt, hwinfo->nthreads_hw_avail, FALSE);

#if GMX_THREAD_MPI
    if (SIMMASTER(cr))
    {
        if (domdecOptions.numPmeRanks > 0 && hw_opt.nthreads_tmpi <= 0)
        {
            gmx_fatal(FARGS, "You need to explicitly specify the number of MPI threads (-ntmpi) when using separate PME ranks");
        }

        /* Since the master knows the cut-off scheme, update hw_opt for this.
         * This is done later for normal MPI and also once more with tMPI
         * for all tMPI ranks.
         */
        check_and_update_hw_opt_2(&hw_opt, inputrec->cutoff_scheme);

        /* Determine how many thread-MPI ranks to start.
         *
         * TODO Over-writing the user-supplied value here does
         * prevent any possible subsequent checks from working
         * correctly. */
        hw_opt.nthreads_tmpi = get_nthreads_mpi(hwinfo,
                                                &hw_opt,
                                                domdecOptions.numPmeRanks,
                                                nonbondedOnGpu,
                                                inputrec, mtop,
                                                mdlog,
                                                doMembed);

        // Now start the threads for thread MPI.
        cr = spawnThreads(hw_opt.nthreads_tmpi);
        /* The main thread continues here with a new cr. We don't deallocate
           the old cr because other threads may still be reading it. */
        // TODO Both master and spawned threads call dup_tfn and
        // reinitialize_commrec_for_this_thread. Find a way to express
        // this better.
    }
#endif
    /* END OF CAUTION: cr is now reliable */

    if (PAR(cr))
    {
        /* now broadcast everything to the non-master nodes/threads: */
        init_parallel(cr, inputrec, mtop);

        gmx_bcast_sim(sizeof(nonbondedOnGpu), &nonbondedOnGpu, cr);
    }
    // TODO: Error handling
    mdModules.assignOptionsToModules(*inputrec->params, nullptr);

    if (fplog != nullptr)
    {
        pr_inputrec(fplog, 0, "Input Parameters", inputrec, FALSE);
        fprintf(fplog, "\n");
    }

    if (SIMMASTER(cr))
    {
        /* now make sure the state is initialized and propagated */
        set_state_entries(globalState.get(), inputrec);
    }

    /* NM and TPI parallelize over force/energy calculations, not atoms,
     * so we need to initialize and broadcast the global state.
     */
    if (inputrec->eI == eiNM || inputrec->eI == eiTPI)
    {
        if (!MASTER(cr))
        {
            globalState = std::unique_ptr<t_state>(new t_state);
        }
        broadcastStateWithoutDynamics(cr, globalState.get());
    }

    /* A parallel command line option consistency check that we can
       only do after any threads have started. */
    if (!PAR(cr) && (domdecOptions.numCells[XX] > 1 ||
                     domdecOptions.numCells[YY] > 1 ||
                     domdecOptions.numCells[ZZ] > 1 ||
                     domdecOptions.numPmeRanks > 0))
    {
        gmx_fatal(FARGS,
                  "The -dd or -npme option request a parallel simulation, "
#if !GMX_MPI
                  "but %s was compiled without threads or MPI enabled"
#else
#if GMX_THREAD_MPI
                  "but the number of MPI-threads (option -ntmpi) is not set or is 1"
#else
                  "but %s was not started through mpirun/mpiexec or only one rank was requested through mpirun/mpiexec"
#endif
#endif
                  , output_env_get_program_display_name(oenv)
                  );
    }

    if (doRerun &&
        (EI_ENERGY_MINIMIZATION(inputrec->eI) || eiNM == inputrec->eI))
    {
        gmx_fatal(FARGS, "The .mdp file specified an energy mininization or normal mode algorithm, and these are not compatible with mdrun -rerun");
    }

    if (can_use_allvsall(inputrec, TRUE, cr, fplog) && DOMAINDECOMP(cr))
    {
        gmx_fatal(FARGS, "All-vs-all loops do not work with domain decomposition, use a single MPI rank");
    }

    if (!(EEL_PME(inputrec->coulombtype) || EVDW_PME(inputrec->vdwtype)))
    {
        if (domdecOptions.numPmeRanks > 0)
        {
            gmx_fatal_collective(FARGS, cr->mpi_comm_mysim, MASTER(cr),
                                 "PME-only ranks are requested, but the system does not use PME for electrostatics or LJ");
        }

        domdecOptions.numPmeRanks = 0;
    }

    if (nonbondedOnGpu && domdecOptions.numPmeRanks < 0)
    {
        /* With GPUs we don't automatically use PME-only ranks. PME ranks can
         * improve performance with many threads per GPU, since our OpenMP
         * scaling is bad, but it's difficult to automate the setup.
         */
        domdecOptions.numPmeRanks = 0;
    }

#ifdef GMX_FAHCORE
    if (MASTER(cr))
    {
        fcRegisterSteps(inputrec->nsteps, inputrec->init_step);
    }
#endif

    /* NMR restraints must be initialized before load_checkpoint,
     * since with time averaging the history is added to t_state.
     * For proper consistency check we therefore need to extend
     * t_state here.
     * So the PME-only nodes (if present) will also initialize
     * the distance restraints.
     */
    snew(fcd, 1);

    /* This needs to be called before read_checkpoint to extend the state */
    init_disres(fplog, mtop, inputrec, cr, fcd, globalState.get(), replExParams.exchangeInterval > 0);

    init_orires(fplog, mtop, inputrec, cr, globalState.get(), &(fcd->orires));

    if (inputrecDeform(inputrec))
    {
        /* Store the deform reference box before reading the checkpoint */
        if (SIMMASTER(cr))
        {
            copy_mat(globalState->box, box);
        }
        if (PAR(cr))
        {
            gmx_bcast(sizeof(box), box, cr);
        }
        /* Because we do not have the update struct available yet
         * in which the reference values should be stored,
         * we store them temporarily in static variables.
         * This should be thread safe, since they are only written once
         * and with identical values.
         */
        tMPI_Thread_mutex_lock(&deform_init_box_mutex);
        deform_init_init_step_tpx = inputrec->init_step;
        copy_mat(box, deform_init_box_tpx);
        tMPI_Thread_mutex_unlock(&deform_init_box_mutex);
    }

    ObservablesHistory   observablesHistory = {};

    ContinuationOptions &continuationOptions = mdrunOptions.continuationOptions;

    if (continuationOptions.startedFromCheckpoint)
    {
        /* Check if checkpoint file exists before doing continuation.
         * This way we can use identical input options for the first and subsequent runs...
         */
        gmx_bool bReadEkin;

        load_checkpoint(opt2fn_master("-cpi", nfile, fnm, cr), &fplog,
                        cr, domdecOptions.numCells,
                        inputrec, globalState.get(),
                        &bReadEkin, &observablesHistory,
                        continuationOptions.appendFiles,
                        continuationOptions.appendFilesOptionSet,
                        mdrunOptions.reproducible);

        if (bReadEkin)
        {
            continuationOptions.haveReadEkin = true;
        }
    }

    if (SIMMASTER(cr) && continuationOptions.appendFiles)
    {
        gmx_log_open(ftp2fn(efLOG, nfile, fnm), cr,
                     continuationOptions.appendFiles, &fplog);
        logOwner = buildLogger(fplog, nullptr);
        mdlog    = logOwner.logger();
    }

    /* override nsteps with value set on the commamdline */
    override_nsteps_cmdline(mdlog, mdrunOptions.numStepsCommandline, inputrec);

    if (SIMMASTER(cr))
    {
        copy_mat(globalState->box, box);
    }

    if (PAR(cr))
    {
        gmx_bcast(sizeof(box), box, cr);
    }

    /* Update rlist and nstlist. */
    if (inputrec->cutoff_scheme == ecutsVERLET)
    {
        prepare_verlet_scheme(fplog, cr, inputrec, nstlist_cmdline, mtop, box,
                              nonbondedOnGpu || (emulateGpuNonbonded == EmulateGpuNonbonded::Yes), *hwinfo->cpuInfo);
    }

    if (PAR(cr) && !(EI_TPI(inputrec->eI) ||
                     inputrec->eI == eiNM))
    {
        const rvec *xOnMaster = (SIMMASTER(cr) ? as_rvec_array(globalState->x.data()) : nullptr);

        cr->dd = init_domain_decomposition(fplog, cr, domdecOptions, mdrunOptions,
                                           mtop, inputrec,
                                           box, xOnMaster,
                                           &ddbox, &npme_major, &npme_minor);
        // Note that local state still does not exist yet.
    }
    else
    {
        /* PME, if used, is done on all nodes with 1D decomposition */
        cr->npmenodes = 0;
        cr->duty      = (DUTY_PP | DUTY_PME);
        npme_major    = 1;
        npme_minor    = 1;

        if (inputrec->ePBC == epbcSCREW)
        {
            gmx_fatal(FARGS,
                      "pbc=%s is only implemented with domain decomposition",
                      epbc_names[inputrec->ePBC]);
        }
    }

    if (PAR(cr))
    {
        /* After possible communicator splitting in make_dd_communicators.
         * we can set up the intra/inter node communication.
         */
        gmx_setup_nodecomm(fplog, cr);
    }

    /* Initialize per-physical-node MPI process/thread ID and counters. */
    gmx_init_intranode_counters(cr);
#if GMX_MPI
    if (MULTISIM(cr))
    {
        GMX_LOG(mdlog.warning).asParagraph().appendTextFormatted(
                "This is simulation %d out of %d running as a composite GROMACS\n"
                "multi-simulation job. Setup for this simulation:\n",
                cr->ms->sim, cr->ms->nsim);
    }
    GMX_LOG(mdlog.warning).appendTextFormatted(
            "Using %d MPI %s\n",
            cr->nnodes,
#if GMX_THREAD_MPI
            cr->nnodes == 1 ? "thread" : "threads"
#else
            cr->nnodes == 1 ? "process" : "processes"
#endif
            );
    fflush(stderr);
#endif

    /* Check and update hw_opt for the cut-off scheme */
    check_and_update_hw_opt_2(&hw_opt, inputrec->cutoff_scheme);

    /* Check and update hw_opt for the number of MPI ranks */
    check_and_update_hw_opt_3(&hw_opt);

    gmx_omp_nthreads_init(mdlog, cr,
                          hwinfo->nthreads_hw_avail,
                          hw_opt.nthreads_omp,
                          hw_opt.nthreads_omp_pme,
                          (cr->duty & DUTY_PP) == 0,
                          inputrec->cutoff_scheme == ecutsVERLET);

#ifndef NDEBUG
    if (EI_TPI(inputrec->eI) &&
        inputrec->cutoff_scheme == ecutsVERLET)
    {
        gmx_feenableexcept();
    }
#endif

    // Contains the ID of the GPU used by each PP rank on this node,
    // indexed by that rank. Empty if no GPUs are selected for use on
    // this node.
    std::vector<int> gpuTaskAssignment;
    if (nonbondedOnGpu)
    {
        /* Currently the DD code assigns duty to ranks that can
         * include PP work that currently can be executed on a single
         * GPU, if present and compatible.  This has to be coordinated
         * across PP ranks on a node, with possible multiple devices
         * or sharing devices on a node, either from the user
         * selection, or automatically. */
        bool rankCanUseGpu = cr->duty & DUTY_PP;
        gpuTaskAssignment = mapPpRanksToGpus(rankCanUseGpu, cr, hwinfo->gpu_info, hw_opt);
    }

    reportGpuUsage(mdlog, hwinfo->gpu_info, !hw_opt.gpuIdTaskAssignment.empty(),
                   gpuTaskAssignment, cr->nrank_pp_intranode, cr->nnodes > 1);

    if (!gpuTaskAssignment.empty())
    {
        GMX_RELEASE_ASSERT(cr->nrank_pp_intranode == static_cast<int>(gpuTaskAssignment.size()),
                           "The number of PP ranks on each node must equal the number of GPU tasks used on each node");
    }

    /* Prevent other ranks from continuing after an issue was found
     * and reported as a fatal error.
     *
     * TODO This function implements a barrier so that MPI runtimes
     * can organize an orderly shutdown if one of the ranks has had to
     * issue a fatal error in various code already run. When we have
     * MPI-aware error handling and reporting, this should be
     * improved. */
#if GMX_MPI
    if (PAR(cr))
    {
        MPI_Barrier(cr->mpi_comm_mysim);
    }
#endif

    /* Now that we know the setup is consistent, check for efficiency */
    check_resource_division_efficiency(hwinfo, hw_opt.nthreads_tot, !gpuTaskAssignment.empty(), mdrunOptions.ntompOptionIsSet,
                                       cr, mdlog);

    gmx_device_info_t *shortRangedDeviceInfo = nullptr;
    int                shortRangedDeviceId   = -1;
    if (cr->duty & DUTY_PP)
    {
        if (!gpuTaskAssignment.empty())
        {
            shortRangedDeviceId   = gpuTaskAssignment[cr->rank_pp_intranode];
            shortRangedDeviceInfo = getDeviceInfo(hwinfo->gpu_info, shortRangedDeviceId);
        }
    }

    if (DOMAINDECOMP(cr))
    {
        /* When we share GPUs over ranks, we need to know this for the DLB */
        dd_setup_dlb_resource_sharing(cr, shortRangedDeviceId);
    }

    /* getting number of PP/PME threads
       PME: env variable should be read only on one node to make sure it is
       identical everywhere;
     */
    nthreads_pme = gmx_omp_nthreads_get(emntPME);

    wcycle = wallcycle_init(fplog, mdrunOptions.timingOptions.resetStep, cr);

    if (PAR(cr))
    {
        /* Master synchronizes its value of reset_counters with all nodes
         * including PME only nodes */
        reset_counters = wcycle_get_reset_counters(wcycle);
        gmx_bcast_sim(sizeof(reset_counters), &reset_counters, cr);
        wcycle_set_reset_counters(wcycle, reset_counters);
    }

    // Membrane embedding must be initialized before we call init_forcerec()
    if (doMembed)
    {
        if (MASTER(cr))
        {
            fprintf(stderr, "Initializing membed");
        }
        /* Note that membed cannot work in parallel because mtop is
         * changed here. Fix this if we ever want to make it run with
         * multiple ranks. */
        membed = init_membed(fplog, nfile, fnm, mtop, inputrec, globalState.get(), cr, &mdrunOptions.checkpointOptions.period);
    }

    snew(nrnb, 1);
    if (cr->duty & DUTY_PP)
    {
        /* Initiate forcerecord */
        fr                 = mk_forcerec();
        fr->forceProviders = mdModules.initForceProviders();
        init_forcerec(fplog, mdlog, fr, fcd,
                      inputrec, mtop, cr, box,
                      opt2fn("-table", nfile, fnm),
                      opt2fn("-tablep", nfile, fnm),
                      getFilenm("-tableb", nfile, fnm),
                      nbpu_opt,
                      shortRangedDeviceInfo,
                      FALSE,
                      pforce);

        /* Initialize QM-MM */
        if (fr->bQMMM)
        {
            init_QMMMrec(cr, mtop, inputrec, fr);
        }

        /* Initialize the mdatoms structure.
         * mdatoms is not filled with atom data,
         * as this can not be done now with domain decomposition.
         */
        mdatoms = init_mdatoms(fplog, mtop, inputrec->efep != efepNO);

        /* Initialize the virtual site communication */
        vsite = init_vsite(mtop, cr, FALSE);

        calc_shifts(box, fr->shift_vec);

        /* With periodic molecules the charge groups should be whole at start up
         * and the virtual sites should not be far from their proper positions.
         */
        if (!inputrec->bContinuation && MASTER(cr) &&
            !(inputrec->ePBC != epbcNONE && inputrec->bPeriodicMols))
        {
            rvec *xGlobal = as_rvec_array(globalState->x.data());

            /* Make molecules whole at start of run */
            if (fr->ePBC != epbcNONE)
            {
                do_pbc_first_mtop(fplog, inputrec->ePBC, box, mtop, xGlobal);
            }
            if (vsite)
            {
                /* Correct initial vsite positions are required
                 * for the initial distribution in the domain decomposition
                 * and for the initial shell prediction.
                 */
                construct_vsites_mtop(vsite, mtop, xGlobal);
            }
        }

        if (EEL_PME(fr->ic->eeltype) || EVDW_PME(fr->ic->vdwtype))
        {
            ewaldcoeff_q  = fr->ic->ewaldcoeff_q;
            ewaldcoeff_lj = fr->ic->ewaldcoeff_lj;
            pmedata       = &fr->pmedata;
        }
        else
        {
            pmedata = nullptr;
        }
    }
    else
    {
        /* This is a PME only node */

        GMX_ASSERT(globalState == nullptr, "We don't need the state on a PME only rank and expect it to be unitialized");

        ewaldcoeff_q  = calc_ewaldcoeff_q(inputrec->rcoulomb, inputrec->ewald_rtol);
        ewaldcoeff_lj = calc_ewaldcoeff_lj(inputrec->rvdw, inputrec->ewald_rtol_lj);
        snew(pmedata, 1);
    }

    if (hw_opt.thread_affinity != threadaffOFF)
    {
        /* Before setting affinity, check whether the affinity has changed
         * - which indicates that probably the OpenMP library has changed it
         * since we first checked).
         */
        gmx_check_thread_affinity_set(mdlog, cr,
                                      &hw_opt, hwinfo->nthreads_hw_avail, TRUE);

        int nthread_local;
        /* threads on this MPI process or TMPI thread */
        if (cr->duty & DUTY_PP)
        {
            nthread_local = gmx_omp_nthreads_get(emntNonbonded);
        }
        else
        {
            nthread_local = gmx_omp_nthreads_get(emntPME);
        }

        /* Set the CPU affinity */
        gmx_set_thread_affinity(mdlog, cr, &hw_opt, *hwinfo->hardwareTopology,
                                nthread_local, nullptr);
    }

    /* Initiate PME if necessary,
     * either on all nodes or on dedicated PME nodes only. */
    if (EEL_PME(inputrec->coulombtype) || EVDW_PME(inputrec->vdwtype))
    {
        if (mdatoms)
        {
            nChargePerturbed = mdatoms->nChargePerturbed;
            if (EVDW_PME(inputrec->vdwtype))
            {
                nTypePerturbed   = mdatoms->nTypePerturbed;
            }
        }
        if (cr->npmenodes > 0)
        {
            /* The PME only nodes need to know nChargePerturbed(FEP on Q) and nTypePerturbed(FEP on LJ)*/
            gmx_bcast_sim(sizeof(nChargePerturbed), &nChargePerturbed, cr);
            gmx_bcast_sim(sizeof(nTypePerturbed), &nTypePerturbed, cr);
        }

        if (cr->duty & DUTY_PME)
        {
            try
            {
                status = gmx_pme_init(pmedata, cr, npme_major, npme_minor, inputrec,
                                      mtop ? mtop->natoms : 0, nChargePerturbed, nTypePerturbed,
                                      mdrunOptions.reproducible,
                                      ewaldcoeff_q, ewaldcoeff_lj,
                                      nthreads_pme);
            }
            GMX_CATCH_ALL_AND_EXIT_WITH_FATAL_ERROR;
            if (status != 0)
            {
                gmx_fatal(FARGS, "Error %d initializing PME", status);
            }
        }
    }


    if (EI_DYNAMICS(inputrec->eI))
    {
        /* Turn on signal handling on all nodes */
        /*
         * (A user signal from the PME nodes (if any)
         * is communicated to the PP nodes.
         */
        signal_handler_install();
    }

    if (cr->duty & DUTY_PP)
    {
        /* Assumes uniform use of the number of OpenMP threads */
        walltime_accounting = walltime_accounting_init(gmx_omp_nthreads_get(emntDefault));

        if (inputrec->bPull)
        {
            /* Initialize pull code */
            inputrec->pull_work =
                init_pull(fplog, inputrec->pull, inputrec, nfile, fnm,
                          mtop, cr, oenv, inputrec->fepvals->init_lambda,
                          EI_DYNAMICS(inputrec->eI) && MASTER(cr),
                          continuationOptions);
        }

        if (inputrec->bRot)
        {
            /* Initialize enforced rotation code */
            init_rot(fplog, inputrec, nfile, fnm, cr, globalState.get(), mtop, oenv, mdrunOptions);
        }

<<<<<<< HEAD
        /* set up external potentials on particle-particle nodes */
        if (inputrec->bExternalPotential)
        {
            /* Initialize external potentials */
            t_ext_pot * external_potential            = inputrec->external_potential;
            gmx::externalpotential::Manager * manager = new  gmx::externalpotential::Manager(external_potential);
            bool        bParallelExtPot               = cr->nnodes - cr->npmenodes > 1;
            /* Initialize common mpi communication for external potentials if they are run on more than one node*/
            if (bParallelExtPot)
            {
                manager->init_mpi(MASTER(cr), cr->mpi_comm_mygroup, MASTERRANK(cr));
            }

            /* Initialize input and output for external potentials on the master node */
            if (MASTER(cr))
            {
                manager->init_input_output(external_potential->inputrec_data, external_potential->number_external_potentials, external_potential->basepath);
            }

            manager->init_groups(external_potential->inputrec_data, bParallelExtPot);
            manager->init_whole_molecule_groups(external_potential->inputrec_data, mtop, inputrec->ePBC, state->box, state->x);

            if (bParallelExtPot)
            {
                manager->broadcast_internal();
            }

            manager->initialize(state->box, state->x);

            external_potential->manager = manager;

        }

        constr = init_constraints(fplog, mtop, inputrec, ed, observablesHistory.edsamHistory.get(), state, cr);
=======
        /* Let init_constraints know whether we have essential dynamics constraints.
         * TODO: inputrec should tell us whether we use an algorithm, not a file option or the checkpoint
         */
        bool doEdsam = (opt2fn_null("-ei", nfile, fnm) != nullptr || observablesHistory.edsamHistory);

        constr = init_constraints(fplog, mtop, inputrec, doEdsam, cr);
>>>>>>> 3a6d0768

        if (DOMAINDECOMP(cr))
        {
            GMX_RELEASE_ASSERT(fr, "fr was NULL while cr->duty was DUTY_PP");
            /* This call is not included in init_domain_decomposition mainly
             * because fr->cginfo_mb is set later.
             */
            dd_init_bondeds(fplog, cr->dd, mtop, vsite, inputrec,
                            domdecOptions.checkBondedInteractions,
                            fr->cginfo_mb);
        }

        /* Now do whatever the user wants us to do (how flexible...) */
        my_integrator(inputrec->eI) (fplog, cr, mdlog, nfile, fnm,
                                     oenv,
                                     mdrunOptions,
                                     vsite, constr,
                                     mdModules.outputProvider(),
                                     inputrec, mtop,
                                     fcd,
                                     globalState.get(),
                                     &observablesHistory,
                                     mdatoms, nrnb, wcycle, fr,
                                     replExParams,
                                     membed,
                                     walltime_accounting);

        if (inputrec->bRot)
        {
            finish_rot(inputrec->rot);
        }

        if (inputrec->bPull)
        {
            finish_pull(inputrec->pull_work);
        }

        if (inputrec->bExternalPotential)
        {
            inputrec->external_potential->manager->finish();
        }

    }
    else
    {
        GMX_RELEASE_ASSERT(pmedata, "pmedata was NULL while cr->duty was not DUTY_PP");
        /* do PME only */
        walltime_accounting = walltime_accounting_init(gmx_omp_nthreads_get(emntPME));
        gmx_pmeonly(*pmedata, cr, nrnb, wcycle, walltime_accounting, ewaldcoeff_q, ewaldcoeff_lj, inputrec);
    }

    wallcycle_stop(wcycle, ewcRUN);

    /* Finish up, write some stuff
     * if rerunMD, don't write last frame again
     */
    finish_run(fplog, mdlog, cr,
               inputrec, nrnb, wcycle, walltime_accounting,
               fr ? fr->nbv : nullptr,
               EI_DYNAMICS(inputrec->eI) && !MULTISIM(cr));

    // Free PME data
    if (pmedata)
    {
        gmx_pme_destroy(*pmedata); // TODO: pmedata is always a single element list, refactor
        pmedata = nullptr;
    }

    /* Free GPU memory and context */
    free_gpu_resources(fr, cr, shortRangedDeviceInfo);

    if (doMembed)
    {
        free_membed(membed);
    }

    gmx_hardware_info_free(hwinfo);

    /* Does what it says */
    print_date_and_time(fplog, cr->nodeid, "Finished mdrun", gmx_gettime());
    walltime_accounting_destroy(walltime_accounting);

    /* Close logfile already here if we were appending to it */
    if (MASTER(cr) && continuationOptions.appendFiles)
    {
        gmx_log_close(fplog);
    }

    rc = (int)gmx_get_stop_condition();

#if GMX_THREAD_MPI
    /* we need to join all threads. The sub-threads join when they
       exit this function, but the master thread needs to be told to
       wait for that. */
    if (PAR(cr) && MASTER(cr))
    {
        tMPI_Finalize();
    }
#endif

    return rc;
}

} // namespace gmx<|MERGE_RESOLUTION|>--- conflicted
+++ resolved
@@ -1127,8 +1127,6 @@
             /* Initialize enforced rotation code */
             init_rot(fplog, inputrec, nfile, fnm, cr, globalState.get(), mtop, oenv, mdrunOptions);
         }
-
-<<<<<<< HEAD
         /* set up external potentials on particle-particle nodes */
         if (inputrec->bExternalPotential)
         {
@@ -1149,28 +1147,25 @@
             }
 
             manager->init_groups(external_potential->inputrec_data, bParallelExtPot);
-            manager->init_whole_molecule_groups(external_potential->inputrec_data, mtop, inputrec->ePBC, state->box, state->x);
+            manager->init_whole_molecule_groups(external_potential->inputrec_data, mtop, inputrec->ePBC, globalState.get()->box, globalState.get()->x);
 
             if (bParallelExtPot)
             {
                 manager->broadcast_internal();
             }
 
-            manager->initialize(state->box, state->x);
+            manager->initialize(globalState.get()->box, globalState.get()->x);
 
             external_potential->manager = manager;
 
         }
 
-        constr = init_constraints(fplog, mtop, inputrec, ed, observablesHistory.edsamHistory.get(), state, cr);
-=======
         /* Let init_constraints know whether we have essential dynamics constraints.
          * TODO: inputrec should tell us whether we use an algorithm, not a file option or the checkpoint
          */
         bool doEdsam = (opt2fn_null("-ei", nfile, fnm) != nullptr || observablesHistory.edsamHistory);
 
         constr = init_constraints(fplog, mtop, inputrec, doEdsam, cr);
->>>>>>> 3a6d0768
 
         if (DOMAINDECOMP(cr))
         {
