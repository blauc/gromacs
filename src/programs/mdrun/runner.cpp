/*
 * This file is part of the GROMACS molecular simulation package.
 *
 * Copyright (c) 1991-2000, University of Groningen, The Netherlands.
 * Copyright (c) 2001-2004, The GROMACS development team.
 * Copyright (c) 2011,2012,2013,2014,2015,2016, by the GROMACS development team, led by
 * Mark Abraham, David van der Spoel, Berk Hess, and Erik Lindahl,
 * and including many others, as listed in the AUTHORS file in the
 * top-level source directory and at http://www.gromacs.org.
 *
 * GROMACS is free software; you can redistribute it and/or
 * modify it under the terms of the GNU Lesser General Public License
 * as published by the Free Software Foundation; either version 2.1
 * of the License, or (at your option) any later version.
 *
 * GROMACS is distributed in the hope that it will be useful,
 * but WITHOUT ANY WARRANTY; without even the implied warranty of
 * MERCHANTABILITY or FITNESS FOR A PARTICULAR PURPOSE.  See the GNU
 * Lesser General Public License for more details.
 *
 * You should have received a copy of the GNU Lesser General Public
 * License along with GROMACS; if not, see
 * http://www.gnu.org/licenses, or write to the Free Software Foundation,
 * Inc., 51 Franklin Street, Fifth Floor, Boston, MA  02110-1301  USA.
 *
 * If you want to redistribute modifications to GROMACS, please
 * consider that scientific software is very special. Version
 * control is crucial - bugs must be traceable. We will be happy to
 * consider code for inclusion in the official distribution, but
 * derived work must not be called official GROMACS. Details are found
 * in the README & COPYING files - if they are missing, get the
 * official version at http://www.gromacs.org.
 *
 * To help us fund GROMACS development, we humbly ask that you cite
 * the research papers on the package. Check out http://www.gromacs.org.
 */
/*! \internal \file
 *
 * \brief Implements the MD runner routine calling all integrators.
 *
 * \author David van der Spoel <david.vanderspoel@icm.uu.se>
 * \ingroup module_mdlib
 */
#include "gmxpre.h"

#include "runner.h"

#include "config.h"

#include <assert.h>
#include <signal.h>
#include <stdlib.h>
#include <string.h>

#include <algorithm>

#include "gromacs/commandline/filenm.h"
#include "gromacs/domdec/domdec.h"
#include "gromacs/domdec/domdec_struct.h"
#include "gromacs/essentialdynamics/edsam.h"
#include "gromacs/ewald/pme.h"
#include "gromacs/externalpotential/externalpotentialmanager.h"
#include "gromacs/fileio/checkpoint.h"
#include "gromacs/fileio/oenv.h"
#include "gromacs/fileio/tpxio.h"
#include "gromacs/gmxlib/network.h"
#include "gromacs/gpu_utils/gpu_utils.h"
#include "gromacs/hardware/cpuinfo.h"
#include "gromacs/hardware/detecthardware.h"
#include "gromacs/listed-forces/disre.h"
#include "gromacs/listed-forces/orires.h"
#include "gromacs/math/calculate-ewald-splitting-coefficient.h"
#include "gromacs/math/functions.h"
#include "gromacs/math/utilities.h"
#include "gromacs/math/vec.h"
#include "gromacs/mdlib/calc_verletbuf.h"
#include "gromacs/mdlib/constr.h"
#include "gromacs/mdlib/force.h"
#include "gromacs/mdlib/forcerec.h"
#include "gromacs/mdlib/gmx_omp_nthreads.h"
#include "gromacs/mdlib/integrator.h"
#include "gromacs/mdlib/main.h"
#include "gromacs/mdlib/md_support.h"
#include "gromacs/mdlib/mdatoms.h"
#include "gromacs/mdlib/mdrun.h"
#include "gromacs/mdlib/minimize.h"
#include "gromacs/mdlib/nbnxn_search.h"
#include "gromacs/mdlib/qmmm.h"
#include "gromacs/mdlib/sighandler.h"
#include "gromacs/mdlib/sim_util.h"
#include "gromacs/mdlib/tpi.h"
#include "gromacs/mdrunutility/threadaffinity.h"
#include "gromacs/mdtypes/commrec.h"
#include "gromacs/mdtypes/inputrec.h"
#include "gromacs/mdtypes/md_enums.h"
#include "gromacs/mdtypes/state.h"
#include "gromacs/pbcutil/pbc.h"
#include "gromacs/pulling/pull.h"
#include "gromacs/pulling/pull_rotation.h"
#include "gromacs/timing/wallcycle.h"
#include "gromacs/topology/mtop_util.h"
#include "gromacs/trajectory/trajectoryframe.h"
#include "gromacs/utility/cstringutil.h"
#include "gromacs/utility/exceptions.h"
#include "gromacs/utility/fatalerror.h"
#include "gromacs/utility/filestream.h"
#include "gromacs/utility/gmxassert.h"
#include "gromacs/utility/gmxmpi.h"
#include "gromacs/utility/logger.h"
#include "gromacs/utility/loggerbuilder.h"
#include "gromacs/utility/pleasecite.h"
#include "gromacs/utility/smalloc.h"

#include "deform.h"
#include "md.h"
#include "repl_ex.h"
#include "resource-division.h"

#ifdef GMX_FAHCORE
#include "corewrap.h"
#endif

//! First step used in pressure scaling
gmx_int64_t         deform_init_init_step_tpx;
//! Initial box for pressure scaling
matrix              deform_init_box_tpx;
//! MPI variable for use in pressure scaling
tMPI_Thread_mutex_t deform_init_box_mutex = TMPI_THREAD_MUTEX_INITIALIZER;

#ifdef GMX_THREAD_MPI
/* The minimum number of atoms per tMPI thread. With fewer atoms than this,
 * the number of threads will get lowered.
 */
#define MIN_ATOMS_PER_MPI_THREAD    90
#define MIN_ATOMS_PER_GPU           900

struct mdrunner_arglist
{
    gmx_hw_opt_t            hw_opt;
    FILE                   *fplog;
    t_commrec              *cr;
    int                     nfile;
    const t_filenm         *fnm;
    const gmx_output_env_t *oenv;
    gmx_bool                bVerbose;
    int                     nstglobalcomm;
    ivec                    ddxyz;
    int                     dd_rank_order;
    int                     npme;
    real                    rdd;
    real                    rconstr;
    const char             *dddlb_opt;
    real                    dlb_scale;
    const char             *ddcsx;
    const char             *ddcsy;
    const char             *ddcsz;
    const char             *nbpu_opt;
    int                     nstlist_cmdline;
    gmx_int64_t             nsteps_cmdline;
    int                     nstepout;
    int                     resetstep;
    int                     nmultisim;
    int                     repl_ex_nst;
    int                     repl_ex_nex;
    int                     repl_ex_seed;
    real                    pforce;
    real                    cpt_period;
    real                    max_hours;
    int                     imdport;
    unsigned long           Flags;
};


/* The function used for spawning threads. Extracts the mdrunner()
   arguments from its one argument and calls mdrunner(), after making
   a commrec. */
static void mdrunner_start_fn(void *arg)
{
    try
    {
        struct mdrunner_arglist *mda = (struct mdrunner_arglist*)arg;
        struct mdrunner_arglist  mc  = *mda; /* copy the arg list to make sure
                                                that it's thread-local. This doesn't
                                                copy pointed-to items, of course,
                                                but those are all const. */
        t_commrec *cr;                       /* we need a local version of this */
        FILE      *fplog = NULL;
        t_filenm  *fnm;

        fnm = dup_tfn(mc.nfile, mc.fnm);

        cr = reinitialize_commrec_for_this_thread(mc.cr);

        if (MASTER(cr))
        {
            fplog = mc.fplog;
        }

        gmx::mdrunner(&mc.hw_opt, fplog, cr, mc.nfile, fnm, mc.oenv,
                      mc.bVerbose, mc.nstglobalcomm,
                      mc.ddxyz, mc.dd_rank_order, mc.npme, mc.rdd,
                      mc.rconstr, mc.dddlb_opt, mc.dlb_scale,
                      mc.ddcsx, mc.ddcsy, mc.ddcsz,
                      mc.nbpu_opt, mc.nstlist_cmdline,
                      mc.nsteps_cmdline, mc.nstepout, mc.resetstep,
                      mc.nmultisim, mc.repl_ex_nst, mc.repl_ex_nex, mc.repl_ex_seed, mc.pforce,
                      mc.cpt_period, mc.max_hours, mc.imdport, mc.Flags);
    }
    GMX_CATCH_ALL_AND_EXIT_WITH_FATAL_ERROR;
}


/* called by mdrunner() to start a specific number of threads (including
   the main thread) for thread-parallel runs. This in turn calls mdrunner()
   for each thread.
   All options besides nthreads are the same as for mdrunner(). */
static t_commrec *mdrunner_start_threads(gmx_hw_opt_t *hw_opt,
                                         FILE *fplog, t_commrec *cr, int nfile,
                                         const t_filenm fnm[], const gmx_output_env_t *oenv, gmx_bool bVerbose,
                                         int nstglobalcomm,
                                         ivec ddxyz, int dd_rank_order, int npme,
                                         real rdd, real rconstr,
                                         const char *dddlb_opt, real dlb_scale,
                                         const char *ddcsx, const char *ddcsy, const char *ddcsz,
                                         const char *nbpu_opt, int nstlist_cmdline,
                                         gmx_int64_t nsteps_cmdline,
                                         int nstepout, int resetstep,
                                         int nmultisim, int repl_ex_nst, int repl_ex_nex, int repl_ex_seed,
                                         real pforce, real cpt_period, real max_hours,
                                         unsigned long Flags)
{
    int                      ret;
    struct mdrunner_arglist *mda;
    t_commrec               *crn; /* the new commrec */
    t_filenm                *fnmn;

    /* first check whether we even need to start tMPI */
    if (hw_opt->nthreads_tmpi < 2)
    {
        return cr;
    }

    /* a few small, one-time, almost unavoidable memory leaks: */
    snew(mda, 1);
    fnmn = dup_tfn(nfile, fnm);

    /* fill the data structure to pass as void pointer to thread start fn */
    /* hw_opt contains pointers, which should all be NULL at this stage */
    mda->hw_opt          = *hw_opt;
    mda->fplog           = fplog;
    mda->cr              = cr;
    mda->nfile           = nfile;
    mda->fnm             = fnmn;
    mda->oenv            = oenv;
    mda->bVerbose        = bVerbose;
    mda->nstglobalcomm   = nstglobalcomm;
    mda->ddxyz[XX]       = ddxyz[XX];
    mda->ddxyz[YY]       = ddxyz[YY];
    mda->ddxyz[ZZ]       = ddxyz[ZZ];
    mda->dd_rank_order   = dd_rank_order;
    mda->npme            = npme;
    mda->rdd             = rdd;
    mda->rconstr         = rconstr;
    mda->dddlb_opt       = dddlb_opt;
    mda->dlb_scale       = dlb_scale;
    mda->ddcsx           = ddcsx;
    mda->ddcsy           = ddcsy;
    mda->ddcsz           = ddcsz;
    mda->nbpu_opt        = nbpu_opt;
    mda->nstlist_cmdline = nstlist_cmdline;
    mda->nsteps_cmdline  = nsteps_cmdline;
    mda->nstepout        = nstepout;
    mda->resetstep       = resetstep;
    mda->nmultisim       = nmultisim;
    mda->repl_ex_nst     = repl_ex_nst;
    mda->repl_ex_nex     = repl_ex_nex;
    mda->repl_ex_seed    = repl_ex_seed;
    mda->pforce          = pforce;
    mda->cpt_period      = cpt_period;
    mda->max_hours       = max_hours;
    mda->Flags           = Flags;

    /* now spawn new threads that start mdrunner_start_fn(), while
       the main thread returns, we set thread affinity later */
    ret = tMPI_Init_fn(TRUE, hw_opt->nthreads_tmpi, TMPI_AFFINITY_NONE,
                       mdrunner_start_fn, (void*)(mda) );
    if (ret != TMPI_SUCCESS)
    {
        return NULL;
    }

    crn = reinitialize_commrec_for_this_thread(cr);
    return crn;
}

#endif /* GMX_THREAD_MPI */


/*! \brief Cost of non-bonded kernels
 *
 * We determine the extra cost of the non-bonded kernels compared to
 * a reference nstlist value of 10 (which is the default in grompp).
 */
static const int    nbnxnReferenceNstlist = 10;
//! The values to try when switching
const int           nstlist_try[] = { 20, 25, 40 };
//! Number of elements in the neighborsearch list trials.
#define NNSTL  sizeof(nstlist_try)/sizeof(nstlist_try[0])
/* Increase nstlist until the non-bonded cost increases more than listfac_ok,
 * but never more than listfac_max.
 * A standard (protein+)water system at 300K with PME ewald_rtol=1e-5
 * needs 1.28 at rcoulomb=0.9 and 1.24 at rcoulomb=1.0 to get to nstlist=40.
 * Note that both CPU and GPU factors are conservative. Performance should
 * not go down due to this tuning, except with a relatively slow GPU.
 * On the other hand, at medium/high parallelization or with fast GPUs
 * nstlist will not be increased enough to reach optimal performance.
 */
/* CPU: pair-search is about a factor 1.5 slower than the non-bonded kernel */
//! Max OK performance ratio beween force calc and neighbor searching
static const float  nbnxn_cpu_listfac_ok    = 1.05;
//! Too high performance ratio beween force calc and neighbor searching
static const float  nbnxn_cpu_listfac_max   = 1.09;
/* CPU: pair-search is about a factor 2-3 slower than the non-bonded kernel */
//! Max OK performance ratio beween force calc and neighbor searching
static const float  nbnxn_knl_listfac_ok    = 1.22;
//! Too high performance ratio beween force calc and neighbor searching
static const float  nbnxn_knl_listfac_max   = 1.3;
/* GPU: pair-search is a factor 1.5-3 slower than the non-bonded kernel */
//! Max OK performance ratio beween force calc and neighbor searching
static const float  nbnxn_gpu_listfac_ok    = 1.20;
//! Too high performance ratio beween force calc and neighbor searching
static const float  nbnxn_gpu_listfac_max   = 1.30;

/*! \brief Try to increase nstlist when using the Verlet cut-off scheme */
static void increase_nstlist(FILE *fp, t_commrec *cr,
                             t_inputrec *ir, int nstlist_cmdline,
                             const gmx_mtop_t *mtop, matrix box,
                             gmx_bool bGPU, const gmx::CpuInfo &cpuinfo)
{
    float                  listfac_ok, listfac_max;
    int                    nstlist_orig, nstlist_prev;
    verletbuf_list_setup_t ls;
    real                   rlistWithReferenceNstlist, rlist_inc, rlist_ok, rlist_max;
    real                   rlist_new, rlist_prev;
    size_t                 nstlist_ind = 0;
    t_state                state_tmp;
    gmx_bool               bBox, bDD, bCont;
    const char            *nstl_gpu = "\nFor optimal performance with a GPU nstlist (now %d) should be larger.\nThe optimum depends on your CPU and GPU resources.\nYou might want to try several nstlist values.\n";
    const char            *nve_err  = "Can not increase nstlist because an NVE ensemble is used";
    const char            *vbd_err  = "Can not increase nstlist because verlet-buffer-tolerance is not set or used";
    const char            *box_err  = "Can not increase nstlist because the box is too small";
    const char            *dd_err   = "Can not increase nstlist because of domain decomposition limitations";
    char                   buf[STRLEN];

    if (nstlist_cmdline <= 0)
    {
        if (ir->nstlist == 1)
        {
            /* The user probably set nstlist=1 for a reason,
             * don't mess with the settings.
             */
            return;
        }

        if (fp != NULL && bGPU && ir->nstlist < nstlist_try[0])
        {
            fprintf(fp, nstl_gpu, ir->nstlist);
        }
        nstlist_ind = 0;
        while (nstlist_ind < NNSTL && ir->nstlist >= nstlist_try[nstlist_ind])
        {
            nstlist_ind++;
        }
        if (nstlist_ind == NNSTL)
        {
            /* There are no larger nstlist value to try */
            return;
        }
    }

    if (EI_MD(ir->eI) && ir->etc == etcNO)
    {
        if (MASTER(cr))
        {
            fprintf(stderr, "%s\n", nve_err);
        }
        if (fp != NULL)
        {
            fprintf(fp, "%s\n", nve_err);
        }

        return;
    }

    if (ir->verletbuf_tol == 0 && bGPU)
    {
        gmx_fatal(FARGS, "You are using an old tpr file with a GPU, please generate a new tpr file with an up to date version of grompp");
    }

    if (ir->verletbuf_tol < 0)
    {
        if (MASTER(cr))
        {
            fprintf(stderr, "%s\n", vbd_err);
        }
        if (fp != NULL)
        {
            fprintf(fp, "%s\n", vbd_err);
        }

        return;
    }

    if (bGPU)
    {
        listfac_ok  = nbnxn_gpu_listfac_ok;
        listfac_max = nbnxn_gpu_listfac_max;
    }
    else if (cpuinfo.feature(gmx::CpuInfo::Feature::X86_Avx512ER))
    {
        listfac_ok  = nbnxn_knl_listfac_ok;
        listfac_max = nbnxn_knl_listfac_max;
    }
    else
    {
        listfac_ok  = nbnxn_cpu_listfac_ok;
        listfac_max = nbnxn_cpu_listfac_max;
    }

    nstlist_orig = ir->nstlist;
    if (nstlist_cmdline > 0)
    {
        if (fp)
        {
            sprintf(buf, "Getting nstlist=%d from command line option",
                    nstlist_cmdline);
        }
        ir->nstlist = nstlist_cmdline;
    }

    verletbuf_get_list_setup(TRUE, bGPU, &ls);

    /* Allow rlist to make the list a given factor larger than the list
     * would be with the reference value for nstlist (10).
     */
    nstlist_prev = ir->nstlist;
    ir->nstlist  = nbnxnReferenceNstlist;
    calc_verlet_buffer_size(mtop, det(box), ir, -1, &ls, NULL,
                            &rlistWithReferenceNstlist);
    ir->nstlist  = nstlist_prev;

    /* Determine the pair list size increase due to zero interactions */
    rlist_inc = nbnxn_get_rlist_effective_inc(ls.cluster_size_j,
                                              mtop->natoms/det(box));
    rlist_ok  = (rlistWithReferenceNstlist + rlist_inc)*std::cbrt(listfac_ok) - rlist_inc;
    rlist_max = (rlistWithReferenceNstlist + rlist_inc)*std::cbrt(listfac_max) - rlist_inc;
    if (debug)
    {
        fprintf(debug, "nstlist tuning: rlist_inc %.3f rlist_ok %.3f rlist_max %.3f\n",
                rlist_inc, rlist_ok, rlist_max);
    }

    nstlist_prev = nstlist_orig;
    rlist_prev   = ir->rlist;
    do
    {
        if (nstlist_cmdline <= 0)
        {
            ir->nstlist = nstlist_try[nstlist_ind];
        }

        /* Set the pair-list buffer size in ir */
        calc_verlet_buffer_size(mtop, det(box), ir, -1, &ls, NULL, &rlist_new);

        /* Does rlist fit in the box? */
        bBox = (gmx::square(rlist_new) < max_cutoff2(ir->ePBC, box));
        bDD  = TRUE;
        if (bBox && DOMAINDECOMP(cr))
        {
            /* Check if rlist fits in the domain decomposition */
            if (inputrec2nboundeddim(ir) < DIM)
            {
                gmx_incons("Changing nstlist with domain decomposition and unbounded dimensions is not implemented yet");
            }
            copy_mat(box, state_tmp.box);
            bDD = change_dd_cutoff(cr, &state_tmp, ir, rlist_new);
        }

        if (debug)
        {
            fprintf(debug, "nstlist %d rlist %.3f bBox %d bDD %d\n",
                    ir->nstlist, rlist_new, bBox, bDD);
        }

        bCont = FALSE;

        if (nstlist_cmdline <= 0)
        {
            if (bBox && bDD && rlist_new <= rlist_max)
            {
                /* Increase nstlist */
                nstlist_prev = ir->nstlist;
                rlist_prev   = rlist_new;
                bCont        = (nstlist_ind+1 < NNSTL && rlist_new < rlist_ok);
            }
            else
            {
                /* Stick with the previous nstlist */
                ir->nstlist = nstlist_prev;
                rlist_new   = rlist_prev;
                bBox        = TRUE;
                bDD         = TRUE;
            }
        }

        nstlist_ind++;
    }
    while (bCont);

    if (!bBox || !bDD)
    {
        gmx_warning(!bBox ? box_err : dd_err);
        if (fp != NULL)
        {
            fprintf(fp, "\n%s\n", bBox ? box_err : dd_err);
        }
        ir->nstlist = nstlist_orig;
    }
    else if (ir->nstlist != nstlist_orig || rlist_new != ir->rlist)
    {
        sprintf(buf, "Changing nstlist from %d to %d, rlist from %g to %g",
                nstlist_orig, ir->nstlist,
                ir->rlist, rlist_new);
        if (MASTER(cr))
        {
            fprintf(stderr, "%s\n\n", buf);
        }
        if (fp != NULL)
        {
            fprintf(fp, "%s\n\n", buf);
        }
        ir->rlist     = rlist_new;
    }
}

/*! \brief Initialize variables for Verlet scheme simulation */
static void prepare_verlet_scheme(FILE                           *fplog,
                                  t_commrec                      *cr,
                                  t_inputrec                     *ir,
                                  int                             nstlist_cmdline,
                                  const gmx_mtop_t               *mtop,
                                  matrix                          box,
                                  gmx_bool                        bUseGPU,
                                  const gmx::CpuInfo             &cpuinfo)
{
    /* For NVE simulations, we will retain the initial list buffer */
    if (EI_DYNAMICS(ir->eI) &&
        ir->verletbuf_tol > 0 &&
        !(EI_MD(ir->eI) && ir->etc == etcNO))
    {
        /* Update the Verlet buffer size for the current run setup */
        verletbuf_list_setup_t ls;
        real                   rlist_new;

        /* Here we assume SIMD-enabled kernels are being used. But as currently
         * calc_verlet_buffer_size gives the same results for 4x8 and 4x4
         * and 4x2 gives a larger buffer than 4x4, this is ok.
         */
        verletbuf_get_list_setup(TRUE, bUseGPU, &ls);

        calc_verlet_buffer_size(mtop, det(box), ir, -1, &ls, NULL, &rlist_new);

        if (rlist_new != ir->rlist)
        {
            if (fplog != NULL)
            {
                fprintf(fplog, "\nChanging rlist from %g to %g for non-bonded %dx%d atom kernels\n\n",
                        ir->rlist, rlist_new,
                        ls.cluster_size_i, ls.cluster_size_j);
            }
            ir->rlist     = rlist_new;
        }
    }

    if (nstlist_cmdline > 0 && (!EI_DYNAMICS(ir->eI) || ir->verletbuf_tol <= 0))
    {
        gmx_fatal(FARGS, "Can not set nstlist without %s",
                  !EI_DYNAMICS(ir->eI) ? "dynamics" : "verlet-buffer-tolerance");
    }

    if (EI_DYNAMICS(ir->eI))
    {
        /* Set or try nstlist values */
        increase_nstlist(fplog, cr, ir, nstlist_cmdline, mtop, box, bUseGPU, cpuinfo);
    }
}

/*! \brief Override the nslist value in inputrec
 *
 * with value passed on the command line (if any)
 */
static void override_nsteps_cmdline(const gmx::MDLogger &mdlog,
                                    gmx_int64_t          nsteps_cmdline,
                                    t_inputrec          *ir)
{
    assert(ir);

    /* override with anything else than the default -2 */
    if (nsteps_cmdline > -2)
    {
        char sbuf_steps[STEPSTRSIZE];
        char sbuf_msg[STRLEN];

        ir->nsteps = nsteps_cmdline;
        if (EI_DYNAMICS(ir->eI) && nsteps_cmdline != -1)
        {
            sprintf(sbuf_msg, "Overriding nsteps with value passed on the command line: %s steps, %.3g ps",
                    gmx_step_str(nsteps_cmdline, sbuf_steps),
                    fabs(nsteps_cmdline*ir->delta_t));
        }
        else
        {
            sprintf(sbuf_msg, "Overriding nsteps with value passed on the command line: %s steps",
                    gmx_step_str(nsteps_cmdline, sbuf_steps));
        }

        GMX_LOG(mdlog.warning).asParagraph().appendText(sbuf_msg);
    }
    else if (nsteps_cmdline < -2)
    {
        gmx_fatal(FARGS, "Invalid nsteps value passed on the command line: %d",
                  nsteps_cmdline);
    }
    /* Do nothing if nsteps_cmdline == -2 */
}

namespace gmx
{

//! \brief Return the correct integrator function.
static integrator_t *my_integrator(unsigned int ei)
{
    switch (ei)
    {
        case eiMD:
        case eiBD:
        case eiSD1:
        case eiVV:
        case eiVVAK:
            if (!EI_DYNAMICS(ei))
            {
                GMX_THROW(APIError("do_md integrator would be called for a non-dynamical integrator"));
            }
            return do_md;
        case eiSteep:
            return do_steep;
        case eiCG:
            return do_cg;
        case eiNM:
            return do_nm;
        case eiLBFGS:
            return do_lbfgs;
        case eiTPI:
        case eiTPIC:
            if (!EI_TPI(ei))
            {
                GMX_THROW(APIError("do_tpi integrator would be called for a non-TPI integrator"));
            }
            return do_tpi;
        case eiSD2_REMOVED:
            GMX_THROW(NotImplementedError("SD2 integrator has been removed"));
        default:
            GMX_THROW(APIError("Non existing integrator selected"));
    }
}

//! Initializes the logger for mdrun.
static gmx::LoggerOwner buildLogger(FILE *fplog, const t_commrec *cr)
{
    gmx::LoggerBuilder builder;
    if (fplog != NULL)
    {
        builder.addTargetFile(gmx::MDLogger::LogLevel::Info, fplog);
    }
    if (cr == nullptr || SIMMASTER(cr))
    {
        builder.addTargetStream(gmx::MDLogger::LogLevel::Warning,
                                &gmx::TextOutputFile::standardError());
    }
    return builder.build();
}

int mdrunner(gmx_hw_opt_t *hw_opt,
             FILE *fplog, t_commrec *cr, int nfile,
             const t_filenm fnm[], const gmx_output_env_t *oenv, gmx_bool bVerbose,
             int nstglobalcomm,
             ivec ddxyz, int dd_rank_order, int npme, real rdd, real rconstr,
             const char *dddlb_opt, real dlb_scale,
             const char *ddcsx, const char *ddcsy, const char *ddcsz,
             const char *nbpu_opt, int nstlist_cmdline,
             gmx_int64_t nsteps_cmdline, int nstepout, int resetstep,
             int gmx_unused nmultisim, int repl_ex_nst, int repl_ex_nex,
             int repl_ex_seed, real pforce, real cpt_period, real max_hours,
             int imdport, unsigned long Flags)
{
    gmx_bool                  bForceUseGPU, bTryUseGPU, bRerunMD;
    t_inputrec               *inputrec;
    t_state                  *state = NULL;
    matrix                    box;
    gmx_ddbox_t               ddbox = {0};
    int                       npme_major, npme_minor;
    t_nrnb                   *nrnb;
    gmx_mtop_t               *mtop          = NULL;
    t_mdatoms                *mdatoms       = NULL;
    t_forcerec               *fr            = NULL;
    t_fcdata                 *fcd           = NULL;
    real                      ewaldcoeff_q  = 0;
    real                      ewaldcoeff_lj = 0;
    struct gmx_pme_t        **pmedata       = NULL;
    gmx_vsite_t              *vsite         = NULL;
    gmx_constr_t              constr;
    int                       nChargePerturbed = -1, nTypePerturbed = 0, status;
    gmx_wallcycle_t           wcycle;
    gmx_walltime_accounting_t walltime_accounting = NULL;
    int                       rc;
    gmx_int64_t               reset_counters;
    gmx_edsam_t               ed           = NULL;
    int                       nthreads_pme = 1;
    gmx_hw_info_t            *hwinfo       = NULL;
    /* The master rank decides early on bUseGPU and broadcasts this later */
    gmx_bool                  bUseGPU            = FALSE;

    /* CAUTION: threads may be started later on in this function, so
       cr doesn't reflect the final parallel state right now */
    snew(inputrec, 1);
    snew(mtop, 1);

    if (Flags & MD_APPENDFILES)
    {
        fplog = NULL;
    }

    bRerunMD     = (Flags & MD_RERUN);
    bForceUseGPU = (strncmp(nbpu_opt, "gpu", 3) == 0);
    bTryUseGPU   = (strncmp(nbpu_opt, "auto", 4) == 0) || bForceUseGPU;

    // Here we assume that SIMMASTER(cr) does not change even after the
    // threads are started.
    gmx::LoggerOwner logOwner(buildLogger(fplog, cr));
    gmx::MDLogger    mdlog(logOwner.logger());

    /* Detect hardware, gather information. This is an operation that is
     * global for this process (MPI rank). */
    hwinfo = gmx_detect_hardware(mdlog, cr, bTryUseGPU);

    gmx_print_detected_hardware(fplog, cr, mdlog, hwinfo);

    if (fplog != NULL)
    {
        /* Print references after all software/hardware printing */
        please_cite(fplog, "Abraham2015");
        please_cite(fplog, "Pall2015");
        please_cite(fplog, "Pronk2013");
        please_cite(fplog, "Hess2008b");
        please_cite(fplog, "Spoel2005a");
        please_cite(fplog, "Lindahl2001a");
        please_cite(fplog, "Berendsen95a");
    }

    snew(state, 1);
    if (SIMMASTER(cr))
    {
        /* Read (nearly) all data required for the simulation */
        read_tpx_state(ftp2fn(efTPR, nfile, fnm), inputrec, state, mtop);

        if (inputrec->cutoff_scheme == ecutsVERLET)
        {
            /* Here the master rank decides if all ranks will use GPUs */
            bUseGPU = (hwinfo->gpu_info.n_dev_compatible > 0 ||
                       getenv("GMX_EMULATE_GPU") != NULL);

            /* TODO add GPU kernels for this and replace this check by:
             * (bUseGPU && (ir->vdwtype == evdwPME &&
             *               ir->ljpme_combination_rule == eljpmeLB))
             * update the message text and the content of nbnxn_acceleration_supported.
             */
            if (bUseGPU &&
                !nbnxn_gpu_acceleration_supported(mdlog, inputrec, bRerunMD))
            {
                /* Fallback message printed by nbnxn_acceleration_supported */
                if (bForceUseGPU)
                {
                    gmx_fatal(FARGS, "GPU acceleration requested, but not supported with the given input settings");
                }
                bUseGPU = FALSE;
            }

            prepare_verlet_scheme(fplog, cr,
                                  inputrec, nstlist_cmdline, mtop, state->box,
                                  bUseGPU, *hwinfo->cpuInfo);
        }
        else
        {
            if (nstlist_cmdline > 0)
            {
                gmx_fatal(FARGS, "Can not set nstlist with the group cut-off scheme");
            }

            if (hwinfo->gpu_info.n_dev_compatible > 0)
            {
                GMX_LOG(mdlog.warning).asParagraph().appendText(
                        "NOTE: GPU(s) found, but the current simulation can not use GPUs\n"
                        "      To use a GPU, set the mdp option: cutoff-scheme = Verlet");
            }

            if (bForceUseGPU)
            {
                gmx_fatal(FARGS, "GPU requested, but can't be used without cutoff-scheme=Verlet");
            }

#if GMX_TARGET_BGQ
            md_print_warn(cr, fplog,
                          "NOTE: There is no SIMD implementation of the group scheme kernels on\n"
                          "      BlueGene/Q. You will observe better performance from using the\n"
                          "      Verlet cut-off scheme.\n");
#endif
        }
    }

    /* Check and update the hardware options for internal consistency */
    check_and_update_hw_opt_1(hw_opt, cr, npme);

    /* Early check for externally set process affinity. */
    gmx_check_thread_affinity_set(mdlog, cr,
                                  hw_opt, hwinfo->nthreads_hw_avail, FALSE);

#if GMX_THREAD_MPI
    if (SIMMASTER(cr))
    {
        if (npme > 0 && hw_opt->nthreads_tmpi <= 0)
        {
            gmx_fatal(FARGS, "You need to explicitly specify the number of MPI threads (-ntmpi) when using separate PME ranks");
        }

        /* Since the master knows the cut-off scheme, update hw_opt for this.
         * This is done later for normal MPI and also once more with tMPI
         * for all tMPI ranks.
         */
        check_and_update_hw_opt_2(hw_opt, inputrec->cutoff_scheme);

        /* NOW the threads will be started: */
        hw_opt->nthreads_tmpi = get_nthreads_mpi(hwinfo,
                                                 hw_opt,
                                                 inputrec, mtop,
                                                 mdlog, bUseGPU);

        if (hw_opt->nthreads_tmpi > 1)
        {
            t_commrec *cr_old       = cr;
            /* now start the threads. */
            cr = mdrunner_start_threads(hw_opt, fplog, cr_old, nfile, fnm,
                                        oenv, bVerbose, nstglobalcomm,
                                        ddxyz, dd_rank_order, npme, rdd, rconstr,
                                        dddlb_opt, dlb_scale, ddcsx, ddcsy, ddcsz,
                                        nbpu_opt, nstlist_cmdline,
                                        nsteps_cmdline, nstepout, resetstep, nmultisim,
                                        repl_ex_nst, repl_ex_nex, repl_ex_seed, pforce,
                                        cpt_period, max_hours,
                                        Flags);
            /* the main thread continues here with a new cr. We don't deallocate
               the old cr because other threads may still be reading it. */
            if (cr == NULL)
            {
                gmx_comm("Failed to spawn threads");
            }
        }
    }
#endif
    /* END OF CAUTION: cr is now reliable */

    if (PAR(cr))
    {
        /* now broadcast everything to the non-master nodes/threads: */
        init_parallel(cr, inputrec, mtop);

        /* The master rank decided on the use of GPUs,
         * broadcast this information to all ranks.
         */
        gmx_bcast_sim(sizeof(bUseGPU), &bUseGPU, cr);
    }

    if (fplog != NULL)
    {
        pr_inputrec(fplog, 0, "Input Parameters", inputrec, FALSE);
        fprintf(fplog, "\n");
    }

    /* now make sure the state is initialized and propagated */
    set_state_entries(state, inputrec);

    /* A parallel command line option consistency check that we can
       only do after any threads have started. */
    if (!PAR(cr) &&
        (ddxyz[XX] > 1 || ddxyz[YY] > 1 || ddxyz[ZZ] > 1 || npme > 0))
    {
        gmx_fatal(FARGS,
                  "The -dd or -npme option request a parallel simulation, "
#if !GMX_MPI
                  "but %s was compiled without threads or MPI enabled"
#else
#if GMX_THREAD_MPI
                  "but the number of MPI-threads (option -ntmpi) is not set or is 1"
#else
                  "but %s was not started through mpirun/mpiexec or only one rank was requested through mpirun/mpiexec"
#endif
#endif
                  , output_env_get_program_display_name(oenv)
                  );
    }

    if (bRerunMD &&
        (EI_ENERGY_MINIMIZATION(inputrec->eI) || eiNM == inputrec->eI))
    {
        gmx_fatal(FARGS, "The .mdp file specified an energy mininization or normal mode algorithm, and these are not compatible with mdrun -rerun");
    }

    if (can_use_allvsall(inputrec, TRUE, cr, fplog) && DOMAINDECOMP(cr))
    {
        gmx_fatal(FARGS, "All-vs-all loops do not work with domain decomposition, use a single MPI rank");
    }

    if (!(EEL_PME(inputrec->coulombtype) || EVDW_PME(inputrec->vdwtype)))
    {
        if (npme > 0)
        {
            gmx_fatal_collective(FARGS, cr->mpi_comm_mysim, MASTER(cr),
                                 "PME-only ranks are requested, but the system does not use PME for electrostatics or LJ");
        }

        npme = 0;
    }

    if (bUseGPU && npme < 0)
    {
        /* With GPUs we don't automatically use PME-only ranks. PME ranks can
         * improve performance with many threads per GPU, since our OpenMP
         * scaling is bad, but it's difficult to automate the setup.
         */
        npme = 0;
    }

#ifdef GMX_FAHCORE
    if (MASTER(cr))
    {
        fcRegisterSteps(inputrec->nsteps, inputrec->init_step);
    }
#endif

    /* NMR restraints must be initialized before load_checkpoint,
     * since with time averaging the history is added to t_state.
     * For proper consistency check we therefore need to extend
     * t_state here.
     * So the PME-only nodes (if present) will also initialize
     * the distance restraints.
     */
    snew(fcd, 1);

    /* This needs to be called before read_checkpoint to extend the state */
    init_disres(fplog, mtop, inputrec, cr, fcd, state, repl_ex_nst > 0);

    init_orires(fplog, mtop, state->x, inputrec, cr, &(fcd->orires),
                state);

    if (inputrecDeform(inputrec))
    {
        /* Store the deform reference box before reading the checkpoint */
        if (SIMMASTER(cr))
        {
            copy_mat(state->box, box);
        }
        if (PAR(cr))
        {
            gmx_bcast(sizeof(box), box, cr);
        }
        /* Because we do not have the update struct available yet
         * in which the reference values should be stored,
         * we store them temporarily in static variables.
         * This should be thread safe, since they are only written once
         * and with identical values.
         */
        tMPI_Thread_mutex_lock(&deform_init_box_mutex);
        deform_init_init_step_tpx = inputrec->init_step;
        copy_mat(box, deform_init_box_tpx);
        tMPI_Thread_mutex_unlock(&deform_init_box_mutex);
    }

    if (Flags & MD_STARTFROMCPT)
    {
        /* Check if checkpoint file exists before doing continuation.
         * This way we can use identical input options for the first and subsequent runs...
         */
        gmx_bool bReadEkin;

        load_checkpoint(opt2fn_master("-cpi", nfile, fnm, cr), &fplog,
                        cr, ddxyz, &npme,
                        inputrec, state, &bReadEkin,
                        (Flags & MD_APPENDFILES),
                        (Flags & MD_APPENDFILESSET));

        if (bReadEkin)
        {
            Flags |= MD_READ_EKIN;
        }
    }

    if (SIMMASTER(cr) && (Flags & MD_APPENDFILES))
    {
        gmx_log_open(ftp2fn(efLOG, nfile, fnm), cr,
                     Flags, &fplog);
        logOwner = buildLogger(fplog, nullptr);
        mdlog    = logOwner.logger();
    }

    /* override nsteps with value from cmdline */
    override_nsteps_cmdline(mdlog, nsteps_cmdline, inputrec);

    if (SIMMASTER(cr))
    {
        copy_mat(state->box, box);
    }

    if (PAR(cr))
    {
        gmx_bcast(sizeof(box), box, cr);
    }

    // TODO This should move to do_md(), because it only makes sense
    // with dynamical integrators, but there is no test coverage and
    // it interacts with constraints, somehow.
    /* Essential dynamics */
    if (opt2bSet("-ei", nfile, fnm))
    {
        /* Open input and output files, allocate space for ED data structure */
        ed = ed_open(mtop->natoms, &state->edsamstate, nfile, fnm, Flags, oenv, cr);
    }

    if (PAR(cr) && !(EI_TPI(inputrec->eI) ||
                     inputrec->eI == eiNM))
    {
        cr->dd = init_domain_decomposition(fplog, cr, Flags, ddxyz, npme,
                                           dd_rank_order,
                                           rdd, rconstr,
                                           dddlb_opt, dlb_scale,
                                           ddcsx, ddcsy, ddcsz,
                                           mtop, inputrec,
                                           box, state->x,
                                           &ddbox, &npme_major, &npme_minor);
    }
    else
    {
        /* PME, if used, is done on all nodes with 1D decomposition */
        cr->npmenodes = 0;
        cr->duty      = (DUTY_PP | DUTY_PME);
        npme_major    = 1;
        npme_minor    = 1;

        if (inputrec->ePBC == epbcSCREW)
        {
            gmx_fatal(FARGS,
                      "pbc=%s is only implemented with domain decomposition",
                      epbc_names[inputrec->ePBC]);
        }
    }

    if (PAR(cr))
    {
        /* After possible communicator splitting in make_dd_communicators.
         * we can set up the intra/inter node communication.
         */
        gmx_setup_nodecomm(fplog, cr);
    }

    /* Initialize per-physical-node MPI process/thread ID and counters. */
    gmx_init_intranode_counters(cr);
#if GMX_MPI
    if (MULTISIM(cr))
    {
        GMX_LOG(mdlog.warning).asParagraph().appendTextFormatted(
                "This is simulation %d out of %d running as a composite GROMACS\n"
                "multi-simulation job. Setup for this simulation:\n",
                cr->ms->sim, cr->ms->nsim);
    }
    GMX_LOG(mdlog.warning).appendTextFormatted(
            "Using %d MPI %s\n",
            cr->nnodes,
#if GMX_THREAD_MPI
            cr->nnodes == 1 ? "thread" : "threads"
#else
            cr->nnodes == 1 ? "process" : "processes"
#endif
            );
    fflush(stderr);
#endif

    /* Check and update hw_opt for the cut-off scheme */
    check_and_update_hw_opt_2(hw_opt, inputrec->cutoff_scheme);

    /* Check and update hw_opt for the number of MPI ranks */
    check_and_update_hw_opt_3(hw_opt);

    gmx_omp_nthreads_init(mdlog, cr,
                          hwinfo->nthreads_hw_avail,
                          hw_opt->nthreads_omp,
                          hw_opt->nthreads_omp_pme,
                          (cr->duty & DUTY_PP) == 0,
                          inputrec->cutoff_scheme == ecutsVERLET);

#ifndef NDEBUG
    if (EI_TPI(inputrec->eI) &&
        inputrec->cutoff_scheme == ecutsVERLET)
    {
        gmx_feenableexcept();
    }
#endif

    if (bUseGPU)
    {
        /* Select GPU id's to use */
        gmx_select_gpu_ids(mdlog, cr, &hwinfo->gpu_info, bForceUseGPU,
                           &hw_opt->gpu_opt);
    }
    else
    {
        /* Ignore (potentially) manually selected GPUs */
        hw_opt->gpu_opt.n_dev_use = 0;
    }

    /* check consistency across ranks of things like SIMD
     * support and number of GPUs selected */
    gmx_check_hw_runconf_consistency(mdlog, hwinfo, cr, hw_opt, bUseGPU);

    /* Now that we know the setup is consistent, check for efficiency */
    check_resource_division_efficiency(hwinfo, hw_opt, Flags & MD_NTOMPSET,
                                       cr, mdlog);

    if (DOMAINDECOMP(cr))
    {
        /* When we share GPUs over ranks, we need to know this for the DLB */
        dd_setup_dlb_resource_sharing(cr, hwinfo, hw_opt);
    }

    /* getting number of PP/PME threads
       PME: env variable should be read only on one node to make sure it is
       identical everywhere;
     */
    nthreads_pme = gmx_omp_nthreads_get(emntPME);

    wcycle = wallcycle_init(fplog, resetstep, cr);

    if (PAR(cr))
    {
        /* Master synchronizes its value of reset_counters with all nodes
         * including PME only nodes */
        reset_counters = wcycle_get_reset_counters(wcycle);
        gmx_bcast_sim(sizeof(reset_counters), &reset_counters, cr);
        wcycle_set_reset_counters(wcycle, reset_counters);
    }

    snew(nrnb, 1);
    if (cr->duty & DUTY_PP)
    {
        bcast_state(cr, state);

        /* Initiate forcerecord */
        fr          = mk_forcerec();
        fr->hwinfo  = hwinfo;
        fr->gpu_opt = &hw_opt->gpu_opt;
        init_forcerec(fplog, mdlog, fr, fcd, inputrec, mtop, cr, box,
                      opt2fn("-table", nfile, fnm),
                      opt2fn("-tablep", nfile, fnm),
                      opt2fn("-tableb", nfile, fnm),
                      nbpu_opt,
                      FALSE,
                      pforce);

        /* Initialize QM-MM */
        if (fr->bQMMM)
        {
            init_QMMMrec(cr, mtop, inputrec, fr);
        }

        /* Initialize the mdatoms structure.
         * mdatoms is not filled with atom data,
         * as this can not be done now with domain decomposition.
         */
        mdatoms = init_mdatoms(fplog, mtop, inputrec->efep != efepNO);

        /* Initialize the virtual site communication */
        vsite = init_vsite(mtop, cr, FALSE);

        calc_shifts(box, fr->shift_vec);

        /* With periodic molecules the charge groups should be whole at start up
         * and the virtual sites should not be far from their proper positions.
         */
        if (!inputrec->bContinuation && MASTER(cr) &&
            !(inputrec->ePBC != epbcNONE && inputrec->bPeriodicMols))
        {
            /* Make molecules whole at start of run */
            if (fr->ePBC != epbcNONE)
            {
                do_pbc_first_mtop(fplog, inputrec->ePBC, box, mtop, state->x);
            }
            if (vsite)
            {
                /* Correct initial vsite positions are required
                 * for the initial distribution in the domain decomposition
                 * and for the initial shell prediction.
                 */
                construct_vsites_mtop(vsite, mtop, state->x);
            }
        }

        if (EEL_PME(fr->eeltype) || EVDW_PME(fr->vdwtype))
        {
            ewaldcoeff_q  = fr->ewaldcoeff_q;
            ewaldcoeff_lj = fr->ewaldcoeff_lj;
            pmedata       = &fr->pmedata;
        }
        else
        {
            pmedata = NULL;
        }
    }
    else
    {
        /* This is a PME only node */

        /* We don't need the state */
        done_state(state);

        ewaldcoeff_q  = calc_ewaldcoeff_q(inputrec->rcoulomb, inputrec->ewald_rtol);
        ewaldcoeff_lj = calc_ewaldcoeff_lj(inputrec->rvdw, inputrec->ewald_rtol_lj);
        snew(pmedata, 1);
    }

    if (hw_opt->thread_affinity != threadaffOFF)
    {
        /* Before setting affinity, check whether the affinity has changed
         * - which indicates that probably the OpenMP library has changed it
         * since we first checked).
         */
        gmx_check_thread_affinity_set(mdlog, cr,
                                      hw_opt, hwinfo->nthreads_hw_avail, TRUE);

        int nthread_local;
        /* threads on this MPI process or TMPI thread */
        if (cr->duty & DUTY_PP)
        {
            nthread_local = gmx_omp_nthreads_get(emntNonbonded);
        }
        else
        {
            nthread_local = gmx_omp_nthreads_get(emntPME);
        }

        /* Set the CPU affinity */
        gmx_set_thread_affinity(fplog, mdlog, cr, hw_opt, *hwinfo->hardwareTopology,
                                nthread_local, nullptr);
    }

    /* Initiate PME if necessary,
     * either on all nodes or on dedicated PME nodes only. */
    if (EEL_PME(inputrec->coulombtype) || EVDW_PME(inputrec->vdwtype))
    {
        if (mdatoms)
        {
            nChargePerturbed = mdatoms->nChargePerturbed;
            if (EVDW_PME(inputrec->vdwtype))
            {
                nTypePerturbed   = mdatoms->nTypePerturbed;
            }
        }
        if (cr->npmenodes > 0)
        {
            /* The PME only nodes need to know nChargePerturbed(FEP on Q) and nTypePerturbed(FEP on LJ)*/
            gmx_bcast_sim(sizeof(nChargePerturbed), &nChargePerturbed, cr);
            gmx_bcast_sim(sizeof(nTypePerturbed), &nTypePerturbed, cr);
        }

        if (cr->duty & DUTY_PME)
        {
            status = gmx_pme_init(pmedata, cr, npme_major, npme_minor, inputrec,
                                  mtop ? mtop->natoms : 0, nChargePerturbed, nTypePerturbed,
                                  (Flags & MD_REPRODUCIBLE), nthreads_pme);
            if (status != 0)
            {
                gmx_fatal(FARGS, "Error %d initializing PME", status);
            }
        }
    }


    if (EI_DYNAMICS(inputrec->eI))
    {
        /* Turn on signal handling on all nodes */
        /*
         * (A user signal from the PME nodes (if any)
         * is communicated to the PP nodes.
         */
        signal_handler_install();
    }

    if (cr->duty & DUTY_PP)
    {
        /* Assumes uniform use of the number of OpenMP threads */
        walltime_accounting = walltime_accounting_init(gmx_omp_nthreads_get(emntDefault));

        if (inputrec->bPull)
        {
            /* Initialize pull code */
            inputrec->pull_work =
                init_pull(fplog, inputrec->pull, inputrec, nfile, fnm,
                          mtop, cr, oenv, inputrec->fepvals->init_lambda,
                          EI_DYNAMICS(inputrec->eI) && MASTER(cr), Flags);
        }

        if (inputrec->bRot)
        {
            /* Initialize enforced rotation code */
            init_rot(fplog, inputrec, nfile, fnm, cr, state->x, state->box, mtop, oenv,
                     bVerbose, Flags);
        }

<<<<<<< HEAD
        if (inputrec->eSwapCoords != eswapNO)
        {
            /* Initialize ion swapping code */
            init_swapcoords(fplog, bVerbose, inputrec, opt2fn_master("-swap", nfile, fnm, cr),
                            mtop, state->x, state->box, &state->swapstate, cr, oenv, Flags);
        }

        if (inputrec->bExternalPotential)
        {
            /* Initialize the external potentials */
            t_ext_pot * external_potential            = inputrec->external_potential;
            gmx::externalpotential::Manager * manager = new  gmx::externalpotential::Manager(external_potential);

            if (PAR(cr))
            {
                manager->init_mpi(MASTER(cr), cr->mpi_comm_mygroup, MASTERRANK(cr));
            }

            if (MASTER(cr))
            {
                manager->init_input_output(external_potential->inputrec_data, external_potential->number_external_potentials, external_potential->basepath);
            }

            manager->init_groups(external_potential->inputrec_data, PAR(cr));
            manager->init_whole_molecule_groups(external_potential->inputrec_data, mtop, inputrec->ePBC, state->box, state->x);


            /* With domain decomposition, these properties are set in dd_partition_system in domdec.cpp */
            if (!DOMAINDECOMP(cr))
            {
                gmx_localtop_t * top_local = dd_init_local_top(mtop);
                manager->set_atom_properties(mdatoms, top_local);
            }

            if (PAR(cr))
            {
                manager->broadcast_internal();
            }

            manager->initialize(state->box, state->x);

            external_potential->manager = manager;

        }

=======
>>>>>>> 20bbcb75
        constr = init_constraints(fplog, mtop, inputrec, ed, state, cr);

        if (DOMAINDECOMP(cr))
        {
            GMX_RELEASE_ASSERT(fr, "fr was NULL while cr->duty was DUTY_PP");
            /* This call is not included in init_domain_decomposition mainly
             * because fr->cginfo_mb is set later.
             */
            dd_init_bondeds(fplog, cr->dd, mtop, vsite, inputrec,
                            Flags & MD_DDBONDCHECK, fr->cginfo_mb);
        }

        /* Now do whatever the user wants us to do (how flexible...) */
        my_integrator(inputrec->eI) (fplog, cr, mdlog, nfile, fnm,
                                     oenv, bVerbose,
                                     nstglobalcomm,
                                     vsite, constr,
                                     nstepout, inputrec, mtop,
                                     fcd, state,
                                     mdatoms, nrnb, wcycle, ed, fr,
                                     repl_ex_nst, repl_ex_nex, repl_ex_seed,
                                     cpt_period, max_hours,
                                     imdport,
                                     Flags,
                                     walltime_accounting);

        if (inputrec->bRot)
        {
            finish_rot(inputrec->rot);
        }

        if (inputrec->bPull)
        {
            finish_pull(inputrec->pull_work);
        }

        if (inputrec->bExternalPotential)
        {
            inputrec->external_potential->manager->finish();
        }

    }
    else
    {
        GMX_RELEASE_ASSERT(pmedata, "pmedata was NULL while cr->duty was not DUTY_PP");
        /* do PME only */
        walltime_accounting = walltime_accounting_init(gmx_omp_nthreads_get(emntPME));
        gmx_pmeonly(*pmedata, cr, nrnb, wcycle, walltime_accounting, ewaldcoeff_q, ewaldcoeff_lj, inputrec);
    }

    wallcycle_stop(wcycle, ewcRUN);

    /* Finish up, write some stuff
     * if rerunMD, don't write last frame again
     */
    finish_run(fplog, mdlog, cr,
               inputrec, nrnb, wcycle, walltime_accounting,
               fr ? fr->nbv : NULL,
               EI_DYNAMICS(inputrec->eI) && !MULTISIM(cr));


    /* Free GPU memory and context */
    free_gpu_resources(fr, cr, &hwinfo->gpu_info, fr ? fr->gpu_opt : NULL);

    gmx_hardware_info_free(hwinfo);

    /* Does what it says */
    print_date_and_time(fplog, cr->nodeid, "Finished mdrun", gmx_gettime());
    walltime_accounting_destroy(walltime_accounting);

    /* Close logfile already here if we were appending to it */
    if (MASTER(cr) && (Flags & MD_APPENDFILES))
    {
        gmx_log_close(fplog);
    }

    rc = (int)gmx_get_stop_condition();

    done_ed(&ed);

#if GMX_THREAD_MPI
    /* we need to join all threads. The sub-threads join when they
       exit this function, but the master thread needs to be told to
       wait for that. */
    if (PAR(cr) && MASTER(cr))
    {
        tMPI_Finalize();
    }
#endif

    return rc;
}

} // namespace gmx<|MERGE_RESOLUTION|>--- conflicted
+++ resolved
@@ -1332,7 +1332,6 @@
                      bVerbose, Flags);
         }
 
-<<<<<<< HEAD
         if (inputrec->eSwapCoords != eswapNO)
         {
             /* Initialize ion swapping code */
@@ -1378,8 +1377,6 @@
 
         }
 
-=======
->>>>>>> 20bbcb75
         constr = init_constraints(fplog, mtop, inputrec, ed, state, cr);
 
         if (DOMAINDECOMP(cr))
