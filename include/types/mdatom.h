/*
 * 
 *                This source code is part of
 * 
 *                 G   R   O   M   A   C   S
 * 
 *          GROningen MAchine for Chemical Simulations
 * 
 *                        VERSION 3.2.0
 * Written by David van der Spoel, Erik Lindahl, Berk Hess, and others.
 * Copyright (c) 1991-2000, University of Groningen, The Netherlands.
 * Copyright (c) 2001-2004, The GROMACS development team,
 * check out http://www.gromacs.org for more information.

 * This program is free software; you can redistribute it and/or
 * modify it under the terms of the GNU General Public License
 * as published by the Free Software Foundation; either version 2
 * of the License, or (at your option) any later version.
 * 
 * If you want to redistribute modifications, please consider that
 * scientific software is very special. Version control is crucial -
 * bugs must be traceable. We will be happy to consider code for
 * inclusion in the official distribution, but derived work must not
 * be called official GROMACS. Details are found in the README & COPYING
 * files - if they are missing, get the official version at www.gromacs.org.
 * 
 * To help us fund GROMACS development, we humbly ask that you cite
 * the papers on the package - you can find them in the top README file.
 * 
 * For more info, check our website at http://www.gromacs.org
 * 
 * And Hey:
 * GRoups of Organic Molecules in ACtion for Science
 */

#ifndef _mdatom_h
#define _mdatom_h

#include "simple.h"

#ifdef __cplusplus
extern "C" {
#endif

typedef struct {
  real          tmassA,tmassB,tmass;
  int           nr;
  int           nalloc;
  int           nenergrp;
  gmx_bool          bVCMgrps;
  int           nPerturbed;
  int           nMassPerturbed;
  int           nChargePerturbed;
  gmx_bool          bOrires;
  real          *massA,*massB,*massT,*invmass;
  real          *chargeA,*chargeB;
  gmx_bool          *bPerturbed;
  int           *typeA,*typeB;
  unsigned short        *ptype;
  unsigned short        *cTC,*cENER,*cACC,*cFREEZE,*cVCM;
  unsigned short        *cU1,*cU2,*cORF;
  /* for QMMM, atomnumber contains atomic number of the atoms */
<<<<<<< HEAD
  bool          *bQM;
  /* for qhop simulations */
  bool          *bqhopdonor,*bqhopacceptor;
=======
  gmx_bool          *bQM;
>>>>>>> fd3d76d8
  /* The range of home atoms */
  int           start;
  int           homenr;
  /* The lambda value used to create the contents of the struct */
  real          lambda;
} t_mdatoms;

#ifdef __cplusplus
}
#endif


#endif<|MERGE_RESOLUTION|>--- conflicted
+++ resolved
@@ -60,13 +60,9 @@
   unsigned short        *cTC,*cENER,*cACC,*cFREEZE,*cVCM;
   unsigned short        *cU1,*cU2,*cORF;
   /* for QMMM, atomnumber contains atomic number of the atoms */
-<<<<<<< HEAD
-  bool          *bQM;
+  gmx_bool          *bQM;
   /* for qhop simulations */
-  bool          *bqhopdonor,*bqhopacceptor;
-=======
-  gmx_bool          *bQM;
->>>>>>> fd3d76d8
+  gmx_bool          *bqhopdonor,*bqhopacceptor;
   /* The range of home atoms */
   int           start;
   int           homenr;
