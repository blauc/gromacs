--- conflicted
+++ resolved
@@ -311,12 +311,8 @@
   int  refcoord_scaling;/* How to scale absolute reference coordinates  */
   rvec posres_com;      /* The COM of the posres atoms                  */
   rvec posres_comB;     /* The B-state COM of the posres atoms          */
-<<<<<<< HEAD
-  int  andersen_seed;   /* Random seed for Andersen thermostat.         */
+  int  andersen_seed;   /* Random seed for Andersen thermostat (obsolete) */
   real verletbuf_drift; /* Max. drift (kJ/mol/ps/atom) for list buffer  */
-=======
-  int  andersen_seed;   /* Random seed for Andersen thermostat (obsolete) */
->>>>>>> c7a82654
   real rlist;		/* short range pairlist cut-off (nm)		*/
   real rlistlong;	/* long range pairlist cut-off (nm)		*/
   real rtpi;            /* Radius for test particle insertion           */
